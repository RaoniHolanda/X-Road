--- conflicted
+++ resolved
@@ -1,13 +1,11 @@
 # Change Log
 
-<<<<<<< HEAD
 ## 7.1.0 - UNRELEASED
-=======
+
 ## 7.0.2 - 2022-02-11
 - XRDDEV-1920: Restoring a backup fails for Security Servers that have not been freshly installed since 6.24.0
 - XRDDEV-1921: Upgrading X-Road on RHEL does not create symlink for messagelog.conf
 - XRDDEV-1927: local.properties not enforcing Java memory properties in messagelog-archiver
->>>>>>> 18a47563
 
 ## 7.0.1 - 2022-01-10
 - XRDDEV-1889: Update dependencies with known vulnerabilities
