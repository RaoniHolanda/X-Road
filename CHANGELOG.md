--- conflicted
+++ resolved
@@ -1,12 +1,10 @@
 # Change Log
 
-<<<<<<< HEAD
 ## 7.2.0 - UNRELEASED
-=======
+
 ## 7.1.1 - 2022-08-18
 - XRDDEV-2095: Operational monitoring database migrations are not executed on RHEL8 during installation
 - XRDDEV-2115: Update dependencies with known vulnerabilities
->>>>>>> 207db6d7
 
 ## 7.1.0 - 2022-05-26
 - XRDDEV-1788: Show a warning if the deprecated "/etc/xroad/services/local.conf" configuration file exists when generating a backup on the Security Server. The warning is shown in the Security Server UI and on the command line.
