--- conflicted
+++ resolved
@@ -1,9 +1,5 @@
 # Change Log
 
-<<<<<<< HEAD
-## 6.9.3 - 2017-03-22
-- XTE-333 / Joint development issue #128: Security Server bugfix: Fixed parsing SOAP messages containing & or < entities.
-=======
 ## 6.9.5 - 2017-03-27
 
 - XTE-293: Security Server: A field set used to generate the token ID of the SSCD has been made configurable.
@@ -16,7 +12,6 @@
 
 ## 6.9.3 - 2017-02-10
 - PVAYLADEV-691: Hotfix for ExecListingSensor init. (Fixes package listing information, etc)
->>>>>>> b0d630ac
 
 ## 6.9.2 - 2017-01-23
 - PVAYLADEV-662: Fixed proxy memory parameters
