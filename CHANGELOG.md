--- conflicted
+++ resolved
@@ -2,9 +2,6 @@
 
 ## 7.1.0 - UNRELEASED
 
-<<<<<<< HEAD
-## 7.0.0 - UNRELEASED
-=======
 ## 7.0.0 - 2021-11-26
 - XRDDEV-1375: HSM token certificates do not show Deleted status
 - XRDDEV-1461: Permissions handling has inconsistencies when it comes to non-sign-non-auth keys
@@ -125,7 +122,6 @@
 - XRDDEV-1830: Member/Client/Subsystem ordering incorrect on the Security Server frontend and API
 - XRDDEV-1843: The Security Server health check does not properly check the connection to the serverconf database
 - XRDDEV-1855: As a Security Expert I want to verify and fix the Security Server security vulnerability so that the potential vulnerability is resolved
->>>>>>> 1a14f5b0
 
 ## 6.26.0 - 2021-03-22
 - XRDDEV-1357: Fix various permission check inconsistencies in the Security Server UI frontend implementation
