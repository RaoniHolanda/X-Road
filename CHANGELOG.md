# Change Log

<<<<<<< HEAD
## 6.24.0 - UNRELEASED

## 6.23.0 - UNRELEASED
=======
## 6.23.0 - 2020-02-19
>>>>>>> 9b199790
- XRDDEV-730: Validate security server addresses on security server.
- XRDDEV-732: Validate security server addresses on cental server.
- XRDDEV-734: Fix operational monitoring data retrieval.
- XRDDEV-741: Fix too strict log directory permissions cause missing audit.log.
- XRDDEV-757: Add Central Server support for external databases.
- XRDDEV-773: Central Server with remote database can be installed with Ansible scripts.
- XRDDEV-760: Remove central server HA dependency on PostgreSQL BDR extension.
- XRDDEV-780: Add instructions for setting up a PostgreSQL database cluster for central server HA.
- XRDDEV-813: Detect PostgreSQL BDR on update and update configuration if necessary.
- XRDDEV-821: Fix central Server remote database support should respect changes in db.properties during upgrade.
- XRDDEV-853: Fix environmental monitoring does not list X-Road processes on Ubuntu.
- XRDDEV-856: Update dependencies with known vulnerabilities.
- XRDDEV-871: Fix can't setup Central Server remote database.
<<<<<<< HEAD
=======
- XRDDEV-820: Update metaspace memory parameters.
- XRDDEV-916: Add security server metapackage for Iceland.
- XRDDEV-917: Update Iceland certificate profile.
>>>>>>> 9b199790

## 6.22.1 - 2019-11-07
- XRDDEV-730: Validate security server addresses.
- XRDDEV-734: Fix missing operationaldata.
- XRDDEV-741: Fix too strict log directory permissions.

## 6.22.0 - 2019-10-22
- XRDDEV-450: Make a docker image of central server.
- XRDDEV-501: Fix Test TSA on Ubuntu 18.
- XRDDEV-474: Implement Security Server TSA recovery algorithm during TSA service breaks.
- XRDDEV-384: Update Hibernate to version 5.3.10.
- XRDDEV-288: Update supported platforms on X-Road build instructions.
- XRDDEV-506: Fix operational monitoring does not record request_out_ts and response_in_ts values for REST requests and responses.
- XRDDEV-508: Update Ubuntu package dependencies and install instructions.
- XRDDEV-516: Added documentation of ownerChange management service.
- XRDDEV-140: Add optional HSM device specific slot configuration.
- XRDDEV-538: Increase the default metaspace memory of proxy component.
- XRDDEV-462: Add JSON response for listClients metaservice.
- XRDDEV-574: Fix undefined method error when WSDL is refreshed.
- XRDDEV-456: Add support for injecting autologin pin via environment varible to Security Server Docker container.
- XRDDEV-507: Set operational monitoring succeeded field based on REST service's HTTP response code.
- XRDDEV-593: Add support for registering another member on Security Server.
- XRDDEV-428: Change service client's default connection type from HTTP to HTTPS.
- XRDDEV-476: Create new X-Road Security Architecture (ARC-SEC) document.
- XRDDEV-573: Update serverconf database schema to support REST authorization.
- XRDDEV-560: Implement new ownerChange central service.
- XRDDEV-561: Update Central Server UI to support processing of Security Server owner change requests.
- XRDDEV-562: Add support for sending owner change requests from Security Server.
- XRDDEV-580: Add operational monitoring package as required for the installation of Finnish Security Server meta package.
- XRDDEV-586: Implement support for fine-grained REST service authorization in xroad-proxy.
- XRDSD-94: Make configuration reading more tolerant.
- XRDDEV-517: Update Java dependencies to a newer version.
- XRDDEV-464: Add REST metaservice allowedMethods. Change SOAP metaservice allowedMethods to return only SOAP services.
- XRDDEV-463: Add REST metaservice listMethods. Change SOAP metaservice listMethods to return only SOAP services.
- XRDDEV-465: Add REST metaservice getOpenAPI.
- XRDDEV-468: Parse OpenAPI description when adding a REST service.
- XRDDEV-136: Add automatic backups for Central and Security Server.
- XRDDEV-612: Refactor REST access rights.
- XRDDEV-615: Store OpenAPI endpoints into serverconf.
- XRDDEV-571: Remove the need for PostgreSQL 'lo' extension.
- XRDDEV-592: Update security server log file permissions.
- XRDDEV-540: Fix Ubuntu install fails if admin user groups can not be modified.
- XRDDEV-622: Add certificate profile for Iceland.
- XRDDEV-649: Remove Ubuntu 14.04 packaging, references in documentation and support from Ansible installation scripts.
- XRDDEV-636: Update Java dependencies.
- XRDDEV-652: Add Ansible configuration option for extra locales.
- XRDDEV-547: Add remote database support to Security Server.
- XRDDEV-683: Fix installation on top of existing op-monitor.
- XRDDEV-588: Security Server user interface for defining fine-grained access rules for REST services.
- XRDDEV-682: Fixes to fine-grained REST service management UI.
- XRDDEV-692: Update jackson-databind.
- XRDDEV-691: Fix typo in add endpoint dialog.
- XRDDEV-694: Fix listMethods not returning all REST services.
- XRDDEV-695: Fix allowedMethods not returning all REST services.
- XRDDEV-697: Fix metadata services documentation concerning listCentralServices.
- XRDDEV-648: Make it possible to bind xroad-proxy to ports 80 and 443 on RHEL.
- XRDDEV-696: Update REST endpoint type names to better reflect the endpoint type.
- XRDDEV-710: Update Test CA documentation.
- XRDDEV-704: Fix fine-grained REST service management missing from Security Server user guide.
- XRDDEV-610: Metaspace for xroad-monitoring has been expanded from 50m to 60m.
- XRDDEV-716: Update bouncy castle and jackson-databind.
- XRDDEV-717: Fixed restarting xroad-proxy fails during internal key generation and certificate import.

## 6.21.1 - 2019-05-22
- XRDDEV-526: Fix adding a WSDL with a newer version of an existing service fails.
- XRDDEV-506: Fix operational monitoring does not record request_out_ts and response_in_ts for REST messages.

## 6.21.0 - 2019-04-24
- XRDDEV-263: Security Server data model extended to cover REST services.
- XRDDEV-225: Add configuration option that allows auto-accepting auth cert registration requests on Central Server.
- XRDDEV-258: Update JRuby to version 9.1.17.
- XRDDEV-226: Add configuration option that allows auto-accepting Security Server client registration requests on Central Server.
- XRDDEV-341: Update Hibernate to version 5.1.17.
- XRDDEV-230: Add an additional message id to every request/response pair, so that it is be possible to distinguish messages in message log.
- XRDDEV-380: Fix missing getSecurityServerMetrics request in message log.
- XRDDEV-337: Hide the admin ui X-Road logo on smaller screens
- XTE-432: Fix resource leak - close discarded socket.
- XRDDEV-353: Add support for verifying ASiC containers containing REST messages.
- XRDDEV-352: Add support for downloading RESET message records via ASiC web service.
- XRDDEV-358: Record rest messages to operational monitoring.
- XRDDEV-375: Add securityserver protocol extension.
- XRDDEV-264: Support transporting REST messages of arbitrary size.
- XRDDEV-314: Extend messagelog database for REST messages.
- XRDDEV-328: Archive REST message records as ASiC containers.
- XRDDEV-285: Log rest messages to message log.
- XRDDEV-155: Update intial REST implementation.
- XRDDEV-120: Initial implementation of the REST support.
- XRDDEV-284: Add support for configuring REST services in the admin UI.
- XRDDEV-418: Align REST implementation with the specification.
- XRDDEV-426: Fix performance regression and native memory leak in messagelog archiving.
- XRDDEV-419: Include X-Road-Request-Id into REST message signature and request headers.
- XRDDEV-400: Return descriptive error if one tries to download WSDL for a REST service.
- XRDDEV-398: Add markdown documentation for REST message protocol.
- XRDDEV-412: Prevent SOAP service calls from REST interface and vice versa.
- XRDDEV-432: Prevent adding new services with already existing service code.
- XRDDEV-423: Fix op-monitor db migrations not run on upgrade/reinstall on RHEL.
- XRDDEV-439: Fix message log cleaning can fail if log is large.
- XRDDEV-383: Add security server Dockerfile and usage instructions.
- XRDDEV-411: Fix SonarQube duplication warning.
- XRDDEV-443: Fix updating REST service code removes all access rights.

## 6.20.1 - 2019-02-05
- XRDDEV-351: Fix XRDDEV-351

## 6.20.0 - 2019-01-23
- XTE-427 / XRDDEV-108: Operational monitoring timestamp 'responseOutTs' is taken just before payload byte array is sent out with HTTP response.
- XRDDEV-8: Update wsdlvalidator to use the latest Apache CXF wsdlvalidator version.
- XRDDEV-117: Secure XML external entity processing
- XRDDEV-105: Fix global configuration returning outdated data
- XRDDEV-119: Add NIIS as copyright owner in license files and source code license headers (.java, .rb)
- XRDDEV-94: Create security server installation packages for Ubuntu 18.04 LTS
- XRDDEV-106: Improved performance by making authentication key and signing context caching implementation more efficient
- XRDDEV-86: Separate X-Road version number from packaging
- XRDDEV-29: Update cryptographic strength of key exchange to 128bits on communication between security servers and op monitoring. Introduce whitelist setting to configure accepted cipher suites.
- XRDDEV-62: Log a warning in proxy.log when the amount of timestamped records reaches 70% of timestamp-records-limit
- XRDDEV-141: Fix queries can fail when the service provider's subsystem is registered in multiple security servers and only some of the host names do not resolve.
- XRDDEV-162: NIIS package repository updated to documentation
- XRDDEV-150, XRDDEV-60: Central Server: Added script for changing IP address of cluster nodes & updated document IG-CSHA respectively.
- XRDDEV-144: Change BatchSigner to use configuration parameter for timeouts
- XRDDEV-165: Fix ClientProxy to enforce defined cipher suites
- XRDDEV-145: Batch time-stamping cycle is repeated until the number of time-stamped records is lower than "timestamp-records-limit".
- XRDDEV-29: The cipher suite that's used in connections between Security Servers was changed so that cryptographic strength of key exchange is 128 bits.
- XRDDEV-95, XRDDEV-96: Fixes to Ubuntu 18 packaging. Add Ubuntu 18 support to local development environment. Discard xroad-common package (Ubuntu) and remove dependencies to obsoleted xroad-common (RHEL).
- XRDDEV-138: Fix namespace in metaservices document
- XRDDEV-143: Make Signer's module manager update interval configurable
- XRDDEV-169: Add installation instructions for Security Server on RHEL7
- XRDDEV-184: Conver UG-SIGDOC from Word to Markdown.
- XRDDEV-192: Add support for extracting message from ASiC container when verification of the container fails.
- XRDDEV-220: Fix FastestSocketSelector can cause timeout if none of the target hosts' names are resolvable.
- XRDDEV-170: Update security server cluster Ansible setup scripts to support Ubuntu 18.04.
- XRDDEV-191: Fix environmental monitoring daemon missing from the architecture document
- XRDDEV-146: Drop support for global configuration v1
- XRDDEV-10: Replace outdated Logback logging module by Slf4jRequestLog
- XRDDEV-229: Update default authentication and signing key length to 3072 bits (Finnish national settings)
- XRDDEV-231: Add X-Road brand colors and and X-Road logo int CS and SS layouts
- XRDDEV-232: Add feedback page
- XRDDEV-177: Change version number format
- XRDDEV-108: Set operational monitoring timestamp 'responseOutTs' just before payload byte array is sent.
- XRDDEV-101: Installation instructions for Ubuntu 18
- XRDDEV-178: Add Ubuntu 18 support to Central Server clustering
- XRDDEV-168: Remove unnecessary Ruby helper method
- XRDDEV-248: Avoid infinite read timeout when establishing a connection to security server.
- XRDDEV-257: Remove dependency on ntpd.
- XRDDEV-256: Add option that displays the X-Road software version to the AsicVerifier utility.

## 6.19.0 - 2018-09-27
- PVAYLADEV-1107/XRJD #214: Security Server: Fix SSL handshake does not include internal certificate's certificate chain.
- PVAYLADEV-1139: Documentation: Update build and development environment instructions.
- PVAYLADEV-785: Security Server: Fix malformed global configuration can cause a NPE in the admin UI.
- PVAYLADEV-1137/XRJD #228: Security server: List approved certificate authorities.
- XRDDEV-36: Fixed Messagelog tests randomly failing.
- XRDDEV-39: Fix subsystem registration request failing on CIS hardened RHEL security server.
- XRDDEV-53: Fix access right error message in webview.
- XRDDEV-51: Security Server refresh OCSP responses recovery algorithm during OCSP responder service breaks was changed from Fibonacci based schedule to fixed schedule.
- XRDDEV-79: Fix X-Road package dependencies on Ubuntu 14 so that OpenJDK 8 is always installed.
- XRDDEV-28: Fix performance problem in FastestConnectionSelectingSSLSocketFactory when connecting to a clustered X-Road server.
- XRDDEV-85: Fix failure in message log archiving.
- XRDDEV-61: Fix last hash step tmp files written in the filesystem.
- XRDDEV-74: Fix blocker and critical level issues reported by SonarQube static analysis.
- XRDEV-60 / XTE-425: Central Server: Added script for changing IP address of cluster nodes.

## 6.18.0 - 2018-05-14
- XTE-314 / Backlog #221: Central Server: Bugfix: Write globalconf files atomic way.
- XTE-377: Fixed XXE issues (CWE-827) found by Coverity.
- XTE-396 / Backlog #202: Security Server / Central Server / Configuration Proxy: Improved the globalconf validity check and removal of the globalconf files not distributed any more.
- XTE-397 / Backlog #203: Configuration-Client: Better old globalconf files cleanup after download.
- XTE-409 / Backlog #222: Document UG-OPMONSYSPAR: Better explanation for the parameter 'op-monitor-buffer.sending-interval-seconds'.
- PVAYLADEV-989 / XRDJ #206: Fixed incomplete back-up archives remaining on disk after back-up ending in error
- PVAYLADEV-1081 / XRDJ #210: Fixed visible whitespace in central server address text field
- PVAYLADEV-981 / XRDJ #183: Fix java import order to comply with the style guide
- PVAYLADEV-1102: Fixed test CA instructions, added UTF-8 support for test certificate fields and replaced deprecated Ansible include commands with import_tasks commands
- PVAYLADEV-814: Removed XroadSizeBasedRollingPolicy.java which was previously used as a work-around for a logback bug.
- PVAYLADEV-1101: JRuby, Rubocop and Warbler updated
- PVAYLADEV-594: Removed obsolete 6.9x/6.7x compatibility fix
- PVAYLADEV-984: X-Road term and abbreviation explanations collected into one terminology document
- PVAYLADEV-1116: Update Vagrant development environment instructions
- XTE-385 / Backlog #199: Security Server: Fixed ACL removal after refreshing WSDLs.
- XTE-406 / Backlog #218: Common: Improved hardware module initialization with additional (multithreading) properties.
- XTE-411 / Backlog #220: Security Server: Actually TLSv1.1 is not supported on the client-side interfaces for incoming requests, documentation improved.

## 6.17.0 - 2018-02-14
- PVAYLADEV-861 / XRJD #172: Built a mechanism for configuration loader, that allows the loading of mutually alternative configuration files without unnecessary log errors. This mechanism is used to load explicit configuration values from either proxy, center or confproxy components on signer startup. Also refactored central server UI configuration loading to avoid unnecessary log errors. Update performs a migration for existing local configuration values if needed.
- PVAYLADEV-918: Fixed ansible playbook xroad_init.yml installation for remote RHEL machines.
- PVAYLADEV-799: Monitoring Akka-implementation is enhanced for handling possible restart of actors.
- PVAYLADEV-908 / XRJD #176: Added certificate activation status to enviromental monitoring
- PVAYLADEV-841: Added support for CentOS 7 LXD-containers to public X-Road installation Ansible playbooks
- PVAYLADEV-891: Updated documentation for environmental monitoring. ug-ss_x-road_6_security_server_user_guide.md
- PVAYLADEV-926: Removed automated testing environment Ansible setup from the public repository
- PVAYLADEV-740: Created Dockerfile for compiling xroad codebase and created jenkins pipeline which will use that for compiling, packaging and deploying X-Road versions.
- PVAYLADEV-878: Use case documentation changed from docx to md
- XTE-355 / Backlog #152: Security Server: Improved message exchange performance at a time when periodical timestamping is performed
- XTE-368: Added new security server metapackage xroad-securityserver-ee with default configuration for Estonian instances
- XTE-375: Security Server / Central Server: Enabled HttpOnly flag and set security flag to true for the session cookies
- XTE-376: Security Server: Fixed system resource leak of the monitoring component
- XTE-380: Security Server: Fixed audit logging of the restore process
- PVAYLADEV-809 / XRJD #190: The xroad package xroad-common has been split into four packages to allow removing unnecessary dependencies in the future. The package xroad-common still remains but is now a metapackage that depends on the new packages xroad-nginx, xroad-confclient, and xroad-signer which in turn depend on the new package xroad-base. X-Road packages that were dependant on xroad-common are, for now, still dependant on that package.
- PVAYLADEV-921: Ansible playbook support for selecting the security server variant (ee, fi, vanilla) to be installed, defaults to vanilla
- PVAYLADEV-883: Added feature to limit environmental monitoringdata result, via env-monitor parameter
- PVAYLADEV-962: Fixed path that is displayed to user in central server and security server backup
- PVAYLADEV-978 / XRJD #185: Fixed xroad-jetty high resource usage
- PVAYLADEV-947 / XRJD #179: Defined an documented a common way that should be used to transfer loosely defined security tokens (like JSON Web Tokens) as SOAP headers over X-Road.
- XTE-386 / Backlog #187: Security Server: OCSP log messages more verbal.
- XTE-391 / Backlog #196: X-Road Operations Monitoring Daemon: Use local SWA-Ref schema (swaref.xsd).
- PVAYLADEV-983 / XRJD #195: Documentation fixes
- PVAYLADEV-1040: Fix sonar blocker issue
- PVAYLADEV-1025: Documentation fixes
- PVAYLADEV-954: Security server: Optimize DB connection pool sizes
- PVAYLADEV-1042 / XRJD #194: X-Road monitor: Fix SystemCpuLoad metric calculation
- PVAYLADEV-1034: Security server: Fix access logs
- PVAYLADEV-1057: Documentation fixes
- PVAYLADEV-1039: Added support for ee-metapackage when installing ee-variant with Ansible
- PVAYLADEV-1026 / XRJD #195: Security server getWsdl metaservice's security improved and added parameter that can be used to switch off getWsdl (HTTP GET) metaservice.
- PVAYLADEV-1027: Updated and improved meta-service documentation
- XTE-405 / Backlog #205: Security Server: Fixed changing internal TLS certificate of Security Server using UI
- PVAYLADEV-1087: Fixed the documented WSDL-definition for security server meta-services
- PVAYLADEV-1033 / XRJD #58 / XRJD #25: Enhancements to security server internal load balancing
- PVAYLADEV-986: X-Road installation and update changed to require identical package version numbers in dependencies
- PVAYLADEV-1091: Upgraded some third party dependencies (for security fixes).
- PVAYLADEV-1029: Fix intermittent test failure

## 6.16.0 - 2017-09-13
- PVAYLADEV-848	Updated Gradle to version 4.1
- PVAYLADEV-815	Load Balancer documentation updated with Autologin setup and installing guide for slaves.
- PVAYLADEV-847 / XRJD #169	Fixed UI empty table double click event handling
- PVAYLADEV-367	Extend environmental monitoring to report optionally specified monitoring data.
- PVAYLADEV-438 / XRDJ #57 	For security reasons, security server metaservice no longer returns the network addresses of subsystem's services when retrieving the WSDL of a service. Instead it returns "http://example.org/xroad-endpoint".
- PVAYLADEV-822 / XRJD #162 	Environmental monitoring data now shows fewer certificate details, but for more certificates. SHA-1 hashes and validity periods (start and end date) are shown. The certificate data still contains the authentication and signing certificates and as a new addition, the internal TLS certificate for the security server as well as the client information system authentication certificates. The aim is to provide details about expiring certificates that would prevent message delivery but keep any private certificate details private.
- PVAYLADEV-860 / XRJD #168	The central server's environmental monitoring component is installed by default.
- PVAYLADEV-783 / XRJD #155 Fixed security server diagnostics view breaking if any of its status queries fails.
- PVAYLADEV-794 Packaging in development and release modes. The changelog is installed on target servers.
- XTE-349: Fixed some typos related with document PR-OPMON.
- XTE-335 / Backlog #134: Security Server, Op Monitoring Daemon : Updated Dropwizard to 3.2.2 and removed unnecessary bugfix.
- XTE-332, XTE-353 / Backlog #129: Security Server, Central Server, Configuration Proxy: Added support for PKCS#11 sign mechanism CKM_RSA_PKCS_PSS and made key creation template configurable.
- PVAYLADEV-780 / XRJD #146: Updated xroad-jetty to version 9.4.5. Now using jetty logging-logback module and updated logback (both library and jetty module version to 1.2.3). Removed XRoadSizeBasedRollingPolicy from the logback configurations. The policy class remains available (in case someone really wants to use it for awhile still), but will be removed entirely in a future release. Due to the log rolling policy change, the file name of archived files will lose the zip-creation time from the custom policy.
- PVAYLADEV-807: Added a maintenance mode to the health check interface to force health check to return HTTP status code 503. Mode can be enabled through proxy's admin port.
- PVAYLADEV-746: Added environment monitoring sensor for certificates which are associated with this security server.
- PVAYLADEV-717: Added license for IAIK PKCS Wrapper
- PVAYLADEV-800 / XRJD #71: Security server should preserve and propagate the SOAPAction header from the consumer to the provider.
- PVAYLADEV-838: Fix Ansible script does not build installation packages
- PVAYLADEV-804: Added instructions on performing an online rolling upgrade on a security server cluster. See the External Load Balancer documentation (doc id: IG-LXB).
- PVAYLADEV-834: Updated dependencies to latest stable versions to fix known vulnerabilities (jackson-databind, apache-mime4j-core, JRuby)
- PVAYLADEV-760 / XRJD #160: Modified connector SO-linger defaults to -1. Additionally moved RHEL-proxy configuration to file override-rhel-proxy.ini and reduced the file to only contain differences to debian-proxy configuration file proxy.ini, that is now also included in RHEL packaging as a baseline configuration. Also modified SystemPropertiesLoader to load glob-defined ini-files in alphabetic order based on the filename.
- PVAYLADEV-798 / XRJD #170: Fixed the horizontal centering of central server UI tab bars as well as the vertical positioning of the advanced search window tab bar.
- PVAYLADEV-818: Updated the frontpage of X-Road Github repository (README.md file) to contain more information about the X-Road development.
- PVAYLADEV-816: Add missing load balancing installation document image source files
- PVAYLADEV-772: The X-Road restore backup script names the services that need to be restarted so that the service list is always correct and the services are restarted in correct order.
- PVAYLADEV-797 / XRJD #156: Federation has been disabled by default on the security server level. Federation can be enabled with the system parameter allowed-federations for the configuration-client server component. More information can be found in the Security Server User Guide (Doc. ID: UG-SS) and the System Parameters User Guide (Doc. ID: UG-SYSPAR)
- PVAYLADEV-868:Added link from ig-xlb_x-road_external_load_balancer_installation_guide.md to /doc/README.md
- PVAYLADEV-856: Exclude audit.log from automatic log cleanup on reboot
- XTE-248 / Backlog #55: Security Server: Fixed creation of signed documents (backward compatible) to follow e-signature standards (XAdES, ASiC).
- XTE-330 / Backlog #127: Security Server: Added support for "NEE" member class in certificates provided by SK ID Solutions AS.
- XTE-357 / Backlog #164: Security Server: Fixed temporary files removal in error situations.
- PVAYLADEV-933: Fixed build failure on clean machine
- PVAYLADEV-934: Fixed problem in wsdlvalidator install paths

## 6.15.0 - 2017-05-12
- PVAYLADEV-730 / XRJD #147 Packaged wsdlvalidator and included it in the RHEL distribution.
- PVAYLADEV-621 / XRJD #148 Fix environmental monitoring does not return correct value for open file handles.
- PVAYLADEV-738 / XRJD #139 Fix concurrency issue in AdminPort synchronous request handling
- PVAYLADEV-743 Modified cluster configuration to allow only read-only users on slave-nodes
- PVAYLADEV-724 Make it possible to disable configuration synchronization on a load balancing cluster slave

## 6.14.0 - 2017-04-13
- XTE-334 / Joint development issue #135: Security Server bugfix: Fixed not correctly functioning timeouts.
- XTE-337 / Joint development issue #140: Remove X-Road version 5 migration support. **Warning:** Central Server database schema changed, old Central Server backups are not usable.
- XTE-341 / Joint development issue #142: Security Server: Enable detect connections that have become stale (half-closed) while kept inactive in the connection pool.

## 6.13.0 - 2017-04-11
- PVAYLADEV-695: Increase akka remoting maximum message size to 256KiB and enable logging of akka error events.
- PVAYLADEV-729: During a configuration restore from backup, the access rights of the directory /var/lib/xroad for other users will no longer be removed.
- PVAYLADEV-726: Fixed an issue where diagnostics view in security server UI was not able to show CA-information that contained special characters.
- PVAYLADEV-722: Added support for external load balancing.
- PVAYLADEV-714: Added documentation for SecurityServer protocol extension.
- PVAYLADEV-709: Added a read-only user role for security server user interface.
- PVAYLADEV-707: SOAP Faults wrapped in a multipart message will now be passed to the client. Previously, the security server replaced the fault with a generalized error message.
- PVAYLADEV-615: Fix for never ending messagelog archiving. Doing it now in smaller transactions.
- PVAYLADEV-704: Added Jenkinsfile to support building Github pull requests in Jenkins.

## 6.12.0 - 2017-03-13
- XTE-99 / Joint development issue #79: Security Server UI: Added uniqueness check of the entered security server code when initializing the server.
- XTE-252 / Joint development issue #53: Security Server: Upgraded embedded Jetty to the version 9.4.2. Due to upgrade SHA1 ciphers are no longer supported for communication between security server and client.
- XTE-293: Security Server: A field set used to generate the token ID of the SSCD has been made configurable.
- XTE-294 / Joint development issue #84: Security Server: Added configuration file for the OCSP responder Jetty server (and increased max threads size of the thread pool).
- XTE-307 / Joint development issue #131: Security Server bugfix: Added missing HTTP header "Connection: close" into the server proxy response in cases error occurs before parsing a service provider's response.
- XTE-308 / Joint development issue #132: Security Server bugfix: Added missing read timeout for OCSP responder client.
- XTE-310 / Joint development issue #125: Security Server bugfix: SOAP messages with attachments caused in some cases a temopray file handle leak.
- XTE-333 / Joint development issue #128: Security Server bugfix: Fixed parsing SOAP messages containing &amp; or &lt; entities.
- Security Server: TCP socket SO_LINGER values in the proxy configuration file (proxy.ini) set to -1 according to avoid unexpected data stream closures.

## 6.11.0 - 2017-03-01
- PVAYLADEV-609 / PVAYLADEV-703 / Joint development issue #120: Added a partial index to the messagelog database to speed up retrieval of messages requiring timestamping. This should increase proxy performance in cases where the logrecord table is large.
- PVAYLADEV-685 / Joint development issue #121: Added a system property to deactivate signer's periodic OCSP-response retrieval on both central server and configuration proxy.

## 6.10.0 - 2017-02-15
- PVAYLADEV-684: Change source code directory structure so that doc folder moves to root level and xtee6 folder is renamed to src. Checkstyle configuration moves to src from doc.
- PVAYLADEV-670: The document DM-CS central server data model was converted to markdown format and the included ER diagram was done with draw.io tool.
- PVAYLADEV-253: Serverproxy ensures that client certificate belongs to registered security server before reading the SOAP message.
- PVAYLADEV-369: Environmental monitoring port configuration system property group monitor has been renamed to env-monitor. If the system property monitor.port was previously configured, it has to be done again using env-monitor.port. Monitor sensor intervals are now also configurable as system properties.
- PVAYLADEV-657: Added version history table and license text to markdown documentation.
- PVAYLADEV-661: Packaging the software is done in Docker container. This includes both deb and rpm packaging.
- PVAYLADEV-675: Fixed problem in central server and security server user interface's file upload component. The problem caused the component not to clear properly on close.
- PVAYLADEV-680: Fixed problem in Debian changelog that caused warnings on packaging.
- PVAYLADEV-682: Added Ansible scripts to create test automation environment.
- PVAYLADEV-547: Added Vagrantfile for creating X-Road development boxes. It is possible to run X-Road servers in LXD containers inside the development box.

## 6.9.5 - 2017-03-27
- XTE-293: Security Server: A field set used to generate the token ID of the SSCD has been made configurable.
- XTE-333 / Joint development issue #128: Security Server bugfix: Fixed parsing SOAP messages containing &amp; or &lt; entities.

## 6.9.4 - 2017-02-13
- XTE-301: Security Server UI bugfix: race condition of the adding a new client caused duplicates
- XTE-319: Security Server UI bugfix: WSDL deletion caused incorrect ACL removal
- XTE-322: Security Server bugfix: a typo in the configuration file proxy.ini (client-timeout)

## 6.9.3 - 2017-02-10
- PVAYLADEV-691: Hotfix for ExecListingSensor init. (Fixes package listing information, etc)

## 6.9.2 - 2017-01-23
- PVAYLADEV-662: Fixed proxy memory parameters
- PVAYLADEV-662: Altered OCSP fetch interval default value from 3600 to 1200 seconds
- PVAYLADEV-662: Converted DM-ML document to markdown format
- PVAYLADEV-662: Fixed bug in handling HW token's PIN code
- PVAYLADEV-662: Fixed bug in prepare_buildhost.sh script that caused build to fail on a clean machine
- PVAYLADEV-656: Added a reading timeout of 60 seconds for OcspClient connections
- PVAYLADEV-666: Fixed bug that caused metaservices and environmental monitoring replies to be returned in multipart format

## 6.9.1 - 2017-01-13
- Updated documents: ARC-OPMOND, UG-OPMONSYSPAR, UG-SS, PR-OPMON, PR-OPMONJMX, TEST_OPMON, TEST_OPMONSTRAT, UC-OPMON
- Updated example Zabbix related scripts and configuration files

## 6.9.0 - 2017-01-06

- PVAYLADEV-505: Fixed a bug in Security Server's UI that was causing the text in the pop-window to be messed with HTML code in some cases when "Remove selected" button was clicked.
- PVAYLADEV-484: Changed the value of Finnish setting for time-stamping of messages (acceptable-timestamp-failure-period parameter). Value was increased from value 1800s to value 18000s. By this change faults related to time-stamping functionality will be decreased.
- PVAYLADEV-475 / Joint Development issue #70: Security Server's connection pool functionality improved so that existing and already opened connections will re-used more effectively. Old implementation was always opening a new connection when a new message was sent. This new functionality will boost performance of Security Server several percents. Global settings use the old functionality by default but the Finnish installation packages override the global setting, opting to use the improvements. See the system parameters documentation UG-SYSPAR for more details.  
- PVAYLADEV-523: An Ansible script for installing the test-CA was created and published in the Github repository. The script will execute the installation automatically without any manual actions needed.
- PVAYLADEV-536: Improved OCSP diagnostics and logging when handling a certificate issued by an intermediate (non-root) certificate authority: The certificates are now listed in OCSP diagnostics and a false positive error message is no longer logged.
- PVAYLADEV-467 / PVAYLADEV-468 / PVAYLADEV-469 / PVAYLADEV-553 / Joint Development issue #81: Several improvements and checks to make sure there are no security threats related to Security Server's user rights and system generated files:
  - /var/tmp/xroad and /var/log/xroad folders checked and user rights validated
  - /var/lib/xroad folder user rights restricted
  - /var/log/secure and /var/log/up2date folders checked through and validated if files generated here are necessary
  - /var/log/messages folder checked through and validated if files generated here are necessary. Fixed functionality so that xroad-confclient is not writing log files to this folder if it is running as a service.
  - N.B! if there are monitoring actions and processed related to xroad-confclient, that are using log files of this folder, the configuration of monitoring must be changed so that the source of logs is from now on /var/log/xroad folder.
- PVAYLADEV-556: All installed additional parts of Central Server are seen on UI of Central Server. Earlier some parts that where installed could not be seen on UI.
- PVAYLADEV-531: Fixed the bug in functionality of "Unregister" dialog window in security server's "Keys and Certificates" -view so that no nonsensical error messages are shown to user. Erroneous notification was shown if user had created an authentication certificate and then made a request to register it and immediately canceled the request before it was accepted. This caused an unexpected error text from the Keys -table to be translated and the subsequent message to be shown to the user. The underlying error was a fixed removing any unnecessary error messages.
- PVAYLADEV-560 / Joint Development issue #65: Improved the handling of OCSP responses at startup phase of Security Server. If at startup the global configuration is expired then the next OCSP validation is scheduled within one minute. In earlier versions this was scheduled within one hour and caused extra delay until OCSP status was 'good'. Also, error message 'Server has no valid authentication' was generated.
- PVAYLADEV-489 / PVAYLADEV-571 / Joint Development issue #69: From version 6.9.0 Security Server is supporting new XML schema that makes possible to use a set of different Global Configuration versions. This makes possible that Global Configuration can be updated without breaking the compatibility to the Security Servers that are still using the older version of Global Configuration. Each Security Server knows the correct Global Configuration version it is using and based on this information is able to request that version from the Central Server. Central Server in turn is able to distribute all the Global Configurations that might be in use.
- PVAYLADEV-570 / Joint Development issue #69: From version 6.9.0 Configuration Proxy supports a new XML schema that makes it possible to use a set of different Global Configuration versions. Configuration Proxy can download, cache and distribute all the Global Configurations that might be in use.
- PVAYLADEV-588 / Joint Development issue #64: Fixed a bug that caused Security Server to start doing duplicate OCSP fetches at the same time. This happened if two or more OCSP related parameter values were changed (almost) at the same time.
- PVAYLADEV-457: Improved the INFO level logging information of Signer module so that more information will be written to log. It makes easier to see afterward what Signer has been doing.
- PVAYLADEV-607 / Joint Development issue #69: Global Configuration version that is generated and distributed by default can be set both in Central Server and Configuration Proxy (using a parameter value).
- PVAYLADEV-616: Fixed a bug in environment monitoring causing file handles not to be closed properly.
- PVAYLADEV-618 / Joint Development issue #89: Partial index is created to messagelog database so that non-archived messages will be fetched faster. This change will make the archiver process much faster.
- PVAYLADEV-634 / Joint Development issue #96: Fixed a bug in 'Generate certificate request' dialog. A refactored method was not updated to certificate request generation from System Parameters -view which caused the certificate generation to fail with the error message "Undefined method".

## 6.8.11 - 2016-12-20
- Added documents: PR-OPMON, PR-OPMONJMX, ARC-OPMOND, UG-OPMONSYSPAR
- Updated documents: ARC-G, ARC-SS, UC-OPMON, UG-SS, TEST_OPMON, TEST_OPMONSTRAT

## 6.8.10 - 2016-12-12
- Operational data monitoring improvements and bug fixes

## 6.8.9 - 2016-12-05
- Operational data monitoring

## 6.8.8 - 2016-12-01
- CDATA parsing fix (XTE-262)
- Converting PR-MESS to Markdown

## 6.8.7 - 2016-10-21
- DOM parser replacement with SAX parser (XTE-262)

## 6.8.6 - 2016-09-30
- Fixed: security server processes MIME message incorrectly if there is a "\t" symbol before boundary parameter (XTE-265)
- Documentation update: apt-get upgrade does not upgrade security server from 6.8.3 to 6.8.5 (XTE-278)
- Added xroad-securityserver conflicts uxp-addon-monitoring <= 6.4.0

## 6.7.13 - 2016-09-20
 - PVAYLADEV-485: Fixed a bug in the message archiver functionality that caused very long filenames or filenames including XML to crash the archiver process.
 - PVAYLADEV-398: Security Server backup/restore functionality fixed to work also when the existing backup is restored to a clean environment (new installation of a Security Server to a new environment).
 - PVAYLADEV-238: OCSP dianostic UI now shows the connection status. Color codes:
   - Green: Ok
   - Yellow: Unknown status
   - Red: Connection cannot be established to OCSP service or OCSP response could not be interpreted or no response from OCSP service
 - PVAYLADEV-360: Namespace prefixes other than 'SOAP-ENV' for SOAP fault messages are now supported. Previously other prefixes caused an error.
 - PVAYLADEV-424: Improved the messagelog archiver functionality so that it cannot consume an unlimited amount of memory even if there would be tens of thousands of messages to archive.
 - PVAYLADEV-304: Fixed a situation that caused time-stamping to get stuck if some (rare) preconditions were realized.
 - PVAYLADEV-351: Performance of Security Server improved by optimizing database queries at the time when Security Server's configuration data is fetched.
 - PVAYLADEV-454: Adjusted the amount of metaspace memory available for xroad processes so that the signer service does not run out of memory.
 - PVAYLADEV-416: Added Security Server support for the old Finnish certificate profile used in the FI-DEV environment.
 - PVAYLADEV-459 / PVAYLADEV-352 / PVAYLADEV-460 / PVAYLADEV-461: Several improvements to OCSP protocol related functionalities:
    - After a failure to fetch an OCSP respose, fetch retries are now scheduled based on the Fibonacci Sequence. The first retry is done after 10 seconds, then after 20 seconds, then after 30 seconds, 50 seconds, 80 seconds, 130 seconds etc. until a successful OCSP response is fetched.
    - Validation of OCSP response is done only once per message and the validation result is then stored to cache. If result is needed later, cache will be used for checking the result. This change will make the checking faster.
    - OCSP responses are fetched by the time interval defined in Global Configuration so that the Security Server is able to operate longer in a case on OCSP service is down.
    - OCSP response is no longer fetched immediately if ocspFreshnessSeconds or nextUpdate parameter values are changed. This allows the Security Server to operate longer in case the OCSP service is down and the parameters are changed to avoid calling the unreachable OCSP service.
 - PVAYLADEV-353: Added system parameters to stop the security servers from leaking TCP connections between them. These settings maintain status quo by default so connections are leaked without configuration changes. The prevention is overridden to be enabled in the Finnish installation package. The added configuration options are described in the UG-SYSPAR document. In short, configuring the [proxy] on the server side with server-connector-max-idle-time=120000 will close idle connections after 120 seconds.
 - PVAYLADEV-455 / PVAYLADEV-458: Updated several Security Server dependency packages to the latest version so that possible vulnerabilities are fixed.
 - PVAYLADEV-400: Security Server UI: when adding a new subsystem only subsystems that are owned by the organization are visible by default. Previously all the subsystems were visible (all the registered subsystems).
 - PVAYLADEV-464: Security Server UI: implemented 'Certificate Profile Info' feature for Finnish certificates which allows the UI to automatically fill most of the necessary fields when creating a new certificate request (either sign or auth certificate request).
 - PVAYLADEV-476: Improved the performance of Security Server by optimizing the caching of global configuration.
 - Bug fixes and minor enhancements

## 6.8.5 - 2016-08-16
- Bugfix: it's not possible to send duplicate client registration requests (https://github.com/vrk-kpa/xroad-joint-development/issues/48)
- Bugfix: added one missing translation
- Updated configuration client test data
- Some minor corrections

## 6.8.4 - 2016-05-11
- Merged with XTEE6 repo

## 6.7.12 - 2016-04-25
- Fixed security server not starting if xroad-addon-messagelog is not installed
- Added connection timeouts to configuration client to prevent hanging problems
- In security server's keys and certificates view delete button now removes both key and certificates
- Signer reacts to ocspFreshnessSeconds parameter change immediately
- OCSP nextUpdate verification can be switched off with optional global configuration part
- Fixed bug in xroad-create-cluster.sh script that created the certificates with 30 days expiry period
- Fix software token batch signing setting

## 6.7.11 - 2016-02-08
- Minor documentation changes

## 6.7.10 - 2016-01-15
- Change configuration client admin port default to 5675 and make it configurable
- Security server message exchange performance optimizations
- Security server environmental monitoring

## 6.7.9 - 2016-01-15
- Fix timestamper connection checking
- Fix timestamper status when batch timestamping is used
- Timestamping diagnostics displays status for all defined timestamping services

## 6.7.8 - 2016-01-07
- Security server offers diagnostics information for time stamping service
- Fixed configuration restore (RHEL)
- Fixed database backup to support generated passwords

## 6.7.7 - 2015-12-09
- Fixed critical errors found by SonarQube
- Added option for requiring strong password for PIN-code
- Security server offers diagnostics information for global configuration fetching
- Taken to use HTML-attribute data-name to improve testability

## 6.7.6 - 2015-11-27
- Fixed changing of security server configuration anchor

## 6.7.5 - 2015-11-26
- Updated member code/identifier extractor for Finnish instance
- Fixed XSS vulnerabilities in central server and security server user interfaces
- RHEL installation does not redirect clientproxy ports automatically
- Security server's internal TLS certificate can be replaced from the UI

## 6.7.4 - 2015-11-12
- Add MIT license header to security server source code
- Add LICENSE.info file to security server source code and binaries
- Add LICENSE.info file to central server source code and binaries
- Add LICENSE.info file to configuration proxy source code and binaries
- Add LICENSE file containing MIT license to security server source code and binaries
- Fixed 'Global configuration expired' error occurring under heavy load
- The password for messagelog and serverconf databases is generated during installation
- Remove hard-coded iface from Red Hat security server port redirection and make it configurable

## 6.7.3 - 2015-10-26
- Add license information
- Refactor proxy setup scripts (RHEL)

## 6.7.2 - 2015-10-19
- Fix nginx configuration (remove X-Frame-Options)

## 6.7.1 - 2015-10-14
- Finnish settings set SHA256withRSA as default signature algorithm
- Finnish settings set SHA256withRSA as default CSR signature algorithm
- Configurable message body logging
- Perfect forward secrecy management services
- Security server user interface uses TLSv1.2
- Central server user interface uses TLSv1.2
- Security server communicates with backend services using TLSv1.2
- Perfect forward secrecy for security server user interface
- Perfect forward secrecy for central server user interface
- Perfect forward secrecy for security server communications with backend services
- Fixed SonarQube static analysis blocker issues
- Management services use TLSv1.2

## 6.7.0 - 2015-09-29
- Partial support for RHEL 7
  - Security server can be installed on RHEL 7
  - rpm packages for security server
    - xroad-securityserver-fi (meta-package for Finnish instances), xroad-securityserver, xroad-proxy, xroad-common, xroad-jetty9, xroad-addon-messagelog, xroad-addon-metaservices
    - Note. optional package xroad-addon-hwtokens is not included in this release
- Member Code/Identifier Extractor for Finnish instance (PVAYLADEV-94)
  - Member Code/Identifier Extractor Method: ee.ria.xroad.common.util.FISubjectClientIdDecoder.getSubjectClientId
  - Signing certificate subject DN format supported by the decoder: C=FI,O=<instanceIdentifier>, OU=<memberClass>, CN=<memberCode> (e.g. C=FI, O=FI-DEV, OU=PUB, CN=1234567-8)
- Configurable key size for signing and authentication RSA keys (PVAYLADEV-28)
  - New configuration parameter signer.key-length (default 2048)
- Configurable certificate signing request signing algorithm (PVAYLADEV-29)
  - New configuration parameter signer.csr-signature-algorithm (default: SHA1withRSA)
- New security server metapackage with default configuration for Finnish instance
  - xroad-securityserver-fi
  - uses SHA256withRSA as signer.csr-signature-algorithm
- Fixed atomic save to work between separate file systems (PVAYLADEV-125)
  - OS temp directory and X-Road software can now reside on different file systems

---
XRDDEV references: see https://jira.niis.org/projects/XRDDEV/
(Backlog/XRJD references: see https://github.com/vrk-kpa/xroad-joint-development/issues)<|MERGE_RESOLUTION|>--- conflicted
+++ resolved
@@ -1,12 +1,8 @@
 # Change Log
 
-<<<<<<< HEAD
 ## 6.24.0 - UNRELEASED
 
-## 6.23.0 - UNRELEASED
-=======
 ## 6.23.0 - 2020-02-19
->>>>>>> 9b199790
 - XRDDEV-730: Validate security server addresses on security server.
 - XRDDEV-732: Validate security server addresses on cental server.
 - XRDDEV-734: Fix operational monitoring data retrieval.
@@ -20,12 +16,9 @@
 - XRDDEV-853: Fix environmental monitoring does not list X-Road processes on Ubuntu.
 - XRDDEV-856: Update dependencies with known vulnerabilities.
 - XRDDEV-871: Fix can't setup Central Server remote database.
-<<<<<<< HEAD
-=======
 - XRDDEV-820: Update metaspace memory parameters.
 - XRDDEV-916: Add security server metapackage for Iceland.
 - XRDDEV-917: Update Iceland certificate profile.
->>>>>>> 9b199790
 
 ## 6.22.1 - 2019-11-07
 - XRDDEV-730: Validate security server addresses.
