--- conflicted
+++ resolved
@@ -1,11 +1,9 @@
 # Change Log
 
-<<<<<<< HEAD
 ## 7.1.0 - UNRELEASED
-=======
+
 ## 7.0.3 - 2022-04-25
 - XRDDEV-1973: Update dependencies with known vulnerabilities
->>>>>>> 116bffee
 
 ## 7.0.2 - 2022-02-11
 - XRDDEV-1920: Restoring a backup fails for Security Servers that have not been freshly installed since 6.24.0
