# Change Log

<<<<<<< HEAD
## 6.10.0
- TBD
=======
## 6.9.4 - 2017-02-13
- XTE-301: Security Server UI bugfix: race condition of the adding a new client caused duplicates
- XTE-319: Security Server UI bugfix: WSDL deletion caused incorrect ACL removal
- XTE-322: Security Server bugfix: a typo in the configuration file proxy.ini (client-timeout)

## 6.9.3 - 2017-02-10
- PVAYLADEV-691: Hotfix for ExecListingSensor init. (Fixes package listing information, etc)
>>>>>>> 9e33b0b5

## 6.9.2 - 2017-01-23
- PVAYLADEV-662: Fixed proxy memory parameters
- PVAYLADEV-662: Altered OCSP fetch interval default value from 3600 to 1200 seconds
- PVAYLADEV-662: Converted DM-ML document to markdown format
- PVAYLADEV-662: Fixed bug in handling HW token's PIN code
- PVAYLADEV-662: Fixed bug in prepare_buildhost.sh script that caused build to fail on a clean machine
- PVAYLADEV-656: Added a reading timeout of 60 seconds for OcspClient connections
- PVAYLADEV-666: Fixed bug that caused metaservices and environmental monitoring replies to be returned in multipart format

## 6.9.1 - 2017-01-13
- Updated documents: ARC-OPMOND, UG-OPMONSYSPAR, UG-SS, PR-OPMON, PR-OPMONJMX, TEST_OPMON, TEST_OPMONSTRAT, UC-OPMON
- Updated example Zabbix related scripts and configuration files

## 6.9.0 - 2017-01-06

- PVAYLADEV-505: Fixed a bug in Security Server's UI that was causing the text in the pop-window to be messed with HTML code in some cases when "Remove selected" button was clicked.
- PVAYLADEV-484: Changed the value of Finnish setting for time-stamping of messages (acceptable-timestamp-failure-period parameter). Value was increased from value 1800s to value 18000s. By this change faults related to time-stamping functionality will be decreased.
- PVAYLADEV-475 / Joint Development issue #70: Security Server's connection pool functionality improved so that existing and already opened connections will re-used more effectively. Old implementation was always opening a new connection when a new message was sent. This new functionality will boost performance of Security Server several percents. Global settings use the old functionality by default but the Finnish installation packages override the global setting, opting to use the improvements. See the system parameters documentation UG-SYSPAR for more details.  
- PVAYLADEV-523: An Ansible script for installing the test-CA was created and published in the Github repository. The script will execute the installation automatically without any manual actions needed.
- PVAYLADEV-536: Improved OCSP diagnostics and logging when handling a certificate issued by an intermediate (non-root) certificate authority: The certificates are now listed in OCSP diagnostics and a false positive error message is no longer logged.
- PVAYLADEV-467 / PVAYLADEV-468 / PVAYLADEV-469 / PVAYLADEV-553 / Joint Development issue #81: Several improvements and checks to make sure there are no security threats related to Security Server's user rights and system generated files:
  - /var/tmp/xroad and /var/log/xroad folders checked and user rights validated
  - /var/lib/xroad folder user rights restricted
  - /var/log/secure and /var/log/up2date folders checked through and validated if files generated here are necessary
  - /var/log/messages folder checked through and validated if files generated here are necessary. Fixed functionality so that xroad-confclient is not writing log files to this folder if it is running as a service.
  - N.B! if there are monitoring actions and processed related to xroad-confclient, that are using log files of this folder, the configuration of monitoring must be changed so that the source of logs is from now on /var/log/xroad folder.
- PVAYLADEV-556: All installed additional parts of Central Server are seen on UI of Central Server. Earlier some parts that where installed could not be seen on UI.
- PVAYLADEV-531: Fixed the bug in functionality of "Unregister" dialog window in security server's "Keys and Certificates" -view so that no nonsensical error messages are shown to user. Erroneous notification was shown if user had created an authentication certificate and then made a request to register it and immediately canceled the request before it was accepted. This caused an unexpected error text from the Keys -table to be translated and the subsequent message to be shown to the user. The underlying error was a fixed removing any unnecessary error messages.
- PVAYLADEV-560 / Joint Development issue #65: Improved the handling of OCSP responses at startup phase of Security Server. If at startup the global configuration is expired then the next OCSP validation is scheduled within one minute. In earlier versions this was scheduled within one hour and caused extra delay until OCSP status was 'good'. Also, error message 'Server has no valid authentication' was generated.
- PVAYLADEV-489 / PVAYLADEV-571 / Joint Development issue #69: From version 6.9.0 Security Server is supporting new XML schema that makes possible to use a set of different Global Configuration versions. This makes possible that Global Configuration can be updated without breaking the compatibility to the Security Servers that are still using the older version of Global Configuration. Each Security Server knows the correct Global Configuration version it is using and based on this information is able to request that version from the Central Server. Central Server in turn is able to distribute all the Global Configurations that might be in use.
- PVAYLADEV-570 / Joint Development issue #69: From version 6.9.0 Configuration Proxy supports a new XML schema that makes it possible to use a set of different Global Configuration versions. Configuration Proxy can download, cache and distribute all the Global Configurations that might be in use.
- PVAYLADEV-588 / Joint Development issue #64: Fixed a bug that caused Security Server to start doing duplicate OCSP fetches at the same time. This happened if two or more OCSP related parameter values were changed (almost) at the same time.
- PVAYLADEV-457: Improved the INFO level logging information of Signer module so that more information will be written to log. It makes easier to see afterward what Signer has been doing.
- PVAYLADEV-607 / Joint Development issue #69: Global Configuration version that is generated and distributed by default can be set both in Central Server and Configuration Proxy (using a parameter value).
- PVAYLADEV-616: Fixed a bug in environment monitoring causing file handles not to be closed properly.
- PVAYLADEV-618 / Joint Development issue #89: Partial index is created to messagelog database so that non-archived messages will be fetched faster. This change will make the archiver process much faster.
- PVAYLADEV-634 / Joint Development issue #96: Fixed a bug in 'Generate certificate request' dialog. A refactored method was not updated to certificate request generation from System Parameters -view which caused the certificate generation to fail with the error message "Undefined method".

## 6.8.11 - 2016-12-20
- Added documents: PR-OPMON, PR-OPMONJMX, ARC-OPMOND, UG-OPMONSYSPAR
- Updated documents: ARC-G, ARC-SS, UC-OPMON, UG-SS, TEST_OPMON, TEST_OPMONSTRAT

## 6.8.10 - 2016-12-12
- Operational data monitoring improvements and bug fixes

## 6.8.9 - 2016-12-05
- Operational data monitoring

## 6.8.8 - 2016-12-01
- CDATA parsing fix (XTE-262)
- Converting PR-MESS to Markdown

## 6.8.7 - 2016-10-21
- DOM parser replacement with SAX parser (XTE-262)

## 6.8.6 - 2016-09-30
- Fixed: security server processes MIME message incorrectly if there is a "\t" symbol before boundary parameter (XTE-265)
- Documentation update: apt-get upgrade does not upgrade security server from 6.8.3 to 6.8.5 (XTE-278)
- Added xroad-securityserver conflicts uxp-addon-monitoring <= 6.4.0

## 6.7.13 - 2016-09-20
 - PVAYLADEV-485: Fixed a bug in the message archiver functionality that caused very long filenames or filenames including XML to crash the archiver process.
 - PVAYLADEV-398: Security Server backup/restore functionality fixed to work also when the existing backup is restored to a clean environment (new installation of a Security Server to a new environment).
 - PVAYLADEV-238: OCSP dianostic UI now shows the connection status. Color codes:
   - Green: Ok
   - Yellow: Unknown status
   - Red: Connection cannot be established to OCSP service or OCSP response could not be interpreted or no response from OCSP service
 - PVAYLADEV-360: Namespace prefixes other than 'SOAP-ENV' for SOAP fault messages are now supported. Previously other prefixes caused an error.
 - PVAYLADEV-424: Improved the messagelog archiver functionality so that it cannot consume an unlimited amount of memory even if there would be tens of thousands of messages to archive.
 - PVAYLADEV-304: Fixed a situation that caused time-stamping to get stuck if some (rare) preconditions were realized.
 - PVAYLADEV-351: Performance of Security Server improved by optimizing database queries at the time when Security Server's configuration data is fetched.
 - PVAYLADEV-454: Adjusted the amount of metaspace memory available for xroad processes so that the signer service does not run out of memory.
 - PVAYLADEV-416: Added Security Server support for the old Finnish certificate profile used in the FI-DEV environment.
 - PVAYLADEV-459 / PVAYLADEV-352 / PVAYLADEV-460 / PVAYLADEV-461: Several improvements to OCSP protocol related functionalities:
    - After a failure to fetch an OCSP respose, fetch retries are now scheduled based on the Fibonacci Sequence. The first retry is done after 10 seconds, then after 20 seconds, then after 30 seconds, 50 seconds, 80 seconds, 130 seconds etc. until a successful OCSP response is fetched.
    - Validation of OCSP response is done only once per message and the validation result is then stored to cache. If result is needed later, cache will be used for checking the result. This change will make the checking faster.
    - OCSP responses are fetched by the time interval defined in Global Configuration so that the Security Server is able to operate longer in a case on OCSP service is down.
    - OCSP response is no longer fetched immediately if ocspFreshnessSeconds or nextUpdate parameter values are changed. This allows the Security Server to operate longer in case the OCSP service is down and the parameters are changed to avoid calling the unreachable OCSP service.
 - PVAYLADEV-353: Added system parameters to stop the security servers from leaking TCP connections between them. These settings maintain status quo by default so connections are leaked without configuration changes. The prevention is overridden to be enabled in the Finnish installation package. The added configuration options are described in the UG-SYSPAR document. In short, configuring the [proxy] on the server side with server-connector-max-idle-time=120000 will close idle connections after 120 seconds.
 - PVAYLADEV-455 / PVAYLADEV-458: Updated several Security Server dependency packages to the latest version so that possible vulnerabilities are fixed.
 - PVAYLADEV-400: Security Server UI: when adding a new subsystem only subsystems that are owned by the organization are visible by default. Previously all the subsystems were visible (all the registered subsystems).
 - PVAYLADEV-464: Security Server UI: implemented 'Certificate Profile Info' feature for Finnish certificates which allows the UI to automatically fill most of the necessary fields when creating a new certificate request (either sign or auth certificate request).
 - PVAYLADEV-476: Improved the performance of Security Server by optimizing the caching of global configuration.
 - Bug fixes and minor enhancements

## 6.8.5 - 2016-08-16
- Bugfix: it's not possible to send duplicate client registration requests (https://github.com/vrk-kpa/xroad-joint-development/issues/48)
- Bugfix: added one missing translation
- Updated configuration client test data
- Some minor corrections

## 6.8.4 - 2016-05-11
- Merged with XTEE6 repo

## 6.7.12 - 2016-04-25
- Fixed security server not starting if xroad-addon-messagelog is not installed
- Added connection timeouts to configuration client to prevent hanging problems
- In security server's keys and certificates view delete button now removes both key and certificates
- Signer reacts to ocspFreshnessSeconds parameter change immediately
- OCSP nextUpdate verification can be switched off with optional global configuration part
- Fixed bug in xroad-create-cluster.sh script that created the certificates with 30 days expiry period
- Fix software token batch signing setting

## 6.7.11 - 2016-02-08
- Minor documentation changes

## 6.7.10 - 2016-01-15
- Change configuration client admin port default to 5675 and make it configurable
- Security server message exchange performance optimizations
- Security server environmental monitoring

## 6.7.9 - 2016-01-15
- Fix timestamper connection checking
- Fix timestamper status when batch timestamping is used
- Timestamping diagnostics displays status for all defined timestamping services

## 6.7.8 - 2016-01-07
- Security server offers diagnostics information for time stamping service
- Fixed configuration restore (RHEL)
- Fixed database backup to support generated passwords

## 6.7.7 - 2015-12-09
- Fixed critical errors found by SonarQube
- Added option for requiring strong password for PIN-code
- Security server offers diagnostics information for global configuration fetching
- Taken to use HTML-attribute data-name to improve testability

## 6.7.6 - 2015-11-27
- Fixed changing of security server configuration anchor

## 6.7.5 - 2015-11-26
- Updated member code/identifier extractor for Finnish instance
- Fixed XSS vulnerabilities in central server and security server user interfaces
- RHEL installation does not redirect clientproxy ports automatically
- Security server's internal TLS certificate can be replaced from the UI

## 6.7.4 - 2015-11-12
- Add MIT license header to security server source code
- Add LICENSE.info file to security server source code and binaries
- Add LICENSE.info file to central server source code and binaries
- Add LICENSE.info file to configuration proxy source code and binaries
- Add LICENSE file containing MIT license to security server source code and binaries
- Fixed 'Global configuration expired' error occurring under heavy load
- The password for messagelog and serverconf databases is generated during installation
- Remove hard-coded iface from Red Hat security server port redirection and make it configurable

## 6.7.3 - 2015-10-26
- Add license information
- Refactor proxy setup scripts (RHEL)

## 6.7.2 - 2015-10-19
- Fix nginx configuration (remove X-Frame-Options)

## 6.7.1 - 2015-10-14
- Finnish settings set SHA256withRSA as default signature algorithm
- Finnish settings set SHA256withRSA as default CSR signature algorithm
- Configurable message body logging
- Perfect forward secrecy management services
- Security server user interface uses TLSv1.2
- Central server user interface uses TLSv1.2
- Security server communicates with backend services using TLSv1.2
- Perfect forward secrecy for security server user interface
- Perfect forward secrecy for central server user interface
- Perfect forward secrecy for security server communications with backend services
- Fixed SonarQube static analysis blocker issues
- Management services use TLSv1.2

## 6.7.0 - 2015-09-29
- Partial support for RHEL 7
  - Security server can be installed on RHEL 7
  - rpm packages for security server
    - xroad-securityserver-fi (meta-package for Finnish instances), xroad-securityserver, xroad-proxy, xroad-common, xroad-jetty9, xroad-addon-messagelog, xroad-addon-metaservices
    - Note. optional package xroad-addon-hwtokens is not included in this release
- Member Code/Identifier Extractor for Finnish instance (PVAYLADEV-94)
  - Member Code/Identifier Extractor Method: ee.ria.xroad.common.util.FISubjectClientIdDecoder.getSubjectClientId
  - Signing certificate subject DN format supported by the decoder: C=FI,O=<instanceIdentifier>, OU=<memberClass>, CN=<memberCode> (e.g. C=FI, O=FI-DEV, OU=PUB, CN=1234567-8)
- Configurable key size for signing and authentication RSA keys (PVAYLADEV-28)
  - New configuration parameter signer.key-length (default 2048)
- Configurable certificate signing request signing algorithm (PVAYLADEV-29)
  - New configuration parameter signer.csr-signature-algorithm (default: SHA1withRSA)
- New security server metapackage with default configuration for Finnish instance
  - xroad-securityserver-fi
  - uses SHA256withRSA as signer.csr-signature-algorithm
- Fixed atomic save to work between separate file systems (PVAYLADEV-125)
  - OS temp directory and X-Road software can now reside on different file systems<|MERGE_RESOLUTION|>--- conflicted
+++ resolved
@@ -1,9 +1,8 @@
 # Change Log
 
-<<<<<<< HEAD
 ## 6.10.0
 - TBD
-=======
+
 ## 6.9.4 - 2017-02-13
 - XTE-301: Security Server UI bugfix: race condition of the adding a new client caused duplicates
 - XTE-319: Security Server UI bugfix: WSDL deletion caused incorrect ACL removal
@@ -11,7 +10,6 @@
 
 ## 6.9.3 - 2017-02-10
 - PVAYLADEV-691: Hotfix for ExecListingSensor init. (Fixes package listing information, etc)
->>>>>>> 9e33b0b5
 
 ## 6.9.2 - 2017-01-23
 - PVAYLADEV-662: Fixed proxy memory parameters
