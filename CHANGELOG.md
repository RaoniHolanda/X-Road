--- conflicted
+++ resolved
@@ -1,12 +1,8 @@
 # Change Log
 
-<<<<<<< HEAD
-## 6.12.0 - 2017-03-01
+## 6.13.0 - 2017-03-30
 - PVAYLADEV-695: Increase akka remoting maximum message size to 256KiB and enable logging of akka error events.
-=======
-## 6.13.0 - 2017-03-30
 - TBD
->>>>>>> ed1169ee
 
 ## 6.12.0 - 2017-03-13
 - XTE-99 / Joint development issue #79: Security Server UI: Added uniqueness check of the entered security server code when initializing the server.
