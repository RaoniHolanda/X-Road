# Change Log

<<<<<<< HEAD
## 6.25.0 - UNRELEASED
=======
## 6.24.1 - 2020-09-18
- XRDDEV-1306: Fix security server docker image build
- XRDDEV-1305: Fix central server schema rename when BDR 1.0 is in use.
- XRDDEV-1303: Fix security server UI permission handling in "keys and certificates" view
- XRDDEV-1304: Fix security server UI routing in "security server tls certificate" view
- XRDDEV-1308: Fix UI bug in security server settings view child tab active state
- XRDDEV-1316: Update XROAD_SYSTEM_ADMINISTRATOR permissions
- XRDDEV-1317: Fix duplicate routing console log warning messages in security server UI.
- XRDDEV-1320: Verify TLS certificate field is checked for services using http
- XRDDEV-1321: Key details read only value is missing
- XRDDEV-1339: Fix not after -value in certificate details
- XRDDEV-1337: Update Keys and Certificates submenu items' names
- XRDDEV-1231: Remove unused dependency libraries
- XRDDEV-1319: Fix several permissions related bugs in the UI
- XRDDEV-1309: Minor fix to front-end login process
- XRDDEV-1352: Fix queryparameter name for filtering service client candidates
- XRDDEV-1335: Update icon for certificates
- XRDDEV-1350: Fix member code input validation in add client flow
- XRDDEV-1245: Fix security server REST API permission handling for security server TLS certificate related operations
>>>>>>> b3cab9d5

## 6.24.0 - 2020-08-28
- New Security Server API based UI, see details in [JIRA](https://jira.niis.org/issues/?jql=project%20%3D%20XRDDEV%20AND%20fixVersion%20%3D%206.24.0%20AND%20labels%20%3D%20api-based-ui%20ORDER%20BY%20key%20ASC)
- XRDDEV-437 - Add SonarQube analysis for Github pull requests
- XRDDEV-125 - Add process view to Security Server architecture diagram
- XRDDEV-595 - Replace '-' characters with '_' in ansible scripts to fix deprecation warnings
- XRDDEV-739 - Clarified documentation related to downloading service descriptions
- XRDDEV-712 - Update Ansible scripts to support Ubuntu 18 minimal OS
- XRDDEV-711 - Update Akka dependency to 2.5.x
- XRDDEV-113 - Optimize message log archiving
- XRDDEV-261 - Update fastest wins connection selection to take successful TLS handshake into account
- XRDDEV-700 - Optimize serverconf caching and access rights evaluation
- XRDDEV-747 - Split nginx default-xroad.conf so that it can be updated independently per X-Road server type
- XRDDEV-773 - Install Central Server with remote database using Ansible
- XRDDEV-377 - Implement failover on TSA requests when TSA returns invalid response
- XRDDEV-546 - Update operational monitoring implementation and protocols.
- XRDDEV-591 - Security Server respects Accept-header value when providing error responses.
- XRDDEV-752 - Update Akka to version 2.6
- XRDDEV-745 - Fix rsyslog and nginx config changes not applied on fresh install (RHEL)
- XRDDEV-807 - Move central server DB tables to a separate schema, so that maintenance does not require super-user rights.
- XRDDEV-913 - Fix xroad-opmonitor standalone installation for Ubuntu 18
- XRDDEV-951 - Update dependencies containing known vulnerabilities. Fix dependency check false positives.
- XRDDEV-911 - Add RHEL8 packaging
- XRDDEV-925 - Define ordering for TSPs
- XRDDEV-805 - Move Security Server DB tables to a separate schema
- XRDDEV-972 - Move serverconf tables to separate schema, so that maintenance does not require super-user rights.
- XRDSD-124 - getSecurityServerOperationalData return contains other client's data
- XRDDEV-1010 - Fix operational monitoring filtering when results overflow
- XRDDEV-825 - Remove the deprecated HTTP GET metaservice interface for fetching WSDL descriptions
- XRDDEV-822 - Make the Security Server listen to connections from client information systems only on localhost when EE meta package is installed.
- XRDDEV-999 - Update Rake version
- XRDDEV-1021 - Update jackson-databind version
- XRDDEV-608 - Fix WSDLValidator returns warnings as errors
- XRDDEV-1011 - Add summary output to check_ha_cluster_status
- XRDDEV-17 - Validate client certificate's expiry date
- XRDDEV-828 - Make it possible configure database super-user name.
- XRDDEV-440 - Add separate database user for migrations, so that normal DB user used by the application cannot update the DB schema.
- XRDDEV-59 - Date and time format in the text form MUST be based on the international standard ISO 8601 so that it's consistent
- XRDDEV-814 - Update license and file headers.
- XRDDEV-728 - Remove old port forwarding scripts for RHEL7 Security Server
- XRDDEV-827 - Adds checking of X-Road identifying entities to Central Server.
- XRDDEV-727 - Refactor Ansible roles to remove duplication between private and public repositories
- XRDDEV-68 - Fix thread local variables
- XRDDEV-1159 - Disable Security Server JMX interfaces by default
- XRDDEV-1173 - Enable enforcing token PIN policy in the Estonian meta package
- XRDDEV-1156 - Bind rsyslog udp interface to localhost
- XRDDEV-1017 - Make SignerClient to recover faster from signer connection failures.
- XRDDEV-1201 - Unify file permissions on RHEL
- XRDDEV-1200 - Fix xroad-base ansible role
- XRDDEV-1181 - Upgrade dependencies
- XRDDEV-1160 - Automatically generated default password for Central Server database user centerui
- XRDDEV-1207 - Fix Iceland's certificate profile
- XRDDEV-1161 - Update Iceland's security server meta-package
- XRDDEV-1123 - Remove unnecessary ocsp fetching in Security Server UI
- XRDDEV-1180 - Add more detailed instructions on required network configuration in the Security Server installation guides.
- XRDDEV-1242 - Fix Central Server database disappearing on upgrade
- XRDDEV-1209 - Implementaion of the Faroe Islands's certificate profiles
- XRDDEV-1247 - Fix static analysis findings
- XRDDEV-1277 - Fix database backup failure
- XRDDEV-1228 - Update documentation for RHEL8
- XRDDEV-1281 - Remove unused secret token
- XRDDEV-1296 - Fix RHEL8 release packaging

## 6.23.0 - 2020-02-19
- XRDDEV-730: Validate security server addresses on security server.
- XRDDEV-732: Validate security server addresses on cental server.
- XRDDEV-734: Fix operational monitoring data retrieval.
- XRDDEV-741: Fix too strict log directory permissions cause missing audit.log.
- XRDDEV-757: Add Central Server support for external databases.
- XRDDEV-773: Central Server with remote database can be installed with Ansible scripts.
- XRDDEV-760: Remove central server HA dependency on PostgreSQL BDR extension.
- XRDDEV-780: Add instructions for setting up a PostgreSQL database cluster for central server HA.
- XRDDEV-813: Detect PostgreSQL BDR on update and update configuration if necessary.
- XRDDEV-821: Fix central Server remote database support should respect changes in db.properties during upgrade.
- XRDDEV-853: Fix environmental monitoring does not list X-Road processes on Ubuntu.
- XRDDEV-856: Update dependencies with known vulnerabilities.
- XRDDEV-871: Fix can't setup Central Server remote database.
- XRDDEV-820: Update metaspace memory parameters.
- XRDDEV-916: Add security server metapackage for Iceland.
- XRDDEV-917: Update Iceland certificate profile.

## 6.22.1 - 2019-11-07
- XRDDEV-730: Validate security server addresses.
- XRDDEV-734: Fix missing operationaldata.
- XRDDEV-741: Fix too strict log directory permissions.

## 6.22.0 - 2019-10-22
- XRDDEV-450: Make a docker image of central server.
- XRDDEV-501: Fix Test TSA on Ubuntu 18.
- XRDDEV-474: Implement Security Server TSA recovery algorithm during TSA service breaks.
- XRDDEV-384: Update Hibernate to version 5.3.10.
- XRDDEV-288: Update supported platforms on X-Road build instructions.
- XRDDEV-506: Fix operational monitoring does not record request_out_ts and response_in_ts values for REST requests and responses.
- XRDDEV-508: Update Ubuntu package dependencies and install instructions.
- XRDDEV-516: Added documentation of ownerChange management service.
- XRDDEV-140: Add optional HSM device specific slot configuration.
- XRDDEV-538: Increase the default metaspace memory of proxy component.
- XRDDEV-462: Add JSON response for listClients metaservice.
- XRDDEV-574: Fix undefined method error when WSDL is refreshed.
- XRDDEV-456: Add support for injecting autologin pin via environment varible to Security Server Docker container.
- XRDDEV-507: Set operational monitoring succeeded field based on REST service's HTTP response code.
- XRDDEV-593: Add support for registering another member on Security Server.
- XRDDEV-428: Change service client's default connection type from HTTP to HTTPS.
- XRDDEV-476: Create new X-Road Security Architecture (ARC-SEC) document.
- XRDDEV-573: Update serverconf database schema to support REST authorization.
- XRDDEV-560: Implement new ownerChange central service.
- XRDDEV-561: Update Central Server UI to support processing of Security Server owner change requests.
- XRDDEV-562: Add support for sending owner change requests from Security Server.
- XRDDEV-580: Add operational monitoring package as required for the installation of Finnish Security Server meta package.
- XRDDEV-586: Implement support for fine-grained REST service authorization in xroad-proxy.
- XRDSD-94: Make configuration reading more tolerant.
- XRDDEV-517: Update Java dependencies to a newer version.
- XRDDEV-464: Add REST metaservice allowedMethods. Change SOAP metaservice allowedMethods to return only SOAP services.
- XRDDEV-463: Add REST metaservice listMethods. Change SOAP metaservice listMethods to return only SOAP services.
- XRDDEV-465: Add REST metaservice getOpenAPI.
- XRDDEV-468: Parse OpenAPI description when adding a REST service.
- XRDDEV-136: Add automatic backups for Central and Security Server.
- XRDDEV-612: Refactor REST access rights.
- XRDDEV-615: Store OpenAPI endpoints into serverconf.
- XRDDEV-571: Remove the need for PostgreSQL 'lo' extension.
- XRDDEV-592: Update security server log file permissions.
- XRDDEV-540: Fix Ubuntu install fails if admin user groups can not be modified.
- XRDDEV-622: Add certificate profile for Iceland.
- XRDDEV-649: Remove Ubuntu 14.04 packaging, references in documentation and support from Ansible installation scripts.
- XRDDEV-636: Update Java dependencies.
- XRDDEV-652: Add Ansible configuration option for extra locales.
- XRDDEV-547: Add remote database support to Security Server.
- XRDDEV-683: Fix installation on top of existing op-monitor.
- XRDDEV-588: Security Server user interface for defining fine-grained access rules for REST services.
- XRDDEV-682: Fixes to fine-grained REST service management UI.
- XRDDEV-692: Update jackson-databind.
- XRDDEV-691: Fix typo in add endpoint dialog.
- XRDDEV-694: Fix listMethods not returning all REST services.
- XRDDEV-695: Fix allowedMethods not returning all REST services.
- XRDDEV-697: Fix metadata services documentation concerning listCentralServices.
- XRDDEV-648: Make it possible to bind xroad-proxy to ports 80 and 443 on RHEL.
- XRDDEV-696: Update REST endpoint type names to better reflect the endpoint type.
- XRDDEV-710: Update Test CA documentation.
- XRDDEV-704: Fix fine-grained REST service management missing from Security Server user guide.
- XRDDEV-610: Metaspace for xroad-monitoring has been expanded from 50m to 60m.
- XRDDEV-716: Update bouncy castle and jackson-databind.
- XRDDEV-717: Fixed restarting xroad-proxy fails during internal key generation and certificate import.

## 6.21.1 - 2019-05-22
- XRDDEV-526: Fix adding a WSDL with a newer version of an existing service fails.
- XRDDEV-506: Fix operational monitoring does not record request_out_ts and response_in_ts for REST messages.

## 6.21.0 - 2019-04-24
- XRDDEV-263: Security Server data model extended to cover REST services.
- XRDDEV-225: Add configuration option that allows auto-accepting auth cert registration requests on Central Server.
- XRDDEV-258: Update JRuby to version 9.1.17.
- XRDDEV-226: Add configuration option that allows auto-accepting Security Server client registration requests on Central Server.
- XRDDEV-341: Update Hibernate to version 5.1.17.
- XRDDEV-230: Add an additional message id to every request/response pair, so that it is be possible to distinguish messages in message log.
- XRDDEV-380: Fix missing getSecurityServerMetrics request in message log.
- XRDDEV-337: Hide the admin ui X-Road logo on smaller screens
- XTE-432: Fix resource leak - close discarded socket.
- XRDDEV-353: Add support for verifying ASiC containers containing REST messages.
- XRDDEV-352: Add support for downloading RESET message records via ASiC web service.
- XRDDEV-358: Record rest messages to operational monitoring.
- XRDDEV-375: Add securityserver protocol extension.
- XRDDEV-264: Support transporting REST messages of arbitrary size.
- XRDDEV-314: Extend messagelog database for REST messages.
- XRDDEV-328: Archive REST message records as ASiC containers.
- XRDDEV-285: Log rest messages to message log.
- XRDDEV-155: Update intial REST implementation.
- XRDDEV-120: Initial implementation of the REST support.
- XRDDEV-284: Add support for configuring REST services in the admin UI.
- XRDDEV-418: Align REST implementation with the specification.
- XRDDEV-426: Fix performance regression and native memory leak in messagelog archiving.
- XRDDEV-419: Include X-Road-Request-Id into REST message signature and request headers.
- XRDDEV-400: Return descriptive error if one tries to download WSDL for a REST service.
- XRDDEV-398: Add markdown documentation for REST message protocol.
- XRDDEV-412: Prevent SOAP service calls from REST interface and vice versa.
- XRDDEV-432: Prevent adding new services with already existing service code.
- XRDDEV-423: Fix op-monitor db migrations not run on upgrade/reinstall on RHEL.
- XRDDEV-439: Fix message log cleaning can fail if log is large.
- XRDDEV-383: Add security server Dockerfile and usage instructions.
- XRDDEV-411: Fix SonarQube duplication warning.
- XRDDEV-443: Fix updating REST service code removes all access rights.

## 6.20.1 - 2019-02-05
- XRDDEV-351: Fix XRDDEV-351

## 6.20.0 - 2019-01-23
- XTE-427 / XRDDEV-108: Operational monitoring timestamp 'responseOutTs' is taken just before payload byte array is sent out with HTTP response.
- XRDDEV-8: Update wsdlvalidator to use the latest Apache CXF wsdlvalidator version.
- XRDDEV-117: Secure XML external entity processing
- XRDDEV-105: Fix global configuration returning outdated data
- XRDDEV-119: Add NIIS as copyright owner in license files and source code license headers (.java, .rb)
- XRDDEV-94: Create security server installation packages for Ubuntu 18.04 LTS
- XRDDEV-106: Improved performance by making authentication key and signing context caching implementation more efficient
- XRDDEV-86: Separate X-Road version number from packaging
- XRDDEV-29: Update cryptographic strength of key exchange to 128bits on communication between security servers and op monitoring. Introduce whitelist setting to configure accepted cipher suites.
- XRDDEV-62: Log a warning in proxy.log when the amount of timestamped records reaches 70% of timestamp-records-limit
- XRDDEV-141: Fix queries can fail when the service provider's subsystem is registered in multiple security servers and only some of the host names do not resolve.
- XRDDEV-162: NIIS package repository updated to documentation
- XRDDEV-150, XRDDEV-60: Central Server: Added script for changing IP address of cluster nodes & updated document IG-CSHA respectively.
- XRDDEV-144: Change BatchSigner to use configuration parameter for timeouts
- XRDDEV-165: Fix ClientProxy to enforce defined cipher suites
- XRDDEV-145: Batch time-stamping cycle is repeated until the number of time-stamped records is lower than "timestamp-records-limit".
- XRDDEV-29: The cipher suite that's used in connections between Security Servers was changed so that cryptographic strength of key exchange is 128 bits.
- XRDDEV-95, XRDDEV-96: Fixes to Ubuntu 18 packaging. Add Ubuntu 18 support to local development environment. Discard xroad-common package (Ubuntu) and remove dependencies to obsoleted xroad-common (RHEL).
- XRDDEV-138: Fix namespace in metaservices document
- XRDDEV-143: Make Signer's module manager update interval configurable
- XRDDEV-169: Add installation instructions for Security Server on RHEL7
- XRDDEV-184: Conver UG-SIGDOC from Word to Markdown.
- XRDDEV-192: Add support for extracting message from ASiC container when verification of the container fails.
- XRDDEV-220: Fix FastestSocketSelector can cause timeout if none of the target hosts' names are resolvable.
- XRDDEV-170: Update security server cluster Ansible setup scripts to support Ubuntu 18.04.
- XRDDEV-191: Fix environmental monitoring daemon missing from the architecture document
- XRDDEV-146: Drop support for global configuration v1
- XRDDEV-10: Replace outdated Logback logging module by Slf4jRequestLog
- XRDDEV-229: Update default authentication and signing key length to 3072 bits (Finnish national settings)
- XRDDEV-231: Add X-Road brand colors and and X-Road logo int CS and SS layouts
- XRDDEV-232: Add feedback page
- XRDDEV-177: Change version number format
- XRDDEV-108: Set operational monitoring timestamp 'responseOutTs' just before payload byte array is sent.
- XRDDEV-101: Installation instructions for Ubuntu 18
- XRDDEV-178: Add Ubuntu 18 support to Central Server clustering
- XRDDEV-168: Remove unnecessary Ruby helper method
- XRDDEV-248: Avoid infinite read timeout when establishing a connection to security server.
- XRDDEV-257: Remove dependency on ntpd.
- XRDDEV-256: Add option that displays the X-Road software version to the AsicVerifier utility.

## 6.19.0 - 2018-09-27
- PVAYLADEV-1107/XRJD #214: Security Server: Fix SSL handshake does not include internal certificate's certificate chain.
- PVAYLADEV-1139: Documentation: Update build and development environment instructions.
- PVAYLADEV-785: Security Server: Fix malformed global configuration can cause a NPE in the admin UI.
- PVAYLADEV-1137/XRJD #228: Security server: List approved certificate authorities.
- XRDDEV-36: Fixed Messagelog tests randomly failing.
- XRDDEV-39: Fix subsystem registration request failing on CIS hardened RHEL security server.
- XRDDEV-53: Fix access right error message in webview.
- XRDDEV-51: Security Server refresh OCSP responses recovery algorithm during OCSP responder service breaks was changed from Fibonacci based schedule to fixed schedule.
- XRDDEV-79: Fix X-Road package dependencies on Ubuntu 14 so that OpenJDK 8 is always installed.
- XRDDEV-28: Fix performance problem in FastestConnectionSelectingSSLSocketFactory when connecting to a clustered X-Road server.
- XRDDEV-85: Fix failure in message log archiving.
- XRDDEV-61: Fix last hash step tmp files written in the filesystem.
- XRDDEV-74: Fix blocker and critical level issues reported by SonarQube static analysis.
- XRDEV-60 / XTE-425: Central Server: Added script for changing IP address of cluster nodes.

## 6.18.0 - 2018-05-14
- XTE-314 / Backlog #221: Central Server: Bugfix: Write globalconf files atomic way.
- XTE-377: Fixed XXE issues (CWE-827) found by Coverity.
- XTE-396 / Backlog #202: Security Server / Central Server / Configuration Proxy: Improved the globalconf validity check and removal of the globalconf files not distributed any more.
- XTE-397 / Backlog #203: Configuration-Client: Better old globalconf files cleanup after download.
- XTE-409 / Backlog #222: Document UG-OPMONSYSPAR: Better explanation for the parameter 'op-monitor-buffer.sending-interval-seconds'.
- PVAYLADEV-989 / XRDJ #206: Fixed incomplete back-up archives remaining on disk after back-up ending in error
- PVAYLADEV-1081 / XRDJ #210: Fixed visible whitespace in central server address text field
- PVAYLADEV-981 / XRDJ #183: Fix java import order to comply with the style guide
- PVAYLADEV-1102: Fixed test CA instructions, added UTF-8 support for test certificate fields and replaced deprecated Ansible include commands with import_tasks commands
- PVAYLADEV-814: Removed XroadSizeBasedRollingPolicy.java which was previously used as a work-around for a logback bug.
- PVAYLADEV-1101: JRuby, Rubocop and Warbler updated
- PVAYLADEV-594: Removed obsolete 6.9x/6.7x compatibility fix
- PVAYLADEV-984: X-Road term and abbreviation explanations collected into one terminology document
- PVAYLADEV-1116: Update Vagrant development environment instructions
- XTE-385 / Backlog #199: Security Server: Fixed ACL removal after refreshing WSDLs.
- XTE-406 / Backlog #218: Common: Improved hardware module initialization with additional (multithreading) properties.
- XTE-411 / Backlog #220: Security Server: Actually TLSv1.1 is not supported on the client-side interfaces for incoming requests, documentation improved.

## 6.17.0 - 2018-02-14
- PVAYLADEV-861 / XRJD #172: Built a mechanism for configuration loader, that allows the loading of mutually alternative configuration files without unnecessary log errors. This mechanism is used to load explicit configuration values from either proxy, center or confproxy components on signer startup. Also refactored central server UI configuration loading to avoid unnecessary log errors. Update performs a migration for existing local configuration values if needed.
- PVAYLADEV-918: Fixed ansible playbook xroad_init.yml installation for remote RHEL machines.
- PVAYLADEV-799: Monitoring Akka-implementation is enhanced for handling possible restart of actors.
- PVAYLADEV-908 / XRJD #176: Added certificate activation status to enviromental monitoring
- PVAYLADEV-841: Added support for CentOS 7 LXD-containers to public X-Road installation Ansible playbooks
- PVAYLADEV-891: Updated documentation for environmental monitoring. ug-ss_x-road_6_security_server_user_guide.md
- PVAYLADEV-926: Removed automated testing environment Ansible setup from the public repository
- PVAYLADEV-740: Created Dockerfile for compiling xroad codebase and created jenkins pipeline which will use that for compiling, packaging and deploying X-Road versions.
- PVAYLADEV-878: Use case documentation changed from docx to md
- XTE-355 / Backlog #152: Security Server: Improved message exchange performance at a time when periodical timestamping is performed
- XTE-368: Added new security server metapackage xroad-securityserver-ee with default configuration for Estonian instances
- XTE-375: Security Server / Central Server: Enabled HttpOnly flag and set security flag to true for the session cookies
- XTE-376: Security Server: Fixed system resource leak of the monitoring component
- XTE-380: Security Server: Fixed audit logging of the restore process
- PVAYLADEV-809 / XRJD #190: The xroad package xroad-common has been split into four packages to allow removing unnecessary dependencies in the future. The package xroad-common still remains but is now a metapackage that depends on the new packages xroad-nginx, xroad-confclient, and xroad-signer which in turn depend on the new package xroad-base. X-Road packages that were dependant on xroad-common are, for now, still dependant on that package.
- PVAYLADEV-921: Ansible playbook support for selecting the security server variant (ee, fi, vanilla) to be installed, defaults to vanilla
- PVAYLADEV-883: Added feature to limit environmental monitoringdata result, via env-monitor parameter
- PVAYLADEV-962: Fixed path that is displayed to user in central server and security server backup
- PVAYLADEV-978 / XRJD #185: Fixed xroad-jetty high resource usage
- PVAYLADEV-947 / XRJD #179: Defined an documented a common way that should be used to transfer loosely defined security tokens (like JSON Web Tokens) as SOAP headers over X-Road.
- XTE-386 / Backlog #187: Security Server: OCSP log messages more verbal.
- XTE-391 / Backlog #196: X-Road Operations Monitoring Daemon: Use local SWA-Ref schema (swaref.xsd).
- PVAYLADEV-983 / XRJD #195: Documentation fixes
- PVAYLADEV-1040: Fix sonar blocker issue
- PVAYLADEV-1025: Documentation fixes
- PVAYLADEV-954: Security server: Optimize DB connection pool sizes
- PVAYLADEV-1042 / XRJD #194: X-Road monitor: Fix SystemCpuLoad metric calculation
- PVAYLADEV-1034: Security server: Fix access logs
- PVAYLADEV-1057: Documentation fixes
- PVAYLADEV-1039: Added support for ee-metapackage when installing ee-variant with Ansible
- PVAYLADEV-1026 / XRJD #195: Security server getWsdl metaservice's security improved and added parameter that can be used to switch off getWsdl (HTTP GET) metaservice.
- PVAYLADEV-1027: Updated and improved meta-service documentation
- XTE-405 / Backlog #205: Security Server: Fixed changing internal TLS certificate of Security Server using UI
- PVAYLADEV-1087: Fixed the documented WSDL-definition for security server meta-services
- PVAYLADEV-1033 / XRJD #58 / XRJD #25: Enhancements to security server internal load balancing
- PVAYLADEV-986: X-Road installation and update changed to require identical package version numbers in dependencies
- PVAYLADEV-1091: Upgraded some third party dependencies (for security fixes).
- PVAYLADEV-1029: Fix intermittent test failure

## 6.16.0 - 2017-09-13
- PVAYLADEV-848	Updated Gradle to version 4.1
- PVAYLADEV-815	Load Balancer documentation updated with Autologin setup and installing guide for slaves.
- PVAYLADEV-847 / XRJD #169	Fixed UI empty table double click event handling
- PVAYLADEV-367	Extend environmental monitoring to report optionally specified monitoring data.
- PVAYLADEV-438 / XRDJ #57 	For security reasons, security server metaservice no longer returns the network addresses of subsystem's services when retrieving the WSDL of a service. Instead it returns "http://example.org/xroad-endpoint".
- PVAYLADEV-822 / XRJD #162 	Environmental monitoring data now shows fewer certificate details, but for more certificates. SHA-1 hashes and validity periods (start and end date) are shown. The certificate data still contains the authentication and signing certificates and as a new addition, the internal TLS certificate for the security server as well as the client information system authentication certificates. The aim is to provide details about expiring certificates that would prevent message delivery but keep any private certificate details private.
- PVAYLADEV-860 / XRJD #168	The central server's environmental monitoring component is installed by default.
- PVAYLADEV-783 / XRJD #155 Fixed security server diagnostics view breaking if any of its status queries fails.
- PVAYLADEV-794 Packaging in development and release modes. The changelog is installed on target servers.
- XTE-349: Fixed some typos related with document PR-OPMON.
- XTE-335 / Backlog #134: Security Server, Op Monitoring Daemon : Updated Dropwizard to 3.2.2 and removed unnecessary bugfix.
- XTE-332, XTE-353 / Backlog #129: Security Server, Central Server, Configuration Proxy: Added support for PKCS#11 sign mechanism CKM_RSA_PKCS_PSS and made key creation template configurable.
- PVAYLADEV-780 / XRJD #146: Updated xroad-jetty to version 9.4.5. Now using jetty logging-logback module and updated logback (both library and jetty module version to 1.2.3). Removed XRoadSizeBasedRollingPolicy from the logback configurations. The policy class remains available (in case someone really wants to use it for awhile still), but will be removed entirely in a future release. Due to the log rolling policy change, the file name of archived files will lose the zip-creation time from the custom policy.
- PVAYLADEV-807: Added a maintenance mode to the health check interface to force health check to return HTTP status code 503. Mode can be enabled through proxy's admin port.
- PVAYLADEV-746: Added environment monitoring sensor for certificates which are associated with this security server.
- PVAYLADEV-717: Added license for IAIK PKCS Wrapper
- PVAYLADEV-800 / XRJD #71: Security server should preserve and propagate the SOAPAction header from the consumer to the provider.
- PVAYLADEV-838: Fix Ansible script does not build installation packages
- PVAYLADEV-804: Added instructions on performing an online rolling upgrade on a security server cluster. See the External Load Balancer documentation (doc id: IG-LXB).
- PVAYLADEV-834: Updated dependencies to latest stable versions to fix known vulnerabilities (jackson-databind, apache-mime4j-core, JRuby)
- PVAYLADEV-760 / XRJD #160: Modified connector SO-linger defaults to -1. Additionally moved RHEL-proxy configuration to file override-rhel-proxy.ini and reduced the file to only contain differences to debian-proxy configuration file proxy.ini, that is now also included in RHEL packaging as a baseline configuration. Also modified SystemPropertiesLoader to load glob-defined ini-files in alphabetic order based on the filename.
- PVAYLADEV-798 / XRJD #170: Fixed the horizontal centering of central server UI tab bars as well as the vertical positioning of the advanced search window tab bar.
- PVAYLADEV-818: Updated the frontpage of X-Road Github repository (README.md file) to contain more information about the X-Road development.
- PVAYLADEV-816: Add missing load balancing installation document image source files
- PVAYLADEV-772: The X-Road restore backup script names the services that need to be restarted so that the service list is always correct and the services are restarted in correct order.
- PVAYLADEV-797 / XRJD #156: Federation has been disabled by default on the security server level. Federation can be enabled with the system parameter allowed-federations for the configuration-client server component. More information can be found in the Security Server User Guide (Doc. ID: UG-SS) and the System Parameters User Guide (Doc. ID: UG-SYSPAR)
- PVAYLADEV-868:Added link from ig-xlb_x-road_external_load_balancer_installation_guide.md to /doc/README.md
- PVAYLADEV-856: Exclude audit.log from automatic log cleanup on reboot
- XTE-248 / Backlog #55: Security Server: Fixed creation of signed documents (backward compatible) to follow e-signature standards (XAdES, ASiC).
- XTE-330 / Backlog #127: Security Server: Added support for "NEE" member class in certificates provided by SK ID Solutions AS.
- XTE-357 / Backlog #164: Security Server: Fixed temporary files removal in error situations.
- PVAYLADEV-933: Fixed build failure on clean machine
- PVAYLADEV-934: Fixed problem in wsdlvalidator install paths

## 6.15.0 - 2017-05-12
- PVAYLADEV-730 / XRJD #147 Packaged wsdlvalidator and included it in the RHEL distribution.
- PVAYLADEV-621 / XRJD #148 Fix environmental monitoring does not return correct value for open file handles.
- PVAYLADEV-738 / XRJD #139 Fix concurrency issue in AdminPort synchronous request handling
- PVAYLADEV-743 Modified cluster configuration to allow only read-only users on slave-nodes
- PVAYLADEV-724 Make it possible to disable configuration synchronization on a load balancing cluster slave

## 6.14.0 - 2017-04-13
- XTE-334 / Joint development issue #135: Security Server bugfix: Fixed not correctly functioning timeouts.
- XTE-337 / Joint development issue #140: Remove X-Road version 5 migration support. **Warning:** Central Server database schema changed, old Central Server backups are not usable.
- XTE-341 / Joint development issue #142: Security Server: Enable detect connections that have become stale (half-closed) while kept inactive in the connection pool.

## 6.13.0 - 2017-04-11
- PVAYLADEV-695: Increase akka remoting maximum message size to 256KiB and enable logging of akka error events.
- PVAYLADEV-729: During a configuration restore from backup, the access rights of the directory /var/lib/xroad for other users will no longer be removed.
- PVAYLADEV-726: Fixed an issue where diagnostics view in security server UI was not able to show CA-information that contained special characters.
- PVAYLADEV-722: Added support for external load balancing.
- PVAYLADEV-714: Added documentation for SecurityServer protocol extension.
- PVAYLADEV-709: Added a read-only user role for security server user interface.
- PVAYLADEV-707: SOAP Faults wrapped in a multipart message will now be passed to the client. Previously, the security server replaced the fault with a generalized error message.
- PVAYLADEV-615: Fix for never ending messagelog archiving. Doing it now in smaller transactions.
- PVAYLADEV-704: Added Jenkinsfile to support building Github pull requests in Jenkins.

## 6.12.0 - 2017-03-13
- XTE-99 / Joint development issue #79: Security Server UI: Added uniqueness check of the entered security server code when initializing the server.
- XTE-252 / Joint development issue #53: Security Server: Upgraded embedded Jetty to the version 9.4.2. Due to upgrade SHA1 ciphers are no longer supported for communication between security server and client.
- XTE-293: Security Server: A field set used to generate the token ID of the SSCD has been made configurable.
- XTE-294 / Joint development issue #84: Security Server: Added configuration file for the OCSP responder Jetty server (and increased max threads size of the thread pool).
- XTE-307 / Joint development issue #131: Security Server bugfix: Added missing HTTP header "Connection: close" into the server proxy response in cases error occurs before parsing a service provider's response.
- XTE-308 / Joint development issue #132: Security Server bugfix: Added missing read timeout for OCSP responder client.
- XTE-310 / Joint development issue #125: Security Server bugfix: SOAP messages with attachments caused in some cases a temopray file handle leak.
- XTE-333 / Joint development issue #128: Security Server bugfix: Fixed parsing SOAP messages containing &amp; or &lt; entities.
- Security Server: TCP socket SO_LINGER values in the proxy configuration file (proxy.ini) set to -1 according to avoid unexpected data stream closures.

## 6.11.0 - 2017-03-01
- PVAYLADEV-609 / PVAYLADEV-703 / Joint development issue #120: Added a partial index to the messagelog database to speed up retrieval of messages requiring timestamping. This should increase proxy performance in cases where the logrecord table is large.
- PVAYLADEV-685 / Joint development issue #121: Added a system property to deactivate signer's periodic OCSP-response retrieval on both central server and configuration proxy.

## 6.10.0 - 2017-02-15
- PVAYLADEV-684: Change source code directory structure so that doc folder moves to root level and xtee6 folder is renamed to src. Checkstyle configuration moves to src from doc.
- PVAYLADEV-670: The document DM-CS central server data model was converted to markdown format and the included ER diagram was done with draw.io tool.
- PVAYLADEV-253: Serverproxy ensures that client certificate belongs to registered security server before reading the SOAP message.
- PVAYLADEV-369: Environmental monitoring port configuration system property group monitor has been renamed to env-monitor. If the system property monitor.port was previously configured, it has to be done again using env-monitor.port. Monitor sensor intervals are now also configurable as system properties.
- PVAYLADEV-657: Added version history table and license text to markdown documentation.
- PVAYLADEV-661: Packaging the software is done in Docker container. This includes both deb and rpm packaging.
- PVAYLADEV-675: Fixed problem in central server and security server user interface's file upload component. The problem caused the component not to clear properly on close.
- PVAYLADEV-680: Fixed problem in Debian changelog that caused warnings on packaging.
- PVAYLADEV-682: Added Ansible scripts to create test automation environment.
- PVAYLADEV-547: Added Vagrantfile for creating X-Road development boxes. It is possible to run X-Road servers in LXD containers inside the development box.

## 6.9.5 - 2017-03-27
- XTE-293: Security Server: A field set used to generate the token ID of the SSCD has been made configurable.
- XTE-333 / Joint development issue #128: Security Server bugfix: Fixed parsing SOAP messages containing &amp; or &lt; entities.

## 6.9.4 - 2017-02-13
- XTE-301: Security Server UI bugfix: race condition of the adding a new client caused duplicates
- XTE-319: Security Server UI bugfix: WSDL deletion caused incorrect ACL removal
- XTE-322: Security Server bugfix: a typo in the configuration file proxy.ini (client-timeout)

## 6.9.3 - 2017-02-10
- PVAYLADEV-691: Hotfix for ExecListingSensor init. (Fixes package listing information, etc)

## 6.9.2 - 2017-01-23
- PVAYLADEV-662: Fixed proxy memory parameters
- PVAYLADEV-662: Altered OCSP fetch interval default value from 3600 to 1200 seconds
- PVAYLADEV-662: Converted DM-ML document to markdown format
- PVAYLADEV-662: Fixed bug in handling HW token's PIN code
- PVAYLADEV-662: Fixed bug in prepare_buildhost.sh script that caused build to fail on a clean machine
- PVAYLADEV-656: Added a reading timeout of 60 seconds for OcspClient connections
- PVAYLADEV-666: Fixed bug that caused metaservices and environmental monitoring replies to be returned in multipart format

## 6.9.1 - 2017-01-13
- Updated documents: ARC-OPMOND, UG-OPMONSYSPAR, UG-SS, PR-OPMON, PR-OPMONJMX, TEST_OPMON, TEST_OPMONSTRAT, UC-OPMON
- Updated example Zabbix related scripts and configuration files

## 6.9.0 - 2017-01-06

- PVAYLADEV-505: Fixed a bug in Security Server's UI that was causing the text in the pop-window to be messed with HTML code in some cases when "Remove selected" button was clicked.
- PVAYLADEV-484: Changed the value of Finnish setting for time-stamping of messages (acceptable-timestamp-failure-period parameter). Value was increased from value 1800s to value 18000s. By this change faults related to time-stamping functionality will be decreased.
- PVAYLADEV-475 / Joint Development issue #70: Security Server's connection pool functionality improved so that existing and already opened connections will re-used more effectively. Old implementation was always opening a new connection when a new message was sent. This new functionality will boost performance of Security Server several percents. Global settings use the old functionality by default but the Finnish installation packages override the global setting, opting to use the improvements. See the system parameters documentation UG-SYSPAR for more details.  
- PVAYLADEV-523: An Ansible script for installing the test-CA was created and published in the Github repository. The script will execute the installation automatically without any manual actions needed.
- PVAYLADEV-536: Improved OCSP diagnostics and logging when handling a certificate issued by an intermediate (non-root) certificate authority: The certificates are now listed in OCSP diagnostics and a false positive error message is no longer logged.
- PVAYLADEV-467 / PVAYLADEV-468 / PVAYLADEV-469 / PVAYLADEV-553 / Joint Development issue #81: Several improvements and checks to make sure there are no security threats related to Security Server's user rights and system generated files:
  - /var/tmp/xroad and /var/log/xroad folders checked and user rights validated
  - /var/lib/xroad folder user rights restricted
  - /var/log/secure and /var/log/up2date folders checked through and validated if files generated here are necessary
  - /var/log/messages folder checked through and validated if files generated here are necessary. Fixed functionality so that xroad-confclient is not writing log files to this folder if it is running as a service.
  - N.B! if there are monitoring actions and processed related to xroad-confclient, that are using log files of this folder, the configuration of monitoring must be changed so that the source of logs is from now on /var/log/xroad folder.
- PVAYLADEV-556: All installed additional parts of Central Server are seen on UI of Central Server. Earlier some parts that where installed could not be seen on UI.
- PVAYLADEV-531: Fixed the bug in functionality of "Unregister" dialog window in security server's "Keys and Certificates" -view so that no nonsensical error messages are shown to user. Erroneous notification was shown if user had created an authentication certificate and then made a request to register it and immediately canceled the request before it was accepted. This caused an unexpected error text from the Keys -table to be translated and the subsequent message to be shown to the user. The underlying error was a fixed removing any unnecessary error messages.
- PVAYLADEV-560 / Joint Development issue #65: Improved the handling of OCSP responses at startup phase of Security Server. If at startup the global configuration is expired then the next OCSP validation is scheduled within one minute. In earlier versions this was scheduled within one hour and caused extra delay until OCSP status was 'good'. Also, error message 'Server has no valid authentication' was generated.
- PVAYLADEV-489 / PVAYLADEV-571 / Joint Development issue #69: From version 6.9.0 Security Server is supporting new XML schema that makes possible to use a set of different Global Configuration versions. This makes possible that Global Configuration can be updated without breaking the compatibility to the Security Servers that are still using the older version of Global Configuration. Each Security Server knows the correct Global Configuration version it is using and based on this information is able to request that version from the Central Server. Central Server in turn is able to distribute all the Global Configurations that might be in use.
- PVAYLADEV-570 / Joint Development issue #69: From version 6.9.0 Configuration Proxy supports a new XML schema that makes it possible to use a set of different Global Configuration versions. Configuration Proxy can download, cache and distribute all the Global Configurations that might be in use.
- PVAYLADEV-588 / Joint Development issue #64: Fixed a bug that caused Security Server to start doing duplicate OCSP fetches at the same time. This happened if two or more OCSP related parameter values were changed (almost) at the same time.
- PVAYLADEV-457: Improved the INFO level logging information of Signer module so that more information will be written to log. It makes easier to see afterward what Signer has been doing.
- PVAYLADEV-607 / Joint Development issue #69: Global Configuration version that is generated and distributed by default can be set both in Central Server and Configuration Proxy (using a parameter value).
- PVAYLADEV-616: Fixed a bug in environment monitoring causing file handles not to be closed properly.
- PVAYLADEV-618 / Joint Development issue #89: Partial index is created to messagelog database so that non-archived messages will be fetched faster. This change will make the archiver process much faster.
- PVAYLADEV-634 / Joint Development issue #96: Fixed a bug in 'Generate certificate request' dialog. A refactored method was not updated to certificate request generation from System Parameters -view which caused the certificate generation to fail with the error message "Undefined method".

## 6.8.11 - 2016-12-20
- Added documents: PR-OPMON, PR-OPMONJMX, ARC-OPMOND, UG-OPMONSYSPAR
- Updated documents: ARC-G, ARC-SS, UC-OPMON, UG-SS, TEST_OPMON, TEST_OPMONSTRAT

## 6.8.10 - 2016-12-12
- Operational data monitoring improvements and bug fixes

## 6.8.9 - 2016-12-05
- Operational data monitoring

## 6.8.8 - 2016-12-01
- CDATA parsing fix (XTE-262)
- Converting PR-MESS to Markdown

## 6.8.7 - 2016-10-21
- DOM parser replacement with SAX parser (XTE-262)

## 6.8.6 - 2016-09-30
- Fixed: security server processes MIME message incorrectly if there is a "\t" symbol before boundary parameter (XTE-265)
- Documentation update: apt-get upgrade does not upgrade security server from 6.8.3 to 6.8.5 (XTE-278)
- Added xroad-securityserver conflicts uxp-addon-monitoring <= 6.4.0

## 6.7.13 - 2016-09-20
 - PVAYLADEV-485: Fixed a bug in the message archiver functionality that caused very long filenames or filenames including XML to crash the archiver process.
 - PVAYLADEV-398: Security Server backup/restore functionality fixed to work also when the existing backup is restored to a clean environment (new installation of a Security Server to a new environment).
 - PVAYLADEV-238: OCSP dianostic UI now shows the connection status. Color codes:
   - Green: Ok
   - Yellow: Unknown status
   - Red: Connection cannot be established to OCSP service or OCSP response could not be interpreted or no response from OCSP service
 - PVAYLADEV-360: Namespace prefixes other than 'SOAP-ENV' for SOAP fault messages are now supported. Previously other prefixes caused an error.
 - PVAYLADEV-424: Improved the messagelog archiver functionality so that it cannot consume an unlimited amount of memory even if there would be tens of thousands of messages to archive.
 - PVAYLADEV-304: Fixed a situation that caused time-stamping to get stuck if some (rare) preconditions were realized.
 - PVAYLADEV-351: Performance of Security Server improved by optimizing database queries at the time when Security Server's configuration data is fetched.
 - PVAYLADEV-454: Adjusted the amount of metaspace memory available for xroad processes so that the signer service does not run out of memory.
 - PVAYLADEV-416: Added Security Server support for the old Finnish certificate profile used in the FI-DEV environment.
 - PVAYLADEV-459 / PVAYLADEV-352 / PVAYLADEV-460 / PVAYLADEV-461: Several improvements to OCSP protocol related functionalities:
    - After a failure to fetch an OCSP respose, fetch retries are now scheduled based on the Fibonacci Sequence. The first retry is done after 10 seconds, then after 20 seconds, then after 30 seconds, 50 seconds, 80 seconds, 130 seconds etc. until a successful OCSP response is fetched.
    - Validation of OCSP response is done only once per message and the validation result is then stored to cache. If result is needed later, cache will be used for checking the result. This change will make the checking faster.
    - OCSP responses are fetched by the time interval defined in Global Configuration so that the Security Server is able to operate longer in a case on OCSP service is down.
    - OCSP response is no longer fetched immediately if ocspFreshnessSeconds or nextUpdate parameter values are changed. This allows the Security Server to operate longer in case the OCSP service is down and the parameters are changed to avoid calling the unreachable OCSP service.
 - PVAYLADEV-353: Added system parameters to stop the security servers from leaking TCP connections between them. These settings maintain status quo by default so connections are leaked without configuration changes. The prevention is overridden to be enabled in the Finnish installation package. The added configuration options are described in the UG-SYSPAR document. In short, configuring the [proxy] on the server side with server-connector-max-idle-time=120000 will close idle connections after 120 seconds.
 - PVAYLADEV-455 / PVAYLADEV-458: Updated several Security Server dependency packages to the latest version so that possible vulnerabilities are fixed.
 - PVAYLADEV-400: Security Server UI: when adding a new subsystem only subsystems that are owned by the organization are visible by default. Previously all the subsystems were visible (all the registered subsystems).
 - PVAYLADEV-464: Security Server UI: implemented 'Certificate Profile Info' feature for Finnish certificates which allows the UI to automatically fill most of the necessary fields when creating a new certificate request (either sign or auth certificate request).
 - PVAYLADEV-476: Improved the performance of Security Server by optimizing the caching of global configuration.
 - Bug fixes and minor enhancements

## 6.8.5 - 2016-08-16
- Bugfix: it's not possible to send duplicate client registration requests (https://github.com/vrk-kpa/xroad-joint-development/issues/48)
- Bugfix: added one missing translation
- Updated configuration client test data
- Some minor corrections

## 6.8.4 - 2016-05-11
- Merged with XTEE6 repo

## 6.7.12 - 2016-04-25
- Fixed security server not starting if xroad-addon-messagelog is not installed
- Added connection timeouts to configuration client to prevent hanging problems
- In security server's keys and certificates view delete button now removes both key and certificates
- Signer reacts to ocspFreshnessSeconds parameter change immediately
- OCSP nextUpdate verification can be switched off with optional global configuration part
- Fixed bug in xroad-create-cluster.sh script that created the certificates with 30 days expiry period
- Fix software token batch signing setting

## 6.7.11 - 2016-02-08
- Minor documentation changes

## 6.7.10 - 2016-01-15
- Change configuration client admin port default to 5675 and make it configurable
- Security server message exchange performance optimizations
- Security server environmental monitoring

## 6.7.9 - 2016-01-15
- Fix timestamper connection checking
- Fix timestamper status when batch timestamping is used
- Timestamping diagnostics displays status for all defined timestamping services

## 6.7.8 - 2016-01-07
- Security server offers diagnostics information for time stamping service
- Fixed configuration restore (RHEL)
- Fixed database backup to support generated passwords

## 6.7.7 - 2015-12-09
- Fixed critical errors found by SonarQube
- Added option for requiring strong password for PIN-code
- Security server offers diagnostics information for global configuration fetching
- Taken to use HTML-attribute data-name to improve testability

## 6.7.6 - 2015-11-27
- Fixed changing of security server configuration anchor

## 6.7.5 - 2015-11-26
- Updated member code/identifier extractor for Finnish instance
- Fixed XSS vulnerabilities in central server and security server user interfaces
- RHEL installation does not redirect clientproxy ports automatically
- Security server's internal TLS certificate can be replaced from the UI

## 6.7.4 - 2015-11-12
- Add MIT license header to security server source code
- Add LICENSE.info file to security server source code and binaries
- Add LICENSE.info file to central server source code and binaries
- Add LICENSE.info file to configuration proxy source code and binaries
- Add LICENSE file containing MIT license to security server source code and binaries
- Fixed 'Global configuration expired' error occurring under heavy load
- The password for messagelog and serverconf databases is generated during installation
- Remove hard-coded iface from Red Hat security server port redirection and make it configurable

## 6.7.3 - 2015-10-26
- Add license information
- Refactor proxy setup scripts (RHEL)

## 6.7.2 - 2015-10-19
- Fix nginx configuration (remove X-Frame-Options)

## 6.7.1 - 2015-10-14
- Finnish settings set SHA256withRSA as default signature algorithm
- Finnish settings set SHA256withRSA as default CSR signature algorithm
- Configurable message body logging
- Perfect forward secrecy management services
- Security server user interface uses TLSv1.2
- Central server user interface uses TLSv1.2
- Security server communicates with backend services using TLSv1.2
- Perfect forward secrecy for security server user interface
- Perfect forward secrecy for central server user interface
- Perfect forward secrecy for security server communications with backend services
- Fixed SonarQube static analysis blocker issues
- Management services use TLSv1.2

## 6.7.0 - 2015-09-29
- Partial support for RHEL 7
  - Security server can be installed on RHEL 7
  - rpm packages for security server
    - xroad-securityserver-fi (meta-package for Finnish instances), xroad-securityserver, xroad-proxy, xroad-common, xroad-jetty9, xroad-addon-messagelog, xroad-addon-metaservices
    - Note. optional package xroad-addon-hwtokens is not included in this release
- Member Code/Identifier Extractor for Finnish instance (PVAYLADEV-94)
  - Member Code/Identifier Extractor Method: ee.ria.xroad.common.util.FISubjectClientIdDecoder.getSubjectClientId
  - Signing certificate subject DN format supported by the decoder: C=FI,O=<instanceIdentifier>, OU=<memberClass>, CN=<memberCode> (e.g. C=FI, O=FI-DEV, OU=PUB, CN=1234567-8)
- Configurable key size for signing and authentication RSA keys (PVAYLADEV-28)
  - New configuration parameter signer.key-length (default 2048)
- Configurable certificate signing request signing algorithm (PVAYLADEV-29)
  - New configuration parameter signer.csr-signature-algorithm (default: SHA1withRSA)
- New security server metapackage with default configuration for Finnish instance
  - xroad-securityserver-fi
  - uses SHA256withRSA as signer.csr-signature-algorithm
- Fixed atomic save to work between separate file systems (PVAYLADEV-125)
  - OS temp directory and X-Road software can now reside on different file systems

---
XRDDEV references: see https://jira.niis.org/projects/XRDDEV/
(Backlog/XRJD references: see https://github.com/vrk-kpa/xroad-joint-development/issues)<|MERGE_RESOLUTION|>--- conflicted
+++ resolved
@@ -1,8 +1,7 @@
 # Change Log
 
-<<<<<<< HEAD
 ## 6.25.0 - UNRELEASED
-=======
+
 ## 6.24.1 - 2020-09-18
 - XRDDEV-1306: Fix security server docker image build
 - XRDDEV-1305: Fix central server schema rename when BDR 1.0 is in use.
@@ -22,7 +21,6 @@
 - XRDDEV-1335: Update icon for certificates
 - XRDDEV-1350: Fix member code input validation in add client flow
 - XRDDEV-1245: Fix security server REST API permission handling for security server TLS certificate related operations
->>>>>>> b3cab9d5
 
 ## 6.24.0 - 2020-08-28
 - New Security Server API based UI, see details in [JIRA](https://jira.niis.org/issues/?jql=project%20%3D%20XRDDEV%20AND%20fixVersion%20%3D%206.24.0%20AND%20labels%20%3D%20api-based-ui%20ORDER%20BY%20key%20ASC)
