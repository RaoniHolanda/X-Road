FROM ubuntu:bionic
ENV DEBIAN_FRONTEND=noninteractive

RUN apt-get -qq update \
&& apt-get -qq upgrade \
&& apt-get -qq install sudo ca-certificates gnupg supervisor net-tools iproute2 locales setpriv openjdk-8-jre-headless rlwrap ca-certificates-java crudini adduser expect curl rsyslog authbind wget \
&& echo "LC_ALL=en_US.UTF-8" >>/etc/environment \
&& locale-gen en_US.UTF-8 \
&& adduser --quiet --system --uid 998 --home /var/lib/postgresql --no-create-home --shell /bin/bash --group postgres \
&& adduser --quiet --system --uid 999 --home /var/lib/xroad --no-create-home --shell /bin/bash --group xroad \
&& adduser xroad sudo \
&& useradd -m xrd -s /usr/sbin/nologin -p '$6$JeOzaeWnLAQSUVuO$GOJ0wUKSVQnOR4I2JgZxdKr.kMO.YGS21SGaAshaYhayv8kSV9WuIFCZHTGAX8WRRTB/2ojuLnJg4kMoyzpcu1' \
&& echo "xroad-proxy xroad-common/username string xrd" | debconf-set-selections \
&& apt-get -qq install postgresql postgresql-contrib \
&& apt-get -qq clean

ARG DIST=bionic-current
ARG REPO=https://artifactory.niis.org/xroad-release-deb
ARG REPO_KEY=https://artifactory.niis.org/api/gpg/key/public
ARG COMPONENT=main
ARG CERTS_PATH=/etc/xroad/ssl

ADD ["$REPO_KEY","/tmp/repokey.gpg"]
ADD ["${REPO}/dists/${DIST}/Release","/tmp/Release"]
RUN echo "deb $REPO $DIST $COMPONENT" >/etc/apt/sources.list.d/xroad.list \
&& apt-key add '/tmp/repokey.gpg'

RUN pg_ctlcluster 10 main start \
&& apt-get -qq update \
<<<<<<< HEAD
&& apt-get -qq install xroad-proxy xroad-addon-metaservices xroad-addon-wsdlvalidator xroad-autologin xroad-addon-messagelog xroad-addon-opmonitoring xroad-addon-proxymonitor  xroad-proxy-ui-api  \
=======
&& apt-get -qq install xroad-proxy xroad-addon-metaservices xroad-addon-wsdlvalidator xroad-autologin xroad-addon-messagelog xroad-addon-opmonitoring \
>>>>>>> e400d661
&& su - postgres -c "psql postgres -tAc \"DROP DATABASE serverconf;\"" \
&& su - postgres -c "psql postgres -tAc \"DROP USER serverconf;\"" \
&& su - postgres -c "psql postgres -tAc \"DROP USER serverconf_admin;\"" \
&& su - postgres -c "psql postgres -tAc \"DROP DATABASE messagelog;\"" \
&& su - postgres -c "psql postgres -tAc \"DROP USER messagelog;\"" \
&& su - postgres -c "psql postgres -tAc 'DROP DATABASE \"op-monitor\";'" \
&& su - postgres -c "psql postgres -tAc \"DROP USER opmonitor;\"" \
&& su - postgres -c "psql postgres -tAc \"DROP USER opmonitor_admin; \"" \
&& apt-get -qq clean \
&& pg_ctlcluster 10 main stop \
&& userdel -r xrd \
&& rm -f /etc/xroad/db.properties \
&& rm -f /etc/xroad.properties

RUN crudini --set /etc/xroad/conf.d/local.ini proxy health-check-interface 0.0.0.0 \
&& crudini --set /etc/xroad/conf.d/local.ini proxy health-check-port 5588

RUN mkdir -p /root/etc/xroad \
&& cp -a /etc/xroad/* /root/etc/xroad/ \
&& rm /root/etc/xroad/services/local.conf \
   /root/etc/xroad/conf.d/local.ini \
   /root/etc/xroad/devices.ini \
&& dpkg-query --showformat='${Version}' --show xroad-proxy >/root/VERSION \
&& cp /root/VERSION /etc/xroad/VERSION

COPY files/ss-entrypoint.sh /root/entrypoint.sh
COPY --chown=root:root files/ss-xroad.conf /etc/supervisor/conf.d/xroad.conf
COPY --chown=xroad:xroad files/local.conf /etc/xroad/services/local.conf
COPY --chown=xroad:xroad files/*logback* /etc/xroad/conf.d/
COPY --chown=xroad:xroad files/local.conf /tmp/local.conf
COPY --chown=xroad:xroad files/*logback* /tmp/
COPY --chown=xroad:xroad files/custom-fetch-pin.sh /usr/share/xroad/autologin/

RUN sed -i 's/initctl/supervisorctl/g' /usr/share/xroad/scripts/_restore_xroad.sh

RUN mv /usr/share/xroad/jlib/addon/proxy/messagelog.conf /usr/share/xroad/jlib/addon/proxy/messagelog.conf.disabled \
&& mv /usr/share/xroad/jlib/addon/proxy/opmonitoring.conf /usr/share/xroad/jlib/addon/proxy/opmonitoring.conf.disabled

CMD ["/root/entrypoint.sh"]


EXPOSE 80 443 4000 5500 5577 5588<|MERGE_RESOLUTION|>--- conflicted
+++ resolved
@@ -27,11 +27,7 @@
 
 RUN pg_ctlcluster 10 main start \
 && apt-get -qq update \
-<<<<<<< HEAD
 && apt-get -qq install xroad-proxy xroad-addon-metaservices xroad-addon-wsdlvalidator xroad-autologin xroad-addon-messagelog xroad-addon-opmonitoring xroad-addon-proxymonitor  xroad-proxy-ui-api  \
-=======
-&& apt-get -qq install xroad-proxy xroad-addon-metaservices xroad-addon-wsdlvalidator xroad-autologin xroad-addon-messagelog xroad-addon-opmonitoring \
->>>>>>> e400d661
 && su - postgres -c "psql postgres -tAc \"DROP DATABASE serverconf;\"" \
 && su - postgres -c "psql postgres -tAc \"DROP USER serverconf;\"" \
 && su - postgres -c "psql postgres -tAc \"DROP USER serverconf_admin;\"" \
