/**
 * The MIT License
 * Copyright (c) 2015 Estonian Information System Authority (RIA), Population Register Centre (VRK)
 *
 * Permission is hereby granted, free of charge, to any person obtaining a copy
 * of this software and associated documentation files (the "Software"), to deal
 * in the Software without restriction, including without limitation the rights
 * to use, copy, modify, merge, publish, distribute, sublicense, and/or sell
 * copies of the Software, and to permit persons to whom the Software is
 * furnished to do so, subject to the following conditions:
 *
 * The above copyright notice and this permission notice shall be included in
 * all copies or substantial portions of the Software.
 *
 * THE SOFTWARE IS PROVIDED "AS IS", WITHOUT WARRANTY OF ANY KIND, EXPRESS OR
 * IMPLIED, INCLUDING BUT NOT LIMITED TO THE WARRANTIES OF MERCHANTABILITY,
 * FITNESS FOR A PARTICULAR PURPOSE AND NONINFRINGEMENT. IN NO EVENT SHALL THE
 * AUTHORS OR COPYRIGHT HOLDERS BE LIABLE FOR ANY CLAIM, DAMAGES OR OTHER
 * LIABILITY, WHETHER IN AN ACTION OF CONTRACT, TORT OR OTHERWISE, ARISING FROM,
 * OUT OF OR IN CONNECTION WITH THE SOFTWARE OR THE USE OR OTHER DEALINGS IN
 * THE SOFTWARE.
 */
package ee.ria.xroad.signer.protocol;

import akka.actor.ActorRef;
import akka.actor.ActorSelection;
import akka.actor.ActorSystem;
<<<<<<< HEAD
import akka.pattern.Patterns;
import akka.util.Timeout;
=======
import akka.actor.Cancellable;
import akka.actor.PoisonPill;
import akka.actor.Props;
import akka.actor.UntypedActor;
>>>>>>> 45730b83
import ee.ria.xroad.common.CodedException;
import ee.ria.xroad.common.SystemProperties;
import lombok.extern.slf4j.Slf4j;
import scala.concurrent.Await;

import java.util.concurrent.TimeUnit;
import java.util.concurrent.TimeoutException;

import static ee.ria.xroad.common.ErrorCodes.X_HTTP_ERROR;
import static ee.ria.xroad.signer.protocol.ComponentNames.REQUEST_PROCESSOR;
import static ee.ria.xroad.signer.protocol.ComponentNames.SIGNER;

/**
 * Signer client is used to send messages to signer from other components
 * (running as separate JVM processes).
 */
@Slf4j
public final class SignerClient {

    private static final int TIMEOUT_MILLIS =
            SystemProperties.getSignerClientTimeout();

    private static ActorSystem actorSystem;
    private static ActorSelection requestProcessor;

<<<<<<< HEAD
=======
    private static Boolean connected = true;

>>>>>>> 45730b83
    private SignerClient() {
    }

    /**
     * Initializes the client with the provided actor system.
     * @param system the actor system
     * @throws Exception if an error occurs
     */
    public static void init(ActorSystem system) throws Exception {
        log.trace("init()");

        if (SignerClient.actorSystem == null) {
            SignerClient.actorSystem = system;

            requestProcessor = system.actorSelection(
                    getSignerPath() + "/user/" + REQUEST_PROCESSOR);

<<<<<<< HEAD
=======
            //system.actorOf(Props.create(ConnectionPinger.class),
            //        "ConnectionPinger");
>>>>>>> 45730b83
        }
    }

    /**
     * Forwards a message to the signer.
     * @param message the message
     * @param receiver the receiver actor
     */
    public static void execute(Object message, ActorRef receiver) {
        verifyInitialized();
        requestProcessor.tell(message, receiver);
    }

    /**
     * Sends a message and waits for a response, returning it. If the response
     * is an exception, throws it.
     * @param <T> the type of result
     * @param message the message
     * @return the response
     * @throws Exception if the response is an exception
     */
    public static <T> T execute(Object message) throws Exception {
        verifyInitialized();

        final Timeout timeout = Timeout.apply(TIMEOUT_MILLIS, TimeUnit.MILLISECONDS);
        try {
            return result(Await.result(Patterns.ask(requestProcessor, message, timeout), timeout.duration()));
        } catch (TimeoutException te) {
            throw connectionTimeoutException();
        }
    }

    /**
     * Returns the object as the instance or throws exception, if the object
     * is throwable.
     * @param <T> the type of result
     * @param result the result object
     * @return result
     * @throws Exception if the object is throwable
     */
    @SuppressWarnings("unchecked")
    public static <T> T result(Object result) throws Exception {
        if (result instanceof Throwable) {
            throw (Exception) result;
        } else {
            return (T) result;
        }
    }

    private static String getSignerPath() {
        return "akka.tcp://" + SIGNER + "@127.0.0.1:"
                + SystemProperties.getSignerPort();
    }

    private static void verifyInitialized() {
        if (actorSystem == null) {
            throw new IllegalStateException("SignerClient is not initialized");
        }
    }

    private static CodedException connectionTimeoutException() {
        return new CodedException(X_HTTP_ERROR,
                "Connection to Signer (port %s) timed out",
                SystemProperties.getSignerPort());
    }

}<|MERGE_RESOLUTION|>--- conflicted
+++ resolved
@@ -22,29 +22,22 @@
  */
 package ee.ria.xroad.signer.protocol;
 
+import static ee.ria.xroad.common.ErrorCodes.X_HTTP_ERROR;
+import static ee.ria.xroad.signer.protocol.ComponentNames.REQUEST_PROCESSOR;
+import static ee.ria.xroad.signer.protocol.ComponentNames.SIGNER;
+
+import java.util.concurrent.TimeUnit;
+import java.util.concurrent.TimeoutException;
+
 import akka.actor.ActorRef;
 import akka.actor.ActorSelection;
 import akka.actor.ActorSystem;
-<<<<<<< HEAD
 import akka.pattern.Patterns;
 import akka.util.Timeout;
-=======
-import akka.actor.Cancellable;
-import akka.actor.PoisonPill;
-import akka.actor.Props;
-import akka.actor.UntypedActor;
->>>>>>> 45730b83
 import ee.ria.xroad.common.CodedException;
 import ee.ria.xroad.common.SystemProperties;
 import lombok.extern.slf4j.Slf4j;
 import scala.concurrent.Await;
-
-import java.util.concurrent.TimeUnit;
-import java.util.concurrent.TimeoutException;
-
-import static ee.ria.xroad.common.ErrorCodes.X_HTTP_ERROR;
-import static ee.ria.xroad.signer.protocol.ComponentNames.REQUEST_PROCESSOR;
-import static ee.ria.xroad.signer.protocol.ComponentNames.SIGNER;
 
 /**
  * Signer client is used to send messages to signer from other components
@@ -59,11 +52,6 @@
     private static ActorSystem actorSystem;
     private static ActorSelection requestProcessor;
 
-<<<<<<< HEAD
-=======
-    private static Boolean connected = true;
-
->>>>>>> 45730b83
     private SignerClient() {
     }
 
@@ -81,11 +69,6 @@
             requestProcessor = system.actorSelection(
                     getSignerPath() + "/user/" + REQUEST_PROCESSOR);
 
-<<<<<<< HEAD
-=======
-            //system.actorOf(Props.create(ConnectionPinger.class),
-            //        "ConnectionPinger");
->>>>>>> 45730b83
         }
     }
 
@@ -115,7 +98,7 @@
             return result(Await.result(Patterns.ask(requestProcessor, message, timeout), timeout.duration()));
         } catch (TimeoutException te) {
             throw connectionTimeoutException();
-        }
+       }
     }
 
     /**
