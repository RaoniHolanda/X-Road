--- conflicted
+++ resolved
@@ -272,18 +272,10 @@
     edit_ocsp_responder: "Edit OCSP Responder"
     add_ocsp_responder: "Add OCSP Responder"
     ca_settings: "CA Settings"
-<<<<<<< HEAD
-    name_extractor_disabled: "This CA can only be used for TLS authentication"
-    name_extractor_disabled_hint: "(mark if true)"
-    name_extractor_member_class: "This CA is issuing certificates for member class"
-    name_extractor_member_class_hint: "(leave empty if this CA is used for more than one member class)"
-    name_extractor_method: "Member Code/Identifier Extractor Method"
-=======
     authentication_only: "This CA can only be used for TLS authentication"
     authentication_only_hint: "(mark if true)"
     cert_profile_info: "Certificate Profile Info"
     cert_profile_info_hint: "(fully qualified class name that implements the \n ee.ria.xroad.common.certificateprofile.\nCertificateProfileInfoProvider interface)"
->>>>>>> 45730b83
     intermediate_cas: "Intermediate CAs"
     intermediate_ca: "Intermediate CA"
     intermediate_ca_details: "Intermediate CA Details"
