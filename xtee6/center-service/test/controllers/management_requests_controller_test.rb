--- conflicted
+++ resolved
@@ -18,11 +18,7 @@
     client_reg_request.register()
   end
 
-<<<<<<< HEAD
-  # TODO Test that registration request is received and names are updated.
-=======
   # FUTURE Test that registration request is received and names are updated.
->>>>>>> 45730b83
 
   # Case related to RM issue #4408
   test "Should refuse to accept management request of different instance" do
