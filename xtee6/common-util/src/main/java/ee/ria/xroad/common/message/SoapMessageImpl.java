--- conflicted
+++ resolved
@@ -22,15 +22,15 @@
  */
 package ee.ria.xroad.common.message;
 
+import static ee.ria.xroad.common.message.SoapUtils.isResponseMessage;
+import static ee.ria.xroad.common.message.SoapUtils.isRpcMessage;
+
+import javax.xml.soap.SOAPMessage;
+
 import ee.ria.xroad.common.identifier.CentralServiceId;
 import ee.ria.xroad.common.identifier.ClientId;
 import ee.ria.xroad.common.identifier.SecurityServerId;
 import ee.ria.xroad.common.identifier.ServiceId;
-
-import javax.xml.soap.SOAPMessage;
-
-import static ee.ria.xroad.common.message.SoapUtils.isResponseMessage;
-import static ee.ria.xroad.common.message.SoapUtils.isRpcMessage;
 
 /**
  * This class represents the X-Road SOAP message.
@@ -38,12 +38,8 @@
 public class SoapMessageImpl extends AbstractSoapMessage<SoapHeader> {
 
     SoapMessageImpl(byte[] rawXml, String charset, SoapHeader header,
-<<<<<<< HEAD
-                    SOAPMessage soap, String serviceName) throws Exception {
-=======
             SOAPMessage soap, String serviceName,
             String originalContentType) throws Exception {
->>>>>>> 45730b83
         super(rawXml, charset, header, soap, isResponseMessage(serviceName),
                 isRpcMessage(soap), originalContentType);
     }
@@ -76,7 +72,6 @@
     }
 
     /**
-<<<<<<< HEAD
      * Gets the security server ID in the SOAP message header.
      * @return SecurityServerId
      */
@@ -84,19 +79,7 @@
         return getHeader().getSecurityServer();
     }
 
-
     /**
-     * True if the SOAP message is marked as asynchronous.
-     *
-     * @return boolean
-     */
-    public boolean isAsync() {
-        return getHeader().isAsync();
-    }
-
-    /**
-=======
->>>>>>> 45730b83
      * Gets the query ID from the SOAP message header.
      *
      * @return String
