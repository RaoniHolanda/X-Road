--- conflicted
+++ resolved
@@ -23,27 +23,20 @@
 package ee.ria.xroad.common.message;
 
 import ee.ria.xroad.common.CodedException;
-<<<<<<< HEAD
-=======
 import lombok.SneakyThrows;
 import org.apache.commons.lang3.StringEscapeUtils;
 
 import javax.xml.soap.SOAPFault;
->>>>>>> 84490ea5
-
-import javax.xml.namespace.QName;
-import javax.xml.soap.*;
-import java.io.IOException;
-import java.nio.charset.StandardCharsets;
 
 /**
  * Soap interface implementation representing an error message.
  */
 public class SoapFault implements Soap {
 
-    private static final QName FAULT_DETAIL = new QName(SoapHeader.NS_XROAD, "faultDetail", SoapHeader.PREFIX_XROAD);
+    static final String SOAP_NS_SOAP_ENV =
+            "http://schemas.xmlsoap.org/soap/envelope/";
 
-    private final QName faultCode;
+    private final String faultCode;
     private final String faultString;
     private final String faultActor;
     private final String faultDetail;
@@ -72,13 +65,9 @@
 
     /**
      * Creates a new SOAP fault from a SOAPFault DOM element.
-     *
      * @param soapFault the DOM element used in created of the fault
      */
     public SoapFault(SOAPFault soapFault) {
-<<<<<<< HEAD
-        this.faultCode = soapFault.getFaultCodeAsQName();
-=======
         this(soapFault, null, null);
     }
 
@@ -90,7 +79,6 @@
      */
     public SoapFault(SOAPFault soapFault, byte[] rawXml, String charset) {
         this.faultCode = soapFault.getFaultCode();
->>>>>>> 84490ea5
         this.faultString = soapFault.getFaultString();
         this.faultActor = soapFault.getFaultActor();
         this.faultDetail = getFaultDetail(soapFault);
@@ -100,23 +88,14 @@
 
     /**
      * Gets the fault code of the SOAP fault.
-     *
      * @return a String with the fault code
      */
     public String getCode() {
-        return faultCode.getLocalPart();
-    }
-
-    /**
-     * @return fault code as QName
-     */
-    public QName getCodeAsQName() {
         return faultCode;
     }
 
     /**
      * Gets the fault string of the SOAP fault.
-     *
      * @return a String giving an explanation of the fault
      */
     public String getString() {
@@ -125,7 +104,6 @@
 
     /**
      * Gets the fault actor of the SOAP fault.
-     *
      * @return a String giving the actor in the message path that caused this fault
      */
     public String getActor() {
@@ -134,7 +112,6 @@
 
     /**
      * Gets the fault detail of the SOAP fault.
-     *
      * @return a String with application-specific error information
      */
     public String getDetail() {
@@ -143,19 +120,10 @@
 
     /**
      * Converts this SOAP fault into a coded exception.
-     *
      * @return CodedException
      */
     @SneakyThrows
     public CodedException toCodedException() {
-<<<<<<< HEAD
-        return CodedException.fromFault(faultCode, faultString, faultActor, faultDetail);
-    }
-
-    @Override
-    public String getXml() throws IOException {
-        return createFaultXml(faultCode, faultString, faultActor, faultDetail);
-=======
         return CodedException.fromFault(faultCode, faultString, faultActor,
                 faultDetail, new String(rawXml, charset));
     }
@@ -168,19 +136,13 @@
             return createFaultXml(faultCode, faultString, faultActor,
                     faultDetail);
         }
->>>>>>> 84490ea5
     }
 
     /**
      * Creates SOAP fault message from exception.
-     *
      * @param ex exception representing a SOAP fault
      * @return a String containing XML of the SOAP fault represented by the given coded exception
      */
-<<<<<<< HEAD
-    public static String createFaultXml(CodedException ex) throws IOException {
-        return createFaultXml(ex.getFaultCodeAsQName(), ex.getFaultString(), ex.getFaultActor(), ex.getFaultDetail());
-=======
     public static String createFaultXml(CodedException ex) {
         if (ex instanceof CodedException.Fault) {
             return ((CodedException.Fault) ex).getFaultXml();
@@ -188,53 +150,16 @@
             return createFaultXml(ex.getFaultCode(), ex.getFaultString(),
                     ex.getFaultActor(), ex.getFaultDetail());
         }
->>>>>>> 84490ea5
     }
 
     /**
      * Creates a SOAP fault message.
-     *
-     * @param faultCode   code of the new SOAP fault
+     * @param faultCode code of the new SOAP fault
      * @param faultString string of the new SOAP fault
-     * @param faultActor  actor of the new SOAP fault
-     * @param detail      detail of the new SOAP fault
+     * @param faultActor actor of the new SOAP fault
+     * @param detail detail of the new SOAP fault
      * @return a String containing XML of the SOAP fault represented by the given parameters
      */
-<<<<<<< HEAD
-    public static String createFaultXml(QName faultCode, String faultString,
-                                        String faultActor, String detail) throws IOException {
-
-        try {
-            final SOAPMessage msg = SoapUtils.MESSAGE_FACTORY.createMessage();
-            final SOAPFault soapFault = msg.getSOAPBody().addFault();
-            soapFault.setFaultCode(faultCode);
-            if (faultActor != null) {
-                soapFault.setFaultActor(faultActor);
-            }
-            if (faultString != null) {
-                soapFault.setFaultString(faultString);
-            }
-            if (detail != null) {
-                soapFault.addDetail().addChildElement(FAULT_DETAIL).addTextNode(detail);
-            }
-            return SoapUtils.getXml(msg, StandardCharsets.UTF_8.name());
-        } catch (SOAPException | IOException e) {
-            //SoapUtils.getXml converts SOAP exceptions to IOExceptions
-            throw new IOException("Creating fault xml failed", e);
-        }
-    }
-
-    /**
-     * Creates a SOAP fault message.
-     *
-     * @see #createFaultXml(QName, String, String, String)
-     */
-    public static String createFaultXml(String faultCode,
-                                        String faultString,
-                                        String faultActor,
-                                        String detail) throws IOException {
-        return createFaultXml(new QName(faultCode), faultString, faultActor, detail);
-=======
     public static String createFaultXml(String faultCode, String faultString,
                                         String faultActor, String detail) {
         return "<?xml version=\"1.0\" encoding=\"UTF-8\"?>"
@@ -257,7 +182,6 @@
                 + "</SOAP-ENV:Fault>"
                 + "</SOAP-ENV:Body>"
                 + "</SOAP-ENV:Envelope>";
->>>>>>> 84490ea5
     }
 
     private static String getFaultDetail(SOAPFault soapFault) {
