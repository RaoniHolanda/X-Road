--- conflicted
+++ resolved
@@ -22,6 +22,11 @@
  */
 package ee.ria.xroad.common.util;
 
+import static org.apache.xml.security.signature.XMLSignature.ALGO_ID_SIGNATURE_RSA_SHA1;
+import static org.apache.xml.security.signature.XMLSignature.ALGO_ID_SIGNATURE_RSA_SHA256;
+import static org.apache.xml.security.signature.XMLSignature.ALGO_ID_SIGNATURE_RSA_SHA384;
+import static org.apache.xml.security.signature.XMLSignature.ALGO_ID_SIGNATURE_RSA_SHA512;
+
 import java.io.ByteArrayInputStream;
 import java.io.File;
 import java.io.FileInputStream;
@@ -49,9 +54,6 @@
 import javax.xml.bind.DatatypeConverter;
 import javax.xml.crypto.dsig.DigestMethod;
 
-import ee.ria.xroad.common.SystemProperties;
-import lombok.Getter;
-import lombok.SneakyThrows;
 import org.apache.commons.io.IOUtils;
 import org.bouncycastle.asn1.ASN1InputStream;
 import org.bouncycastle.asn1.ASN1Primitive;
@@ -71,7 +73,9 @@
 import org.bouncycastle.operator.jcajce.JcaContentVerifierProviderBuilder;
 import org.bouncycastle.util.encoders.Hex;
 
-import static org.apache.xml.security.signature.XMLSignature.*;
+import ee.ria.xroad.common.SystemProperties;
+import lombok.Getter;
+import lombok.SneakyThrows;
 
 /**
  * This class contains various security and certificate related utility methods.
@@ -92,14 +96,9 @@
     /** SSL protocol name. */
     public static final String SSL_PROTOCOL = "TLSv1.2";
 
-<<<<<<< HEAD
-    /** The list of cipher suites used with SSL. */
+    /** The list of cipher suites used with TLS. */
     @Getter
     private static final String[] INCLUDED_CIPHER_SUITES =
-=======
-    /** The list of cipher suites used with TLS. */
-    public static final String[] INCLUDED_CIPHER_SUITES =
->>>>>>> 45730b83
             {"TLS_DHE_RSA_WITH_AES_256_CBC_SHA256"};
 
     /** Global default digest method identifier and URL. */
