--- conflicted
+++ resolved
@@ -22,10 +22,39 @@
  */
 package ee.ria.xroad.common.util;
 
-import ee.ria.xroad.common.CodedException;
-import ee.ria.xroad.common.ErrorCodes;
-import ee.ria.xroad.common.conf.InternalSSLKey;
-import ee.ria.xroad.common.identifier.ClientId;
+import static ee.ria.xroad.common.ErrorCodes.X_INTERNAL_ERROR;
+import static ee.ria.xroad.common.util.CryptoUtils.calculateCertHexHash;
+import static ee.ria.xroad.common.util.CryptoUtils.toDERObject;
+
+import java.io.ByteArrayOutputStream;
+import java.io.File;
+import java.io.FileInputStream;
+import java.io.FileOutputStream;
+import java.io.FileReader;
+import java.io.IOException;
+import java.io.OutputStream;
+import java.io.OutputStreamWriter;
+import java.io.Writer;
+import java.security.KeyFactory;
+import java.security.KeyPair;
+import java.security.KeyStore;
+import java.security.NoSuchAlgorithmException;
+import java.security.PrivateKey;
+import java.security.PublicKey;
+import java.security.Security;
+import java.security.cert.Certificate;
+import java.security.cert.CertificateException;
+import java.security.cert.CertificateExpiredException;
+import java.security.cert.CertificateFactory;
+import java.security.cert.CertificateNotYetValidException;
+import java.security.cert.X509Certificate;
+import java.security.spec.InvalidKeySpecException;
+import java.security.spec.PKCS8EncodedKeySpec;
+import java.security.spec.RSAPublicKeySpec;
+import java.util.List;
+
+import javax.security.auth.x500.X500Principal;
+
 import org.bouncycastle.asn1.ASN1ObjectIdentifier;
 import org.bouncycastle.asn1.ASN1Primitive;
 import org.bouncycastle.asn1.DEROctetString;
@@ -49,19 +78,10 @@
 import org.bouncycastle.pkcs.PKCS10CertificationRequestBuilder;
 import org.bouncycastle.pkcs.jcajce.JcaPKCS10CertificationRequestBuilder;
 
-import javax.security.auth.x500.X500Principal;
-import java.io.*;
-import java.security.*;
-import java.security.cert.Certificate;
-import java.security.cert.*;
-import java.security.spec.InvalidKeySpecException;
-import java.security.spec.PKCS8EncodedKeySpec;
-import java.security.spec.RSAPublicKeySpec;
-import java.util.List;
-
-import static ee.ria.xroad.common.ErrorCodes.X_INTERNAL_ERROR;
-import static ee.ria.xroad.common.util.CryptoUtils.calculateCertHexHash;
-import static ee.ria.xroad.common.util.CryptoUtils.toDERObject;
+import ee.ria.xroad.common.CodedException;
+import ee.ria.xroad.common.ErrorCodes;
+import ee.ria.xroad.common.conf.InternalSSLKey;
+import ee.ria.xroad.common.identifier.ClientId;
 
 /**
  * Contains utility methods for working with certificates.
@@ -266,7 +286,6 @@
     }
 
     /**
-<<<<<<< HEAD
      * Generates certificate request
      * @return byte content of the certificate request
      */
@@ -335,7 +354,7 @@
      * @param filename input file
      * @return X509Certificate
      * @throws CertificateException when certificate is invalid
-     * @throws FileNotFoundException when file is not found
+     * @throws java.io.FileNotFoundException when file is not found
      * @throws IOException when I/O error occurs
      */
     public static X509Certificate readCertificate(String filename) throws CertificateException, IOException {
@@ -357,7 +376,6 @@
         Security.addProvider(new BouncyCastleProvider());
 
         KeyPair keyPair = readKeyPairFromPemFile(filenameKey);
-        PublicKey publicKey = keyPair.getPublic();
         PrivateKey privateKey = keyPair.getPrivate();
 
         X509Certificate cert = readCertificate(filenamePem);
@@ -370,7 +388,9 @@
             outStore.store(outputStream, InternalSSLKey.getKEY_PASSWORD());
             outputStream.flush();
         }
-=======
+    }
+
+    /**
      * Returns string identifying the certificate. The string consists of
      * the issuer DN and serial number. This method is used for logging purposes.
      * @param certificate the certificate
@@ -378,6 +398,5 @@
      */
     public static String identify(X509Certificate certificate) {
         return certificate.getIssuerDN() + " " + certificate.getSerialNumber();
->>>>>>> 45730b83
     }
 }