--- conflicted
+++ resolved
@@ -34,12 +34,6 @@
         exclude module: 'c3p0'
     }
 
-<<<<<<< HEAD
-=======
-    compile 'ch.qos.logback:logback-access:1.1.3'
-    compile 'ch.qos.logback:logback-classic:1.1.3'
-    compile 'org.quartz-scheduler:quartz:2.1.6'
->>>>>>> 45730b83
     compile 'joda-time:joda-time:2.1'
     compile 'xalan:serializer:2.7.2'
 
@@ -50,14 +44,9 @@
     compile 'com.typesafe.akka:akka-actor_2.11:2.4.1'
     compile 'com.typesafe.akka:akka-remote_2.11:2.4.1'
 
-<<<<<<< HEAD
     compile 'com.fasterxml.jackson.core:jackson-databind:2.3.5'
     compile 'com.google.code.gson:gson:2.3.1'
     compile 'com.google.guava:guava:18.0'
-=======
-    compile 'com.fasterxml.jackson.core:jackson-databind:2.3.0'
-    compile 'com.google.code.gson:gson:2.3.1'
->>>>>>> 45730b83
 
     testCompile 'org.mockito:mockito-core:1.10.19'
     testCompile project(':common-test').sourceSets.main.output
@@ -144,13 +133,10 @@
     commandLine 'make', 'clean'
 }
 
-<<<<<<< HEAD
 licenseFormatTest {
     outputs.upToDateWhen { false }
 }
 
-=======
->>>>>>> 45730b83
 classes.dependsOn make
 clean.dependsOn makeClean
 
@@ -180,4 +166,4 @@
 idea.module {
     excludeDirs -= file(buildDir)
     buildDir.listFiles({ d, f -> f != 'generated-sources' } as FilenameFilter).each { excludeDirs += it }
-}
+}