--- conflicted
+++ resolved
@@ -22,6 +22,9 @@
  */
 package ee.ria.xroad.proxy.clientproxy;
 
+import static ee.ria.xroad.common.ErrorCodes.SERVER_CLIENTPROXY_X;
+import static ee.ria.xroad.common.ErrorCodes.translateWithPrefix;
+
 import java.io.IOException;
 import java.security.cert.X509Certificate;
 import java.util.Date;
@@ -30,8 +33,6 @@
 import javax.servlet.http.HttpServletRequest;
 import javax.servlet.http.HttpServletResponse;
 
-import lombok.RequiredArgsConstructor;
-import lombok.extern.slf4j.Slf4j;
 import org.apache.http.client.HttpClient;
 import org.eclipse.jetty.server.Request;
 
@@ -43,9 +44,8 @@
 import ee.ria.xroad.common.util.HandlerBase;
 import ee.ria.xroad.common.util.PerformanceLogger;
 import ee.ria.xroad.proxy.util.MessageProcessorBase;
-
-import static ee.ria.xroad.common.ErrorCodes.SERVER_CLIENTPROXY_X;
-import static ee.ria.xroad.common.ErrorCodes.translateWithPrefix;
+import lombok.RequiredArgsConstructor;
+import lombok.extern.slf4j.Slf4j;
 
 /**
  * Base class for client proxy handlers.
@@ -105,9 +105,9 @@
 
             failure(processor, response, ex);
         } catch (CodedExceptionWithHttpStatus ex) {
-<<<<<<< HEAD
             handled = true;
 
+            // No need to log faultDetail hence not sent to client.
             log.error("Request processing error", ex);
 
             // Respond with HTTP status code and plain text error message
@@ -115,18 +115,6 @@
 
             failure(response, ex);
         } catch (Exception ex) {
-=======
->>>>>>> 45730b83
-            handled = true;
-
-            // No need to log faultDetail hence not sent to client.
-            log.error("Request processing error", ex);
-
-            // Respond with HTTP status code and plain text error message
-            // instead of SOAP fault message.
-
-            failure(response, ex);
-        } catch (Throwable ex) {
             handled = true;
 
             // All the other exceptions get prefix Server.ClientProxy...
