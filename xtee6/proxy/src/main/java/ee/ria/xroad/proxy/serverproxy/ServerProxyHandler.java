--- conflicted
+++ resolved
@@ -22,6 +22,10 @@
  */
 package ee.ria.xroad.proxy.serverproxy;
 
+import static ee.ria.xroad.common.ErrorCodes.SERVER_SERVERPROXY_X;
+import static ee.ria.xroad.common.ErrorCodes.X_INVALID_HTTP_METHOD;
+import static ee.ria.xroad.common.ErrorCodes.translateWithPrefix;
+
 import java.io.IOException;
 import java.security.cert.X509Certificate;
 import java.util.Date;
@@ -30,7 +34,6 @@
 import javax.servlet.http.HttpServletRequest;
 import javax.servlet.http.HttpServletResponse;
 
-import lombok.extern.slf4j.Slf4j;
 import org.apache.commons.lang.StringUtils;
 import org.apache.http.client.HttpClient;
 import org.eclipse.jetty.server.Request;
@@ -43,8 +46,7 @@
 import ee.ria.xroad.common.util.MimeUtils;
 import ee.ria.xroad.common.util.PerformanceLogger;
 import ee.ria.xroad.proxy.ProxyMain;
-
-import static ee.ria.xroad.common.ErrorCodes.*;
+import lombok.extern.slf4j.Slf4j;
 
 @Slf4j
 class ServerProxyHandler extends HandlerBase {
@@ -78,16 +80,11 @@
             ServerMessageProcessor processor =
                     createRequestProcessor(request, response, start);
             processor.process();
-<<<<<<< HEAD
         } catch (Exception ex) {
-            log.error("Request processing error", ex);
-=======
-        } catch (Throwable ex) {
             CodedException cex = translateWithPrefix(SERVER_SERVERPROXY_X, ex);
 
             log.error("Request processing error (" + cex.getFaultDetail() + ")",
                     ex);
->>>>>>> 45730b83
 
             failure(response, cex);
         } finally {
