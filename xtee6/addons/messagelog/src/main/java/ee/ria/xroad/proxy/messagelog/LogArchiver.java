--- conflicted
+++ resolved
@@ -22,6 +22,11 @@
  */
 package ee.ria.xroad.proxy.messagelog;
 
+import static ee.ria.xroad.common.ErrorCodes.X_INTERNAL_ERROR;
+import static ee.ria.xroad.common.messagelog.MessageLogProperties.getArchiveTransferCommand;
+import static ee.ria.xroad.proxy.messagelog.MessageLogDatabaseCtx.doInTransaction;
+import static org.apache.commons.lang3.StringUtils.isBlank;
+
 import java.io.IOException;
 import java.io.InputStream;
 import java.nio.charset.StandardCharsets;
@@ -30,33 +35,24 @@
 import java.util.ArrayList;
 import java.util.List;
 
-import akka.actor.UntypedActor;
-import lombok.Getter;
-import lombok.RequiredArgsConstructor;
-import lombok.Value;
-import lombok.extern.slf4j.Slf4j;
 import org.apache.commons.io.IOUtils;
 import org.apache.commons.io.output.NullOutputStream;
 import org.hibernate.Session;
 import org.hibernate.criterion.Projections;
 import org.hibernate.criterion.Restrictions;
 
+import akka.actor.UntypedActor;
 import ee.ria.xroad.common.CodedException;
-<<<<<<< HEAD
-import ee.ria.xroad.common.ErrorCodes;
-=======
->>>>>>> 45730b83
 import ee.ria.xroad.common.messagelog.LogRecord;
 import ee.ria.xroad.common.messagelog.MessageRecord;
 import ee.ria.xroad.common.messagelog.TimestampRecord;
 import ee.ria.xroad.common.messagelog.archive.DigestEntry;
 import ee.ria.xroad.common.messagelog.archive.LogArchiveBase;
 import ee.ria.xroad.common.messagelog.archive.LogArchiveWriter;
-
-import static ee.ria.xroad.common.ErrorCodes.X_INTERNAL_ERROR;
-import static ee.ria.xroad.common.messagelog.MessageLogProperties.getArchiveTransferCommand;
-import static ee.ria.xroad.proxy.messagelog.MessageLogDatabaseCtx.doInTransaction;
-import static org.apache.commons.lang3.StringUtils.isBlank;
+import lombok.Getter;
+import lombok.RequiredArgsConstructor;
+import lombok.Value;
+import lombok.extern.slf4j.Slf4j;
 
 
 /**
@@ -81,13 +77,8 @@
         if (START_ARCHIVING.equals(message)) {
             try {
                 handleArchive();
-<<<<<<< HEAD
             } catch (Exception ex) {
                 log.error("Failed to archive log records", ex);
-=======
-            } catch (Throwable t) {
-                log.error("Failed to archive log records", t);
->>>>>>> 45730b83
             }
         } else {
             unhandled(message);
@@ -102,25 +93,15 @@
                 return null;
             }
 
-<<<<<<< HEAD
-            log.info("Archiving log records - start");
-=======
             log.info("Archiving log records...");
->>>>>>> 45730b83
 
             long start = System.currentTimeMillis();
             int recordsArchived = 0;
 
-<<<<<<< HEAD
-            try (LogArchiveWriter archiveWriter = createLogArchiveWriter(session)) {
-                while (!records.isEmpty()) {
-                    doArchive(archiveWriter, records);
-=======
             try (LogArchiveWriter archiveWriter =
                     createLogArchiveWriter(session)) {
                 while (!records.isEmpty()) {
                     archive(archiveWriter, records);
->>>>>>> 45730b83
                     runTransferCommand(getArchiveTransferCommand());
                     recordsArchived += records.size();
 
@@ -132,11 +113,7 @@
                     records = getRecordsToBeArchived(session);
                 }
             } catch (Exception e) {
-<<<<<<< HEAD
-                throw new CodedException(ErrorCodes.X_INTERNAL_ERROR, e);
-=======
                 throw new CodedException(X_INTERNAL_ERROR, e);
->>>>>>> 45730b83
             }
 
             log.info("Archived {} log records in {} ms", recordsArchived,
@@ -146,25 +123,13 @@
         });
     }
 
-<<<<<<< HEAD
-    private void doArchive(
-            LogArchiveWriter archiveWriter, List<LogRecord> records)
-            throws Exception {
-=======
     private void archive(LogArchiveWriter archiveWriter,
             List<LogRecord> records) throws Exception {
->>>>>>> 45730b83
         for (LogRecord record : records) {
             archiveWriter.write(record);
         }
     }
 
-<<<<<<< HEAD
-
-    private LogArchiveWriter createLogArchiveWriter(Session session) {
-        Path path = Paths.get(MessageLogProperties.getArchivePath());
-        if (!Files.isDirectory(path)) {
-=======
     private LogArchiveWriter createLogArchiveWriter(Session session) {
         return new LogArchiveWriter(
             getArchivePath(),
@@ -175,7 +140,6 @@
 
     private Path getArchivePath() {
         if (!Files.isDirectory(archivePath)) {
->>>>>>> 45730b83
             throw new RuntimeException(
                     "Log output path (" + archivePath + ") must be directory");
         }
@@ -185,10 +149,6 @@
                     "Log output path (" + archivePath + ") must be writable");
         }
 
-<<<<<<< HEAD
-        return new LogArchiveWriter(
-                path, this.new HibernateLogArchiveBase(session));
-=======
         return archivePath;
     }
 
@@ -204,7 +164,6 @@
         }
 
         return workingPath;
->>>>>>> 45730b83
     }
 
     protected List<LogRecord> getRecordsToBeArchived(Session session) {
@@ -246,42 +205,6 @@
     @SuppressWarnings("unchecked")
     protected List<MessageRecord> getNonArchivedMessageRecords(Session session,
             Long timestampRecordNumber, int maxRecordsToGet) {
-<<<<<<< HEAD
-        Criteria criteria = session.createCriteria(MessageRecord.class);
-        criteria.add(Restrictions.eq("archived", false));
-        criteria.add(Restrictions.eq("timestampRecord.id", timestampRecordNumber));
-        criteria.setMaxResults(maxRecordsToGet);
-        return criteria.list();
-    }
-
-    protected boolean allTimestampMessagesArchived(Session session,
-                                                   Long timestampRecordNumber) {
-        Criteria criteria = session.createCriteria(MessageRecord.class);
-        criteria.add(Restrictions.eq("archived", false));
-        criteria.add(Restrictions.eq("timestampRecord.id", timestampRecordNumber));
-        criteria.setProjection(Projections.rowCount()).uniqueResult();
-        return (Long) criteria.uniqueResult() == 0;
-    }
-
-
-    // TODO The method is in this class as protected to facilitate testing.
-    // TODO Is there any better way to recognize invocation of this method?
-    protected void markArchiveCreated(
-            final DigestEntry lastArchive, final Session session)
-            throws Exception {
-        if (lastArchive == null) {
-            return;
-        }
-
-        log.debug("Digest entry will be saved here...");
-
-        session.createQuery(getLastEntryDeleteQuery()).executeUpdate();
-        session.save(lastArchive);
-    }
-
-    private String getLastEntryDeleteQuery() {
-        return "delete from " + DigestEntry.class.getName();
-=======
         return session
                 .createCriteria(MessageRecord.class)
                 .add(Restrictions.eq("archived", false))
@@ -315,7 +238,6 @@
 
             session.save(lastArchive);
         }
->>>>>>> 45730b83
     }
 
     private static void runTransferCommand(String transferCommand) {
@@ -333,11 +255,6 @@
             };
 
         try {
-<<<<<<< HEAD
-            String[] command = new String[] {"/bin/bash", "-c", transferCommand};
-
-=======
->>>>>>> 45730b83
             Process process = new ProcessBuilder(command).start();
 
             StandardErrorCollector standardErrorCollector =
@@ -363,14 +280,9 @@
                         standardErrorCollector.getStandardError());
             }
         } catch (Exception e) {
-<<<<<<< HEAD
             log.error(
                     "Failed to execute archive transfer command '{}'",
                     transferCommand, e);
-=======
-            log.error("Failed to execute archive transfer command '{}'",
-                    transferCommand);
->>>>>>> 45730b83
         }
     }
 
@@ -383,7 +295,6 @@
         public void markArchiveCreated(DigestEntry lastArchive)
                 throws Exception {
             LogArchiver.this.markArchiveCreated(lastArchive, session);
-<<<<<<< HEAD
         }
 
         @Override
@@ -393,28 +304,6 @@
 
             logRecord.setArchived(true);
             session.saveOrUpdate(logRecord);
-        }
-
-        @Override
-        @SuppressWarnings("unchecked")
-        public DigestEntry loadLastArchive() throws Exception {
-            List<DigestEntry> lastArchiveEntries = session
-                    .createQuery(getLastArchiveDigestQuery())
-                    .setMaxResults(1).list();
-
-            return lastArchiveEntries.isEmpty()
-                    ? DigestEntry.empty() : lastArchiveEntries.get(0);
-=======
-        }
-
-        @Override
-        public void markRecordArchived(LogRecord logRecord) throws Exception {
-            log.trace("Setting {} #{} archived",
-                    logRecord.getClass().getName(), logRecord.getId());
-
-            logRecord.setArchived(true);
-            session.saveOrUpdate(logRecord);
->>>>>>> 45730b83
         }
 
         @Override
