--- conflicted
+++ resolved
@@ -55,11 +55,7 @@
         attributes 'Main-Class': 'ee.ria.xroad.signer.SignerMain'
     }
 
-<<<<<<< HEAD
-    from rootProject.file('securityserver-LICENSE.txt')
-=======
     from rootProject.file('LICENSE.txt')
->>>>>>> 84490ea5
 }
 
 jar.enabled = false
