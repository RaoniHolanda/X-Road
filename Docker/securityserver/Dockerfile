FROM ubuntu:bionic
ENV DEBIAN_FRONTEND=noninteractive

RUN apt-get -qq update \
<<<<<<< HEAD
    && apt-get -qq upgrade \
    && apt-get -qq install ca-certificates gnupg supervisor net-tools locales setpriv openjdk-8-jre-headless rlwrap ca-certificates-java crudini adduser expect nginx-light curl rsyslog authbind \
    && echo "LC_ALL=en_US.UTF-8" >>/etc/environment \
    && locale-gen en_US.UTF-8 \
    && adduser --quiet --system --uid 998 --home /var/lib/postgresql --no-create-home --shell /bin/bash --group postgres \
    && adduser --quiet --system --uid 999 --home /var/lib/xroad --no-create-home --shell /bin/bash --group xroad \
    && useradd -m xrd -s /usr/sbin/nologin -p '$6$JeOzaeWnLAQSUVuO$GOJ0wUKSVQnOR4I2JgZxdKr.kMO.YGS21SGaAshaYhayv8kSV9WuIFCZHTGAX8WRRTB/2ojuLnJg4kMoyzpcu1' \
    && echo "xroad-proxy xroad-common/username string xrd" | debconf-set-selections \
    && apt-get -qq install postgresql postgresql-contrib \
    && apt-get -qq clean
=======
&& apt-get -qq upgrade \
&& apt-get -qq install ca-certificates gnupg supervisor net-tools iproute2 locales setpriv openjdk-8-jre-headless rlwrap ca-certificates-java crudini adduser expect nginx-light curl rsyslog authbind \
&& echo "LC_ALL=en_US.UTF-8" >>/etc/environment \
&& locale-gen en_US.UTF-8 \
&& adduser --quiet --system --uid 998 --home /var/lib/postgresql --no-create-home --shell /bin/bash --group postgres \
&& adduser --quiet --system --uid 999 --home /var/lib/xroad --no-create-home --shell /bin/bash --group xroad \
&& useradd -m xrd -s /usr/sbin/nologin -p '$6$JeOzaeWnLAQSUVuO$GOJ0wUKSVQnOR4I2JgZxdKr.kMO.YGS21SGaAshaYhayv8kSV9WuIFCZHTGAX8WRRTB/2ojuLnJg4kMoyzpcu1' \
&& echo "xroad-proxy xroad-common/username string xrd" | debconf-set-selections \
&& apt-get -qq install postgresql postgresql-contrib \
&& apt-get -qq clean
>>>>>>> b7662b72


ARG DIST=bionic-current
ARG REPO=https://artifactory.niis.org/xroad-release-deb
ARG REPO_KEY=https://artifactory.niis.org/api/gpg/key/public
ARG COMPONENT=main

ADD ["$REPO_KEY","/tmp/repokey.gpg"]
ADD ["${REPO}/dists/${DIST}/Release","/tmp/Release"]
RUN echo "deb $REPO $DIST $COMPONENT" >/etc/apt/sources.list.d/xroad.list \
    && apt-key add '/tmp/repokey.gpg'

RUN pg_ctlcluster 10 main start \
    && apt-get update \
    && apt-get -qq install xroad-securityserver xroad-autologin \
    && apt-get -qq clean \
    && pg_ctlcluster 10 main stop \
    && nginx -s stop \
    && rm -f /var/run/nginx.pid \
    && sed -i 's/proxy_set_header Host $host:$server_port;/proxy_set_header Host $http_host;/' /etc/xroad/nginx/default-xroad.conf

# back up read-only config (for volume support)
RUN mkdir -p /root/etc/xroad \
    && cp -a /etc/xroad/* /root/etc/xroad/ \
    && rm /root/etc/xroad/services/local.conf \
    /root/etc/xroad/conf.d/local.ini \
    /root/etc/xroad/devices.ini \
    /root/etc/xroad/db.properties \
    && dpkg-query --showformat='${Version}' --show xroad-proxy >/root/VERSION \
    && cp /root/VERSION /etc/xroad/VERSION

COPY files/ss-entrypoint.sh /root/entrypoint.sh
COPY --chown=root:root files/ss-xroad.conf /etc/supervisor/conf.d/xroad.conf
CMD ["/root/entrypoint.sh"]

VOLUME /var/lib/postgresql/10/main
VOLUME /etc/xroad
EXPOSE 80 443 4000 5500 5577<|MERGE_RESOLUTION|>--- conflicted
+++ resolved
@@ -2,9 +2,11 @@
 ENV DEBIAN_FRONTEND=noninteractive
 
 RUN apt-get -qq update \
-<<<<<<< HEAD
     && apt-get -qq upgrade \
-    && apt-get -qq install ca-certificates gnupg supervisor net-tools locales setpriv openjdk-8-jre-headless rlwrap ca-certificates-java crudini adduser expect nginx-light curl rsyslog authbind \
+    && apt-get -qq install \
+        ca-certificates gnupg supervisor net-tools iproute2 locales \
+        setpriv openjdk-8-jre-headless rlwrap ca-certificates-java \ 
+        crudini adduser expect nginx-light curl rsyslog authbind \
     && echo "LC_ALL=en_US.UTF-8" >>/etc/environment \
     && locale-gen en_US.UTF-8 \
     && adduser --quiet --system --uid 998 --home /var/lib/postgresql --no-create-home --shell /bin/bash --group postgres \
@@ -13,19 +15,6 @@
     && echo "xroad-proxy xroad-common/username string xrd" | debconf-set-selections \
     && apt-get -qq install postgresql postgresql-contrib \
     && apt-get -qq clean
-=======
-&& apt-get -qq upgrade \
-&& apt-get -qq install ca-certificates gnupg supervisor net-tools iproute2 locales setpriv openjdk-8-jre-headless rlwrap ca-certificates-java crudini adduser expect nginx-light curl rsyslog authbind \
-&& echo "LC_ALL=en_US.UTF-8" >>/etc/environment \
-&& locale-gen en_US.UTF-8 \
-&& adduser --quiet --system --uid 998 --home /var/lib/postgresql --no-create-home --shell /bin/bash --group postgres \
-&& adduser --quiet --system --uid 999 --home /var/lib/xroad --no-create-home --shell /bin/bash --group xroad \
-&& useradd -m xrd -s /usr/sbin/nologin -p '$6$JeOzaeWnLAQSUVuO$GOJ0wUKSVQnOR4I2JgZxdKr.kMO.YGS21SGaAshaYhayv8kSV9WuIFCZHTGAX8WRRTB/2ojuLnJg4kMoyzpcu1' \
-&& echo "xroad-proxy xroad-common/username string xrd" | debconf-set-selections \
-&& apt-get -qq install postgresql postgresql-contrib \
-&& apt-get -qq clean
->>>>>>> b7662b72
-
 
 ARG DIST=bionic-current
 ARG REPO=https://artifactory.niis.org/xroad-release-deb
