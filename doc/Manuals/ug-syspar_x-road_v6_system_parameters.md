--- conflicted
+++ resolved
@@ -1,10 +1,6 @@
 # X-Road: System Parameters User Guide
 
-<<<<<<< HEAD
-Version: 2.42
-=======
-Version: 2.43  
->>>>>>> 653ba64f
+Version: 2.44
 Doc. ID: UG-SYSPAR
 
 | Date       | Version  | Description                                                                  | Author             |
@@ -54,14 +50,10 @@
 | 19.12.2018 | 2.38     | Fixed the default value of trusted-anchors-allowed | Ilkka Seppälä |
 | 21.12.2018 | 2.39     | Add connector initial idle time parameters | Jarkko Hyöty |
 | 23.01.2019 | 2.40     | Added new Central Server parameter *auto-approve-auth-cert-reg-requests* | Petteri Kivimäki |
-<<<<<<< HEAD
-| 03.02.2019 | 2.41     | Added new Central Server parameter *auto-approve-client-reg-requests* | Petteri Kivimäki |
-| 27.03.2019 | 2.42     | Added management REST API parameters | Janne Mattila |
-=======
 | 31.01.2019 | 2.41     | REST message log parameters | Jarkko Hyöty |
 | 03.02.2019 | 2.42     | Added new Central Server parameter *auto-approve-client-reg-requests* | Petteri Kivimäki |
-| 02.04.2019 | 2.43     | Added new message log parameter *clean-transaction-batch* | Jarkko Hyöty |
->>>>>>> 653ba64f
+| 27.03.2019 | 2.43     | Added management REST API parameters | Janne Mattila |
+| 02.04.2019 | 2.44     | Added new message log parameter *clean-transaction-batch* | Jarkko Hyöty |
 
 ## Table of Contents
 
