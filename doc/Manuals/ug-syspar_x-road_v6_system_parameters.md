--- conflicted
+++ resolved
@@ -1,10 +1,6 @@
 # X-Road: System Parameters User Guide
 
-<<<<<<< HEAD
-Version: 2.51  
-=======
-Version: 2.52  
->>>>>>> 8e9995f2
+Version: 2.53
 Doc. ID: UG-SYSPAR
 
 | Date       | Version  | Description                                                                  | Author             |
@@ -64,12 +60,9 @@
 | 26.11.2019 | 2.48     | Add proxy serverconf caching parameters | Jarkko Hyöty |
 | 05.12.2019 | 2.49     | Fix broken link in Table of Contents | Tapio Jaakkola | 
 | 11.12.2019 | 2.50     | Added new Central Server parameter *ha-node-name* | Jarkko Hyöty |
-<<<<<<< HEAD
-| 01.04.2020 | 2.51     | Added new management REST API parameterss *key-management-api-whitelist* and *regular-api-whitelist* | Janne Mattila |
-=======
-| 03.04.2020 | 2.51     | Removed proxy parameter allow-get-wsdl-request. | Petteri Kivimäki |
-| 12.04.2020 | 2.52     | Updated *connector-host* property EE-package value. | Petteri Kivimäki |
->>>>>>> 8e9995f2
+| 01.04.2020 | 2.51     | Added new management REST API parameters *key-management-api-whitelist* and *regular-api-whitelist* | Janne Mattila |
+| 03.04.2020 | 2.52     | Removed proxy parameter allow-get-wsdl-request. | Petteri Kivimäki |
+| 12.04.2020 | 2.53     | Updated *connector-host* property EE-package value. | Petteri Kivimäki |
 
 ## Table of Contents
 
