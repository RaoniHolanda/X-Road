--- conflicted
+++ resolved
@@ -1,6 +1,6 @@
 # X-Road: System Parameters User Guide
 
-Version: 2.34  
+Version: 2.35  
 Doc. ID: UG-SYSPAR
 
 | Date       | Version  | Description                                                                  | Author             |
@@ -43,11 +43,8 @@
 | 06.04.2018 | 2.31     | Removed TLSv1.1 support (client-side interfaces for incoming request) and TLS SHA-1 ciphers from default ciphers list. | Kristo Heero |
 | 18.08.2018 | 2.32     | Added new parameter *ocsp-retry-delay* | Petteri Kivimäki |
 | 08.10.2018 | 2.33     | Added new parameter *xroad-tls-ciphers* | Henri Haapakanni |
-<<<<<<< HEAD
-| 25.10.2018 | 2.34     | Update note regarding supported cipher suites on RHEL 7 | Petteri Kivimäki |
-=======
 | 18.10.2018 | 2.34     | Default value of the parameter *signer.client-timeout* set to 60000 | Petteri Kivimäki |
->>>>>>> 41202df8
+| 25.10.2018 | 2.35     | Update note regarding supported cipher suites on RHEL 7 | Petteri Kivimäki |
 
 ## Table of Contents
 
