--- conflicted
+++ resolved
@@ -1,6 +1,6 @@
 # X-Road: System Parameters User Guide
 
-Version: 2.40  
+Version: 2.41  
 Doc. ID: UG-SYSPAR
 
 | Date       | Version  | Description                                                                  | Author             |
@@ -49,11 +49,8 @@
 | 08.11.2018 | 2.37     | Improved definition of *minimum-global-configuration-version* on the central server and configuration proxy | Ilkka Seppälä |
 | 19.12.2018 | 2.38     | Fixed the default value of trusted-anchors-allowed | Ilkka Seppälä |
 | 21.12.2018 | 2.39     | Add connector initial idle time parameters | Jarkko Hyöty |
-<<<<<<< HEAD
-| 31.01.2019 | 2.40     | REST message log parameters | Jarkko Hyöty |
-=======
 | 23.01.2019 | 2.40     | Added new Central Server parameter *auto-approve-auth-cert-reg-requests* | Petteri Kivimäki |
->>>>>>> 1b7cefe2
+| 31.01.2019 | 2.41     | REST message log parameters | Jarkko Hyöty |
 
 ## Table of Contents
 
