--- conflicted
+++ resolved
@@ -6,7 +6,7 @@
 
 **X-ROAD 7**
 
-Version: 2.75
+Version: 2.76
 Doc. ID: UG-SS
 
 ---
@@ -107,11 +107,8 @@
 | 13.07.2022 | 2.72    | Updated chapter [21](#21-adding-command-line-arguments) and added `XROAD_MESSAGELOG_ARCHIVER_PARAMS` argument                                                                                                                                                                                                                                                                                               | Petteri Kivimäki  |
 | 09.01.2023 | 2.73    | Improved chapter [9](#9-communication-with-information-systems)                                                                                                                                                                                                                                                                                                                                             | Andres Rosenthal  |
 | 30.01.2023 | 2.74    | Updated chapter [13.3 Automatic Backups](#133-automatic-backups) to reflect recent configuration changes.                                                                                                                                                                                                                                                                                                   | Ričardas Bučiūnas |
-<<<<<<< HEAD
-| 31.05.2023 | 2.75    | Updated chapter [19.1.5 API key caching](#1915-api-key-caching) with additional configuration suggestions.                                                                                                                                                                                                                                                                                                  | Ričardas Bučiūnas |
-=======
 | 01.06.2023 | 2.75    | Update references                                                                                                                                                                                                                                                                                                                                                                                           | Petteri Kivimäki  |
->>>>>>> d57a10b2
+| 31.05.2023 | 2.76    | Updated chapter [19.1.5 API key caching](#1915-api-key-caching) with additional configuration suggestions.                                                                                                                                                                                                                                                                                                  | Ričardas Bučiūnas |
 
 ## Table of Contents <!-- omit in toc -->
 
