
| ![European Union / European Regional Development Fund / Investing in your future](img/eu_rdf_75_en.png "Documents that are tagged with EU/SF logos must keep the logos until 1.1.2022, if it has not stated otherwise in the documentation. If new documentation is created  using EU/SF resources the logos must be tagged appropriately so that the deadline for logos could be found.") |
| -------------------------: |

# SECURITY SERVER USER GUIDE

**X-ROAD 6**

<<<<<<< HEAD
Version: 2.27
=======
Version: 2.28  
>>>>>>> 0cec34b7
Doc. ID: UG-SS

---


## Version history

 Date       | Version | Description                                                     | Author
 ---------- | ------- | --------------------------------------------------------------- | --------------------
 05.09.2014 | 0.1     | Initial draft
 24.09.2014 | 0.2     | Translation to English
 10.10.2014 | 0.3     | Update
 14.10.2014 | 0.4     | Title page, header, footer added
 16.10.2014 | 0.5     | Minor corrections done
 12.11.2014 | 0.6     | Asynchronous messages section removed. Global Configuration distributors section replaced with Configuration Anchor section ([10.1](#101-managing-the-configuration-anchor)). Added Logback information (Chapter [16](#17-logs-and-system-services)). A note added about the order of timestamping services (Section [10.2](#102-managing-the-timestamping-services)).
 1.12.2014  | 1.0     | Minor corrections done
 19.01.2015 | 1.1     | License information added
 27.01.2015 | 1.2     | Minor corrections done
 30.04.2015 | 1.3     | “sdsb” changed to “xroad”
 29.05.2015 | 1.4     | Message Log chapter added (Chapter [11](#11-message-log))
 30.06.2015 | 1.5     | Minor corrections done
 3.07.2015  | 1.6     | Audit Log chapter added (Chapter [12](#12-audit-log))
 7.09.2015  | 1.7     | Message Log – how to use remote database (Section [11.3](#113-using-a-remote-database))
 14.09.2015 | 1.8     | Reference to the audit log events added
 18.09.2015 | 1.9     | Minor corrections done
 21.09.2015 | 2.0     | References fixed
 07.10.2015 | 2.1     | Default value of the parameter *acceptable-timestamp-failure-period* set to 14400
 14.10.2015 | 2.2     | Instructions for using an external database for the message log corrected
 05.11.2015 | 2.3     | Updates related to backup and restore (Chapter [13](#13-back-up-and-restore))
 30.11.2015 | 2.4     | X-Road concepts updated (Section [1.2](#12-x-road-concepts)). Security server registration updated (Chapter [3](#3-security-server-registration)). Security server clients updated (Chapter [4](#4-security-server-clients)); only subsystems (and not members) can be registered as security server clients and have services or access rights configured. Cross-references fixed. Editorial changes made.
 09.12.2015 | 2.5     | Security server client deletion updated (Section [4.5.2](#452-deleting-a-client)). Editorial changes made.
 14.12.2015 | 2.6     | Message log updated (Chapter [11](#11-message-log))
 14.01.2016 | 2.7     | Logs updated (Chapter [16](#17-logs-and-system-services))
 08.02.2016 | 2.8     | Corrections in chapter [16](#17-logs-and-system-services)
 20.05.2016 | 2.9     | Merged changes from xtee6-doc repo. Added Chapter [14](#14-diagnostics) Diagnostics and updated content of [10.3](#103-changing-the-internal-tls-key-and-certificate) Changing the Internal TLS Key and Certificate.
 29.11.2016 | 2.10    | User Management updated (Chapter [2](#2-user-management)). XTE-297: Internal Servers tab is displayed to security server owner (Chapter [9](#9-communication-with-the-client-information-systems)). |
 19.12.2016 | 2.11    | Added Chapter [15](#15-operational-monitoring) Operational Monitoring
 20.12.2016 | 2.12    | Minor corrections in Chapter [15](#15-operational-monitoring)
 22.12.2016 | 2.13    | Corrections in Chapter [15.2.5](#1525-configuring-an-external-operational-monitoring-daemon-and-the-corresponding-security-server)
 04.01.2016 | 2.14    | Corrections in Chapter [15.2.5](#1525-configuring-an-external-operational-monitoring-daemon-and-the-corresponding-security-server)
 20.02.2017 | 2.15    | Converted to Github flavoured Markdown, added license text, adjusted tables for better output in PDF | Toomas Mölder
 16.03.2017 | 2.16    | Added observer role to Chapters [2.1](#21-user-roles) and [2.2](#22-managing-the-users) | Tatu Repo
 15.06.2017 | 2.17    | Added [Chapter 17](#18-federation) on federation | Olli Lindgren
 25.09.2017 | 2.18    | Added chapter [16 Environmental Monitoring](#16-environmental-monitoring) | Tomi Tolvanen
 17.10.2017 | 2.19    | Added section [16.3 Limiting environmental monitoring remote data set](#163-limiting-environmental-monitoring-remote-data-set)| Joni Laurila
 05.03.2018 | 2.20    | Added terms and abbreviations reference, document links, moved concepts to terms and abbreviations. | Tatu Repo 
 10.04.2018 | 2.21    | Update internal server certificate documentation. | Jarkko Hyöty
 25.05.2018 | 2.22    | Update system parameters documentation. | Jarkko Hyöty
 15.11.2018 | 2.23    | Minor updates for Ubuntu 18.04 | Jarkko Hyöty
 06.02.2019 | 2.24    | Minor updates on security server client registration in Chapters [4.3](#43-configuring-a-signing-key-and-certificate-for-a-security-server-client) and [4.4](#44-registering-a-security-server-client-in-the-x-road-governing-authority). | Petteri Kivimäki
 15.03.2019 | 2.25    | Update documentation to cover REST service usage in chapter [6] | Jarkko Hyöty
<<<<<<< HEAD
 26.03.2019 | 2.26    | Added chapter on API keys [19](#19-management-rest-apis) | Janne Mattila
 16.04.2019 | 2.27    | Minor updates regarding REST services in chapter [6] | Petteri Kivimäki
=======
 16.04.2019 | 2.26    | Minor updates regarding REST services in chapter [6] | Petteri Kivimäki
 30.06.2019 | 2.27    | Update the default connection type from HTTP to HTTPS in chapter [9] | Petteri Kivimäki
 01.07.2019 | 2.28    | Changing the Security Server Owner chapter added (Chapter [3.4](#34-changing-the-security-server-owner)) | Petteri Kivimäki
>>>>>>> 0cec34b7

## Table of Contents

<!-- toc -->
<!-- vim-markdown-toc GFM -->

* [License](#license)
* [1 Introduction](#1-introduction)
  * [1.1 The X-Road Security Server](#11-the-x-road-security-server)
  * [1.2 Terms and abbreviations](#12-terms-and-abbreviations)
  * [1.3 References](#13-references)
* [2 User Management](#2-user-management)
  * [2.1 User Roles](#21-user-roles)
  * [2.2 Managing the Users](#22-managing-the-users)
* [3 Security Server Registration](#3-security-server-registration)
  * [3.1 Configuring the Signing Key and Certificate for the Security Server Owner](#31-configuring-the-signing-key-and-certificate-for-the-security-server-owner)
    * [3.1.1 Generating a Signing Key](#311-generating-a-signing-key)
    * [3.1.2 Generating a Certificate Signing Request for a Signing Key](#312-generating-a-certificate-signing-request-for-a-signing-key)
    * [3.1.3 Importing a Certificate from the Local File System](#313-importing-a-certificate-from-the-local-file-system)
    * [3.1.4 Importing a Certificate from a Security Token](#314-importing-a-certificate-from-a-security-token)
  * [3.2 Configuring the Authentication Key and Certificate for the Security Server](#32-configuring-the-authentication-key-and-certificate-for-the-security-server)
    * [3.2.1 Generating an Authentication Key](#321-generating-an-authentication-key)
    * [3.2.2 Generating a Certificate Signing Request for an Authentication Key](#322-generating-a-certificate-signing-request-for-an-authentication-key)
    * [3.2.3 Importing an Authentication Certificate from the Local File System](#323-importing-an-authentication-certificate-from-the-local-file-system)
  * [3.3 Registering the Security Server in the X-Road Governing Authority](#33-registering-the-security-server-in-the-x-road-governing-authority)
    * [3.3.1 Registering an Authentication Certificate](#331-registering-an-authentication-certificate)
  * [3.4 Changing the Security Server Owner](#34-changing-the-security-server-owner)  
* [4 Security Server Clients](#4-security-server-clients)
  * [4.1 Security Server Client States](#41-security-server-client-states)
  * [4.2 Adding a Security Server Client](#42-adding-a-security-server-client)
  * [4.3 Configuring a Signing Key and Certificate for a Security Server Client](#43-configuring-a-signing-key-and-certificate-for-a-security-server-client)
  * [4.4 Registering a Security Server Client in the X-Road Governing Authority](#44-registering-a-security-server-client-in-the-x-road-governing-authority)
    * [4.4.1 Registering a Security Server Client](#441-registering-a-security-server-client)
  * [4.5 Deleting a Client from the Security Server](#45-deleting-a-client-from-the-security-server)
    * [4.5.1 Unregistering a Client](#451-unregistering-a-client)
    * [4.5.2 Deleting a Client](#452-deleting-a-client)
* [5 Security Tokens, Keys, and Certificates](#5-security-tokens-keys-and-certificates)
  * [5.1 Availability States of Security Tokens, Keys, and Certificates](#51-availability-states-of-security-tokens-keys-and-certificates)
  * [5.2 Registration States of Certificates](#52-registration-states-of-certificates)
    * [5.2.1 Registration States of the Signing Certificate](#521-registration-states-of-the-signing-certificate)
    * [5.2.2 Registration States of the Authentication Certificate](#522-registration-states-of-the-authentication-certificate)
  * [5.3 Validity States of Certificates](#53-validity-states-of-certificates)
  * [5.4 Activating and Disabling the Certificates](#54-activating-and-disabling-the-certificates)
  * [5.5 Configuring and Registering an Authentication key and Certificate](#55-configuring-and-registering-an-authentication-key-and-certificate)
  * [5.6 Deleting a Certificate](#56-deleting-a-certificate)
    * [5.6.1 Unregistering an Authentication Certificate](#561-unregistering-an-authentication-certificate)
    * [5.6.2 Deleting a Certificate or a certificate Signing Request notice](#562-deleting-a-certificate-or-a-certificate-signing-request-notice)
  * [5.7 Deleting a Key](#57-deleting-a-key)
* [6 X-Road Services](#6-x-road-services)
  * [6.1 Adding a service description](#61-adding-a-service-description)
      * [6.1.1 SOAP](#611-soap)
      * [6.1.2 REST](#612-rest)
  * [6.2 Refreshing a service description](#62-refreshing-a-service-description)
  * [6.3 Enabling and Disabling a service description](#63-enabling-and-disabling-a-service-description)
  * [6.4 Changing the Address of a service description](#64-changing-the-address-of-a-service-description)
  * [6.5 Deleting a service description](#65-deleting-a-service-description)
  * [6.6 Changing the Parameters of a Service](#66-changing-the-parameters-of-a-service)
* [7 Access Rights](#7-access-rights)
  * [7.1 Changing the Access Rights of a Service](#71-changing-the-access-rights-of-a-service)
  * [7.2 Adding a Service Client](#72-adding-a-service-client)
  * [7.3 Changing the Access Rights of a Service Client](#73-changing-the-access-rights-of-a-service-client)
* [8 Local Access Right Groups](#8-local-access-right-groups)
  * [8.1 Adding a Local Group](#81-adding-a-local-group)
  * [8.2 Displaying and Changing the Members of a Local Group](#82-displaying-and-changing-the-members-of-a-local-group)
  * [8.3 Changing the description of a Local Group](#83-changing-the-description-of-a-local-group)
  * [8.4 Deleting a Local Group](#84-deleting-a-local-group)
* [9 Communication with the Client Information Systems](#9-communication-with-the-client-information-systems)
* [10 System Parameters](#10-system-parameters)
  * [10.1 Managing the Configuration Anchor](#101-managing-the-configuration-anchor)
  * [10.2 Managing the Timestamping Services](#102-managing-the-timestamping-services)
  * [10.3 Changing the Internal TLS Key and Certificate](#103-changing-the-internal-tls-key-and-certificate)
  * [10.4 Approved Certificate Authorities](#104-approved-certificate-authorities)
* [11 Message Log](#11-message-log)
  * [11.1 Changing the Configuration of the Message Log](#111-changing-the-configuration-of-the-message-log)
    * [11.1.1 Common parameters](#1111-common-parameters)
    * [11.1.2 Timestamping parameters](#1112-timestamping-parameters)
    * [11.1.3 Archiving parameters](#1113-archiving-parameters)
  * [11.2 Transferring the Archive Files from the Security Server](#112-transferring-the-archive-files-from-the-security-server)
  * [11.3 Using a Remote Database](#113-using-a-remote-database)
* [12 Audit Log](#12-audit-log)
  * [12.1 Changing the Configuration of the Audit Log](#121-changing-the-configuration-of-the-audit-log)
  * [12.2 Archiving the Audit Log](#122-archiving-the-audit-log)
* [13 Back up and Restore](#13-back-up-and-restore)
  * [13.1 Back up and Restore in the User Interface](#131-back-up-and-restore-in-the-user-interface)
  * [13.2 Restore from the Command Line](#132-restore-from-the-command-line)
* [14 Diagnostics](#14-diagnostics)
  * [14.1 Examine security server services status information](#141-examine-security-server-services-status-information)
* [15 Operational Monitoring](#15-operational-monitoring)
  * [15.1 Operational Monitoring Buffer](#151-operational-monitoring-buffer)
    * [15.1.1 Stopping the Collecting of Operational Data](#1511-stopping-the-collecting-of-operational-data)
  * [15.2 Operational Monitoring Daemon](#152-operational-monitoring-daemon)
    * [15.2.1 Configuring the Health Statistics Period](#1521-configuring-the-health-statistics-period)
    * [15.2.2 Configuring the Parameters Related to Database Cleanup](#1522-configuring-the-parameters-related-to-database-cleanup)
    * [15.2.3 Configuring the Parameters related to the HTTP Endpoint of the Operational Monitoring Daemon](#1523-configuring-the-parameters-related-to-the-http-endpoint-of-the-operational-monitoring-daemon)
    * [15.2.4 Installing an External Operational Monitoring Daemon](#1524-installing-an-external-operational-monitoring-daemon)
    * [15.2.5 Configuring an External Operational Monitoring Daemon and the Corresponding Security Server](#1525-configuring-an-external-operational-monitoring-daemon-and-the-corresponding-security-server)
    * [15.2.6 Monitoring Health Data over JMXMP](#1526-monitoring-health-data-over-jmxmp)
* [16 Environmental Monitoring](#16-environmental-monitoring)
  * [16.1 Usage via SOAP API](#161-usage-via-soap-api)
  * [16.2 Usage via JMX API](#162-usage-via-jmx-api)
  * [16.3 Limiting environmental monitoring remote data set](#163-limiting-environmental-monitoring-remote-data-set)
* [17 Logs and System Services](#17-logs-and-system-services)
  * [17.1 System Services](#171-system-services)
  * [17.2 Logging configuration](#172-logging-configuration)
  * [17.3 Fault Detail UUID](#173-fault-detail-uuid)
* [18 Federation](#18-federation)
* [19 Management REST APIs](#19-management-rest-apis)
  * [19.1 API key management operations](#191-api-key-management-operations)
    * [19.1.1 Creating new API keys](#1911-creating-new-api-keys)
    * [19.1.2 Listing API keys](#1912-listing-api-keys)
    * [19.1.3 Revoking API keys](#1913-revoking-api-keys)
    * [19.1.4 API key caching](#1914-api-key-caching)
  * [19.2 Executing REST calls](#192-executing-rest-calls)

<!-- vim-markdown-toc -->
<!-- tocstop -->

## License

This document is licensed under the Creative Commons Attribution-ShareAlike 3.0 Unported License. To view a copy of this license, visit http://creativecommons.org/licenses/by-sa/3.0/

## 1 Introduction

This document describes the management and maintenance of an X-Road version 6 security server.


### 1.1 The X-Road Security Server

The main function of a security server is to mediate requests in a way that preserves their evidential value.

The security server is connected to the public Internet from one side and to the information system within the organization's internal network from the other side. In a sense, the security server can be seen as a specialized application-level firewall that supports the SOAP protocol; hence, it should be set up in parallel with the organization's firewall, which mediates other protocols.

The security server is equipped with the functionality needed to secure the message exchange between a client and a service provider.

-   Messages transmitted over the public Internet are secured using digital signatures and encryption.

-   The service provider's security server applies access control to incoming messages, thus ensuring that only those users that have signed an appropriate agreement with the service provider can access the data.

To increase the availability of the entire system, the service user's and service provider's security servers can be set up in a redundant configuration as follows.

-   One service user can use multiple security servers in parallel to perform requests.

-   If a service provider connects multiple security servers to the network to provide the same services, the requests are load-balanced between the security servers.

-   If one of the service provider's security servers goes offline, the requests are automatically redirected to other available security servers.

The security server also depends on a central server, which provides the global configuration.

### 1.2 Terms and abbreviations

See X-Road terms and abbreviations documentation \[[TA-TERMS](#Ref_TERMS)\].

### 1.3 References

1.  <a id="Ref_ASiC" class="anchor"></a>\[ASiC\] ETSI TS 102 918, Electronic Signatures and Infrastructures (ESI); Associated Signature Containers (ASiC)

2.  <a id="Ref_CRON" class="anchor"></a>\[CRON\] Quartz Scheduler CRON expression,  
    <http://www.quartz-scheduler.org/generated/2.2.1/html/qs-all/#page/Quartz_Scheduler_Documentation_Set%2Fco-trg_crontriggers.html>

3.  <a id="Ref_INI" class="anchor"></a>\[INI\] INI file,  
    <http://en.wikipedia.org/wiki/INI_file>

4.  <a id="Ref_JDBC" class="anchor"></a>\[JDBC\] Connecting to the Database,   
    <https://jdbc.postgresql.org/documentation/93/connect.html>

5.  <a id="Ref_JSON" class="anchor"></a>\[JSON\] Introducing JSON,  
    <http://json.org/>

6.  <a id="Ref_PR-MESS" class="anchor"></a>\[PR-MESS\] Cybernetica AS. X-Road: Message Protocol v4.0. Document ID: [PR-MESS](../Protocols/pr-mess_x-road_message_protocol.md)

7.  <a id="Ref_SPEC-AL" class="anchor"></a>\[SPEC-AL\] Cybernetica AS. X-Road: Audit log events. Document ID: SPEC-AL

8.  <a id="Ref_PR-OPMON" class="anchor"></a>\[PR-OPMON\] Cybernetica AS. X-Road: Operational Monitoring Protocol. Document ID: [PR-OPMON](../OperationalMonitoring/Protocols/pr-opmon_x-road_operational_monitoring_protocol_Y-1096-2.md)

9.  <a id="Ref_PR-OPMONJMX" class="anchor"></a>\[PR-OPMONJMX\] Cybernetica AS. X-Road: Operational Monitoring JMX Protocol. Document ID: [PR-OPMONJMX](../OperationalMonitoring/Protocols/pr-opmonjmx_x-road_operational_monitoring_jmx_protocol_Y-1096-3.md)

10. <a id="Ref_UG-OPMONSYSPAR" class="anchor"></a>\[UG-OPMONSYSPAR\] Cybernetica AS. X-Road: Operational Monitoring System Parameters. Document ID: [PR-OPMONSYSPAR](../OperationalMonitoring/Manuals/ug-opmonsyspar_x-road_operational_monitoring_system_parameters_Y-1099-1.md)

11. <a id="Ref_IG-SS" class="anchor"></a>\[IG-SS\] Cybernetica AS. X-Road: Security Server Installation Guide. Document ID: [IG-SS](ig-ss_x-road_v6_security_server_installation_guide.md)

12. <a id="Ref_JMX" class="anchor"></a>\[JMX\] Monitoring and Management Using JMX Technology,  
    <http://docs.oracle.com/javase/8/docs/technotes/guides/management/agent.html>

13. <a id="Ref_ZABBIX-GATEWAY" class="anchor"></a>\[ZABBIX-GATEWAY\] Zabbix Java Gateway,  
    <https://www.zabbix.com/documentation/3.0/manual/concepts/java>

14. <a id="Ref_ZABBIX-JMX" class="anchor"></a>\[ZABBIX-JMX\] Zabbix JMX Monitoring,  
    <https://www.zabbix.com/documentation/3.0/manual/config/items/itemtypes/jmx_monitoring>

15. <a id="Ref_ZABBIX-API" class="anchor"></a>\[ZABBIX-API\] Zabbix API,  
    <https://www.zabbix.com/documentation/3.0/manual/api>

16. <a id="Ref_ARC-ENVMON" class="anchor"></a>\[ARC-ENVMON\] X-Road: Environmental Monitoring Architecture. Document ID: [ARC-ENVMON](../EnvironmentalMonitoring/Monitoring-architecture.md).

17. <a id="Ref_PR-ENVMONMES" class="anchor"></a>\[PR-ENVMONMES\] X-Road: Environmental Monitoring Messages. Document ID: [PR-ENVMONMES](../EnvironmentalMonitoring/Monitoring-messages.md).

18. <a id="Ref_MONITORING_XSD" class="anchor"></a>\[MONITORING_XSD\] X-Road XML schema for monitoring extension. [monitoring.xsd](../../src/addons/proxymonitor/common/src/main/resources/monitoring.xsd).

19. <a id="Ref_TERMS" class="anchor"></a>\[TA-TERMS\] X-Road Terms and Abbreviations. Document ID: [TA-TERMS](../terms_x-road_docs.md).

## 2 User Management


### 2.1 User Roles

Security servers support the following user roles:

-   <a id="xroad-security-officer" class="anchor"></a>**Security Officer** (`xroad-security-officer`) is responsible for the application of the security policy and security requirements, including the management of key settings, keys, and certificates.

-   <a id="xroad-registration-officer" class="anchor"></a>**Registration Officer** (`xroad-registration-officer`) is responsible for the registration and removal of security server clients.

-   <a id="xroad-service-administrator" class="anchor"></a>**Service Administrator** (`xroad-service-administrator`) manages the data of and access rights to services

-   <a id="xroad-system-administrator" class="anchor"></a>**System Administrator** (`xroad-system-administrator`) is responsible for the installation, configuration, and maintenance of the security server.

-   <a id="xroad-securityserver-observer" class="anchor"></a>**Security Server Observer** (`xroad-securityserver-observer`) can view the status of the security server without having access rights to edit the configuration. This role can be used to offer users read-only access to the security server admin user interface.

One user can have multiple roles and multiple users can be in the same role. Each role has a corresponding system group, created upon the installation of the system.

Henceforth each applicable section of the guide indicates, which user role is required to perform a particular action. For example:

**Access rights:** [Security Officer](#xroad-security-officer)

If the logged-in user does not have a permission to carry out a particular task, the button that would initiate the action is hidden (and neither is it possible to run the task using its corresponding keyboard combinations or mouse actions). Only the permitted data and actions are visible and available to the user.


### 2.2 Managing the Users

User management is carried out on command line in root user permissions.

To add a new user, enter the command:

    adduser username

To grant permissions to the user you created, add it to the corresponding system groups, for example:

    adduser username xroad-security-officer
    adduser username xroad-registration-officer
    adduser username xroad-service-administrator
    adduser username xroad-system-administrator
    adduser username xroad-securityserver-observer

To remove a user permission, remove the user from the corresponding system group, for example:

    deluser username xroad-security-officer

User permissions are applied only after restart of the xroad-jetty service (see Section [16.1](#171-system-services)).

To remove a user, enter:

    deluser username


## 3 Security Server Registration

To use a security server for mediating (exchanging) messages, the security server and its owner must be certified by a certification service provider approved by the X-Road governing authority, and the security server has to be registered in the X-Road governing authority.


### 3.1 Configuring the Signing Key and Certificate for the Security Server Owner

The signing keys used by the security servers for signing X-Road messages can be stored on software or hardware based (a Hardware Security Module or a smartcard) security tokens, according to the security policy of the X-Road instance.

Depending on the certification policy, the signing keys are generated either in the security server or by the certification service provider. Sections [3.1.1](#311-generating-a-signing-key) to [3.1.3](#313-importing-a-certificate-from-the-local-file-system) describe the actions necessary to configure the signing key and certificate in case the key is generated in the security server. Section [3.1.4](#314-importing-a-certificate-from-a-security-token) describes the importing of the signing key and certificate in case the key is generated by the certification service provider.

The **background colors** of the devices, keys and certificate are explained in Section [5.1](#51-availability-states-of-security-tokens-keys-and-certificates).


#### 3.1.1 Generating a Signing Key

**Access rights:**

-   All activities: [Security Officer](#xroad-security-officer)

-   All activities except logging into the key device: [Registration Officer](#xroad-registration-officer)

-   Logging in to the key device: [System Administrator](#xroad-system-administrator)

To generate a signing key, follow these steps.

1.  On the **Management** menu, select **Keys and Certificates**.

2.  If you are using a hardware security token, ensure that the device is connected to the security server. The device information must be displayed in the **Keys and Certificates** table.

3.  To log in to the token, click **Enter PIN** on the token’s row in the table and enter the PIN code. Once the correct PIN is entered, the **Enter PIN** button changes to **Logout**.

4.  To generate a signing key, select the token from the table by clicking the respective row, and click **Generate key**. Enter the label value for the key and click **OK**. The generated key appears under the token’s row in the table. The label value is displayed as the name of the key.


#### 3.1.2 Generating a Certificate Signing Request for a Signing Key

**Access rights:** [Security Officer](#xroad-security-officer), [Registration Officer](#xroad-registration-officer)

To generate a certificate signing request (CSR) for the signing key, follow these steps.

1.  On the **Management** menu, select **Keys and Certificates**.

2.  Select a key from the table and click **Generate CSR**. In the dialog that opens

    2.1  Select the certificate usage policy from the **Usage** drop down list (SIGN for signing certificates);

    2.2  select the X-Road member the certificate will be issued for from the **Client** drop-down list;

    2.3  select the issuer of the certificate from the **Certification Service** drop-down list;

    2.4  select the format of the certificate signing request (PEM or DER), according to the certification service provider’s requirements

    2.5  click **OK**;

3.  In the form that opens, review the certificate owner’s information that will be included in the CSR and fill in the empty fields, if needed.

4.  Click **OK** to complete the generation of the CSR and save the prompted file to the local file system.

After the generation of the CSR, a “Request” record is added under the key’s row in the table, indicating that a certificate signing request has been created for this key. The record is added even if the request file was not saved to the local file system.

**To certify the signing key, transmit the certificate signing request to the approved certification service provider and accept the signing certificate created from the certificate signing request.**


#### 3.1.3 Importing a Certificate from the Local File System

**Access rights:** [Security Officer](#xroad-security-officer), [Registration Officer](#xroad-registration-officer)

To import the signing certificate to the security server, follow these steps.

1.  On the **Management** menu, select **Keys and Certificates**.

2.  Click **Import certificate**.

3.  Locate the certificate file from the local file system and click **OK**. After importing the certificate, the "Request" record under the signing key's row is replaced with the information from the imported certificate. By default, the signing certificate is imported in the "Registered" state.


#### 3.1.4 Importing a Certificate from a Security Token

**Access rights:** [Security Officer](#xroad-security-officer), [Registration Officer](#xroad-registration-officer)

To import a certificate from a security token, follow these steps.

1.  On the **Management** menu, select **Keys and Certificates**.

2.  Make sure that a key device containing the signing key and the signing certificate is connected to the security server. The device and the keys and certificates stored on the device must be displayed in the **Keys and Certificates** view.

3.  To log in to the security token, click **Enter PIN** on the token’s row in the table and enter the PIN. Once the correct PIN is entered, the **Enter PIN** button changes to **Logout**.

4.  Click the **Import** button on the row of the certificate. By default, the certificate is imported in the "Registered" state.


### 3.2 Configuring the Authentication Key and Certificate for the Security Server

The **background colors** of the devices, keys and certificate are explained in Section [5.1](#51-availability-states-of-security-tokens-keys-and-certificates).


#### 3.2.1 Generating an Authentication Key

**Access rights**

-   All activities: [Security Officer](#xroad-security-officer)

-   Logging in to the key device: [System Administrator](#xroad-system-administrator)

**The security server's authentication keys can only be generated on software security tokens.**

1.  On the **Management** menu, select **Keys and Certificates**.

2.  To log in to the software token, click **Enter PIN** on the token’s row in the table and enter the token’s PIN code. Once the correct PIN is entered, the **Enter PIN** button changes to **Logout**.

3.  To generate an authentication key, select the software token from the table by clicking the respective row, and click **Generate key**. Enter the label value for the key and click **OK**. The generated key appears under the token’s row in the table. The label value is displayed as the name of the key.


#### 3.2.2 Generating a Certificate Signing Request for an Authentication Key

**Access rights:** [Security Officer](#xroad-security-officer)

To generate a certificate signing request (CSR) for the authentication key, follow these steps.

1.  On the **Management** menu, select **Keys and Certificates**.

2.  Select the authentication key from the table and click **Generate CSR**. In the dialog that opens

    2.1  Select the certificate usage policy from the **Usage** drop down list (AUTH for authentication certificates);

    2.2  select the issuer of the certificate from the **Certification Service** drop-down list;

    2.3  select the format of the certificate signing request (PEM or DER), according to the certification service provider’s requirements

    2.4  click **OK**;

3.  In the form that opens, review the information that will be included in the CSR and fill in the empty fields, if needed.

4.  Click **OK** to complete the generation of the CSR and save the prompted file to the local file system.

After the generation of the CSR, a “Request” record is added under the key’s row in the table, indicating that a certificate signing request has been created for this key. The record is added even if the request file was not saved to the local file system.

**To certify the authentication key, transmit the certificate signing request to the approved certification service provider and accept the authentication certificate created from the certificate signing request.**


#### 3.2.3 Importing an Authentication Certificate from the Local File System

**Access rights:** [Security Officer](#xroad-security-officer)

To import the authentication certificate to the security server, follow these steps.

1.  On the Management menu, select Keys and Certificates.

2.  Click Import certificate.

3.  Locate the certificate file from the local file system and click OK. After importing the certificate, the "Request" record under the authentication key's row is replaced with the information from the imported certificate. By default, the certificate is imported in the “Saved” (see Section [5.2.2](#522-registration-states-of-the-authentication-certificate)) and “Disabled” states (see Section [5.3](#53-validity-states-of-certificates)).


### 3.3 Registering the Security Server in the X-Road Governing Authority

To register the security server in the X-Road governing authority, the following actions must be completed.

-   The authentication certificate registration request must be submitted from the security server (see [3.3.1](#331-registering-an-authentication-certificate)).

-   A request for registering the security server must be submitted to the X-Road governing authority according to the organizational procedures of the X-Road instance.

-   The registration request must be approved by the X-Road governing authority.


#### 3.3.1 Registering an Authentication Certificate

**Access rights:** [Security Officer](#xroad-security-officer)

The security server's registration request is signed in the security server with the server owner's signing key and the server's authentication key. Therefore, ensure that the corresponding certificates are imported to the security server and are in a usable state (the tokens holding the keys are in logged in state and the OCSP status of the certificates is “good”).

To submit an authentication certificate registration request, follow these steps.

1.  On the Management menu, select Keys and Certificates.

2.  Select an authentication certificate to be registered (it must be in the "saved" state) and click **Register**.

3.  In the dialog that opens, enter the security server's public DNS name or its external IP address and click **OK**.

On submitting the request, the message "Request sent" is displayed, and the authentication certificate’s state is set to "Registration in process".

After the X-Road governing authority has accepted the registration, the registration state of the authentication certificate is set to “Registered” and the registration process is completed.

### 3.4 Changing the Security Server Owner

**Access rights:** [Registration Officer](#xroad-registration-officer)

To change the security server owner the following actions must be completed.

- The new Owner member must be added to the security server (see [4.2](#42-adding-a-security-server-client)).

- A Signing Key and Certificate must be configured for the new Owner member (see [4.3](#43-configuring-a-signing-key-and-certificate-for-a-security-server-client)).
 
- The new Owner must be registered in the X-Road Governing Authority (see [4.3](#44-registering-a-security-server-client-in-the-x-road-governing-authority)).

- The security server owner change request must be submitted from the security server. To submit an owner change request follow these steps.

  1. On the **Configuration** menu, select **Security Server Clients**.

  2. Select the new Owner member from the list of security server clients.

  3. Click the **Details** icon and in the window that opens, click **Make Owner**.

  4. Click **Confirm** to submit the request.

- A request for changing the security server owner must be submitted to the X-Road governing authority according to the organizational procedures of the X-Road instance.

- The owner change request must be approved by the X-Road governing authority.

- New Authentication Key and Certificate should be configured for the new security server owner (see [3.2](#32-configuring-the-authentication-key-and-certificate-for-the-security-server)).

## 4 Security Server Clients

**Important: to use or provide X-Road services, a security server client needs to be certified by a certification service provider approved by the X-Road governing authority, and the association between the client and the security server used by the client must be registered at the X-Road governing authority.**

**This section does not address managing the owner to a security server.** The owner's information has been already added to the security server upon the installation, and registered upon the security server's registration. The owner's registration status can be looked up by selecting **Security Server Clients** on the **Configuration** menu. The security server's owner is displayed in bold. Before the registration of the security server, the owner is in the "Saved" state and after the completion of the registration process, in the "Registered" state.

The registration of the security server's owner does not extend to the owner's subsystems. The subsystems must be registered as individual clients.


### 4.1 Security Server Client States

The security server distinguishes between the following client states.

![](img/ug-ss_saved.png) **Saved** – the client's information has been entered and saved into the security server's configuration (see [4.2](#42-adding-a-security-server-client)), but the association between the client and the security server is not registered in the X-Road governing authority. (If the association is registered in the central server prior to the entry of data, the client will move to the "Registered" state upon data entry.) From this state, the client can move to the following states:

-   “Registration in progress”, if a registration request for the client is submitted from the security server (see [4.4.1](#441-registering-a-security-server-client));

-   “Deleted”, if the client's information is deleted from the security server configuration (see [4.5.2](#452-deleting-a-client)).

![](img/ug-ss_registration_in_progress.png) **Registration in progress** – a registration request for the client is submitted from the security server to the central server, but the association between the client and the security server is not yet approved by the X-Road governing authority. From this state, the client can move to the following states:

-   "Registered", if the association between the client and the security server is approved by the X-Road governing authority (see [4.4.1](#441-registering-a-security-server-client));

-   "Deletion in progress", if a client deletion request is submitted from the security server (see [4.5.1](#451-unregistering-a-client)).

![](img/ug-ss_registered.png) **Registered** – the association between the client and the security server has been approved in the X-Road governing authority. In this state, the client can provide and use X-Road services (assuming all other prerequisites are fulfilled). From this state, the client can move to the following states:

-   "Global error", if the association between the client and the security server has been revoked by the X-Road governing authority;

-   "Deletion in progress", if a client deletion request is submitted from the security server (see [4.5.1](#451-unregistering-a-client)).

![](img/ug-ss_global_error.png) **Global error** – the association between the client and the security server has been revoked in the central server. From this state, the client can move to the following states:

-   "Registered", if the association between the client and the security server has been restored in the central server (e.g., the association between the client and the security server was lost due to an error);

-   "Deleted", if the client's information is deleted from the security server's configuration (see [4.5.2](#452-deleting-a-client)).

![](img/ug-ss_deletion_in_progress.png) **Deletion in progress** – a client deletion request has been submitted from the security server. From this state, the client can move to the following state:

-   "Deleted", if the client's information is deleted from the security server's configuration (see [4.5.2](#452-deleting-a-client)).

**Deleted** – the client's information has been deleted from the security server's configuration.


### 4.2 Adding a Security Server Client

**Access rights:** [Registration Officer](#xroad-registration-officer)

Follow these steps.

1.  On the **Configuration** menu, select **Security Server Clients**.

2.  Click **Add Client**. In the window that opens, either enter the client's information manually or click **Select Client from Global List** and locate the client's information from within all X-Road members and their subsystems.

3.  Click **OK** once the client’s information has been entered.

The new client is added to the list of security server clients in the "Saved" state.


### 4.3 Configuring a Signing Key and Certificate for a Security Server Client

A signing key and certificate must be configured for the security server client to sign messages exchanged over the X-Road. In addition, a signing key and certificate are required for registering a security server client.

Certificates are not issued to subsystems; therefore, the certificate of the subsystem’s owner (that is, an X-Road member) is used for the subsystem.

All particular X-Road member’s subsystems that are registered in the same security server use the same signing certificate for signing messages. Hence, if the security server already contains the member's signing certificate, it is not necessary to configure a new signing key and/or certificate when adding a subsystem of that member.

The process of configuring the signing key and certificate for a security server client is the same as for the security server owner. The process is described in Section [3.1](#31-configuring-the-signing-key-and-certificate-for-the-security-server-owner).


### 4.4 Registering a Security Server Client in the X-Road Governing Authority

To register a security server client in the X-Road governing authority, the following actions must be completed.

-   A signing key and certificate must be configured for the member that owns the subsystem to be registered as a the security server client (see [4.3](#43-configuring-a-signing-key-and-certificate-for-a-security-server-client)).

-   The security server client registration request must be submitted from the security server (see [4.4.1](#441-registering-a-security-server-client)).

-   A request for registering the client must be submitted to the X-Road governing authority according to the organizational procedures of the X-Road instance.

-   The registration request must be approved by the X-Road governing authority.


#### 4.4.1 Registering a Security Server Client

**Access rights:** [Registration Officer](#xroad-registration-officer)

To submit a client registration request follow these steps.

1.  On the **Configuration** menu, select **Security Server Clients**.

2.  Select the client in the "Saved" state from the list of security server clients.

3.  Click the **Details** icon and in the window that opens, click **Register**.

4.  Click **Confirm** to submit the request.

On submitting the request, the message "Request sent" is displayed, and the client’s state is set to "Registration in process".

After the X-Road governing authority has accepted the registration, the state of the client is set to “Registered” and the registration process is completed.


### 4.5 Deleting a Client from the Security Server

If a client is deleted from the security server, all the information related to the client is deleted from the server as well – that is, the WSDLs, services, access rights, and, if necessary, the certificates.

When one of the clients is deleted, it is not advisable to delete the signing certificate if the certificate is used by other clients registered to the security server, e.g., other subsystems belonging the same X-Road member as the deleted subsystem.

A client registered or submitted for registration in the X-Road governing authority (indicated by the "Registered" or "Registration in progress" state) must be unregistered before it can be deleted. The unregistering event sends a security server client deletion request from the security server to the central server.


#### 4.5.1 Unregistering a Client

**Access rights:** [Registration Officer](#xroad-registration-officer)

To unregister a client, follow these steps.

1.  On the **Configuration** menu, select **Security Server Clients**.

2.  Select the client that you wish to remove from the server and click the **Details** icon on the client’s row.

3.  In the window that opens, click **Unregister** and then click **Confirm**. The security server automatically sends a client deletion request to the X-Road central server, upon the receipt of which the association between the security server and the client is revoked.

4.  Next, a notification is displayed about sending a deletion request to the central server, and a confirmation is presented about deleting the client's information (except its certificates).

  -   If you wish to delete the client's information immediately, click **Confirm**. Next, an option is presented to delete the client's certificates. To delete the certificates, click **Confirm** again.

  -   If you wish to retain the client's information, click **Cancel**. In that case, the client is moved to the "Deletion in progress" state, wherein the client cannot mediate messages and cannot be registered again in the X-Road governing authority.

5.  To delete the information of a client in the "Deletion in progress" state, select the client by clicking the **Details** icon on its row, click **Delete** in the window that opens, and then click **Confirm**.

*Note:* It is possible to unregister a registered client from the central server without sending a deletion request through the security server. In this case, the security server's administrator responsible for the client must transmit a request containing information about the client to be unregistered to the central server's administrator. If the client has been deleted from the central server without a prior deletion request from the security server, the client is shown in the "Global error" state in the security server.


#### 4.5.2 Deleting a Client

**Access rights:** [Registration Officer](#xroad-registration-officer)

A security server client can be deleted if its state is "Saved", "Global error" or "Deletion in progress". Clients that are in states "Registered" or "Registration in progress" need to be unregistered before they can be deleted (see Section [4.5.1](#451-unregistering-a-client)).

To delete a client, follow these steps.

1.  On the **Configuration** menu, select **Security Server Clients**.

2.  Select from the table a client that you wish to remove from the security server and click the **Details** icon on that row.

3.  In the window that opens, click **Delete**. Confirm the deletion by clicking **Confirm**.


## 5 Security Tokens, Keys, and Certificates


### 5.1 Availability States of Security Tokens, Keys, and Certificates

To display the availability of objects (that is, tokens, keys or certificates), the following background colors are used in the "Keys and Certificates" view.

-   **Yellow** background – the object is available to the security server, but the object's information has not been saved to the security server configuration. For example, a smartcard could be connected to the server, but the certificates on the smartcard may not have been imported to the server. Certificates on the yellow background cannot be used for mediating messages.

-   **White** background – the object is available to the security server and the object's information has been saved to the security server's configuration. **Certificates on the white background can be used for mediating messages.**

-   **Gray** background – the object is not available for the security server. Certificates on the gray background cannot be used for mediating messages.

**Caution:** The key device's and key's information is automatically saved to the configuration when a certificate associated with either of them is imported to the security server, or when a certificate signing request is generated for the key. Similarly, the key device's and key's information is deleted from the security server configuration automatically upon the deletion of the last associated certificate and/or certificate signing request.


### 5.2 Registration States of Certificates

Registration states indicate if and how a certificate can be used in the X-Road system. In the "Keys and Certificates" view, a certificate's registration states (except "Deleted") are displayed in the "Status" column.


#### 5.2.1 Registration States of the Signing Certificate

A security server signing certificate can be in one of the following registration states.

-   **Registered** – the certificate has been imported to the security server and saved to its configuration. A signing certificate in a “Registered” state can be used for signing X-Road messages.

-   **Deleted** – the certificate has been deleted from the server configuration. If the certificate is in the “Deleted” state and stored on a hardware key device connected to the security server, the certificate is displayed on a yellow background.


#### 5.2.2 Registration States of the Authentication Certificate

A security server authentication certificate can be in one of the following registration states.

**Saved** – the certificate has been imported to the security server and saved to its configuration, but the certificate has not been submitted for registration. From this state, the certificate can move to the following states:

-   "Registration in progress", if the authentication certificate registration request is sent from the security server to the central server (see [3.3.1](#331-registering-an-authentication-certificate));

-   "Deleted", if the authentication certificate's information is deleted from the security server configuration (see Section [5.6](#56-deleting-a-certificate)).

**Registration in progress** – an authentication certificate registration request has been created and sent to the central server, but the association between the certificate and the security server has not yet been approved. From this state, the certificate can move to the following states:

-   "Registered", if the association between the authentication certificate and the security server is approved by the X-Road governing authority (see [3.3](#33-registering-the-security-server-in-the-x-road-governing-authority));

-   "Deletion in progress", if the certificate deletion request has been submitted to the central server (see [5.6.1](#561-unregistering-an-authentication-certificate)). The user can force this state transition even if the sending of the authentication certificate deletion request fails.

**Registered** – the association between the authentication certificate and the security server has been approved in the central server. An authentication certificate in this state can be used to establish a secure data exchange channel for exchanging X-Road messages. From this state, the certificate can move to the following states:

-   "Global error", if the association between the authentication certificate and the security server has been revoked in the central server;

-   "Deletion in progress", if the certificate deletion request has been transmitted to the central server (see [5.6.1](#561-unregistering-an-authentication-certificate)). The user can force this state transition even if the sending of the authentication certificate deletion request fails.

**Global error** – the association between the authentication certificate and the security server has been revoked in the central server. From this state, the certificate can move to the following states:

-   "Registered", if the association between the authentication certificate and the security server has been restored in the central server (e.g., the association between the client and the security server was lost due to an error);

-   "Deleted", if the authentication certificate's information is deleted from the security server configuration (see [5.6](#56-deleting-a-certificate)).

**Deletion in progress** – an authentication certificate registration request has been created for the certificate and sent to the central server. From this state, the certificate can move to the following state:

-   "Deleted", if the authentication certificate's information is deleted from the security server configuration (see [5.6](#56-deleting-a-certificate)).

**Deleted** – the certificate has been deleted from the security server configuration.


### 5.3 Validity States of Certificates

Validity states indicate if and how a certificate can be used independent of the X-Road system. In the "Keys and Certificates" view, the certificate's validity states are displayed in the "OCSP response" column. Validity states (except "Disabled") are displayed for certificates that are in the "Registered" registration state.

A security server certificate can be in one of the following validity states.

-   **Unknown** (validity information missing) – the certificate does not have a valid OCSP response (the OCSP response validity period is set by the X-Road governing authority) or the last OCSP response was either “unknown” (the responder doesn't know about the certificate being requested) or an error.

-   **Suspended** – the last OCSP response about the certificate was "suspended".

-   **Good** (valid) – the last OCSP response about the certificate was "good". Only certificates in the "good" (valid) state can be used to sign messages or establish a connection between security servers.

-   **Expired** – the certificate's validity end date has passed. The certificate is not active and OCSP queries are not performed about it.

-   **Revoked** – the last OCSP response about the certificate was "revoked". The certificate is not active and OCSP queries are not performed about it.

-   **Disabled** – the user has marked the certificate as disabled. The certificate is not active and OCSP queries are not performed about it.


### 5.4 Activating and Disabling the Certificates

**Access rights**

-   For authentication certificates: [Security Officer](#xroad-security-officer)

-   For signing certificates: [Security Officer](#xroad-security-officer), [Registration Officer](#xroad-registration-officer)

Disabled certificates are not used for signing messages or for establishing secure channels between security servers (authentication). If a certificate is disabled, its status in the “OCSP response” column in the “Keys and Certificates” table is “Disabled”.

To activate or disable a certificate, follow these steps.

1.  On the **Management** menu, select **Keys and Certificates**.

2.  To activate a certificate, select an inactive certificate from the table and click **Activate**. To deactivate a certificate, select an active certificate from the table and click **Disable**.


### 5.5 Configuring and Registering an Authentication key and Certificate

A Security server can have multiple authentication keys and certificates (e.g., during authentication key change).

The process of configuring another authentication key and certificate is described in Section [3.2](#32-configuring-the-authentication-key-and-certificate-for-the-security-server).

The process of registering an authentication certificate is described in Section [3.3.1](#331-registering-an-authentication-certificate).


### 5.6 Deleting a Certificate

An authentication certificate registered or submitted for registration in the X-Road governing authority (indicated by the "Registered" or "Registration in progress" state) must be unregistered before it can be deleted. The unregistering event sends an authentication certificate deletion request from the security server to the central server.


#### 5.6.1 Unregistering an Authentication Certificate

**Access rights:** [Security Officer](#xroad-security-officer)

To unregister an authentication certificate, follow these steps.

1.  On the **Management** menu, select **Keys and Certificates**.

2.  Select an authentication certificate in the state "Registered" or "Registration in progress" and click **Unregister**.

    Next, an authentication certificate deletion request is automatically sent to the X-Road central server, upon the receipt of which the associated authentication certificate is deleted from the central server. If the request was successfully sent, the message "Request sent" is displayed and the authentication certificate is moved to the "Deletion in progress" state.

A registered authentication certificate can be deleted from the central server without sending a deletion request through the security server. In this case, the security server's administrator must transmit a request containing information about the authentication certificate to be deleted to the central server's administrator. If the authentication certificate has been deleted from the central server without a deletion request from the security server, the certificate is shown in the "Global error" state in the security server.


#### 5.6.2 Deleting a Certificate or a certificate Signing Request notice

**Access rights**

-   For authentication certificates: [Security Officer](#xroad-security-officer)

-   For signing certificates: [Security Officer](#xroad-security-officer), [Registration Officer](#xroad-registration-officer)

An authentication certificate saved in the system configuration can be deleted if its state is "Saved", "Global error" or "Deletion in progress". The signing certificate and request notices can always be deleted from the system configuration.

**If a certificate is stored on a hardware security token, then the deletion works on two levels:**

-   if the certificate is saved in the server configuration, then the deletion **deletes the certificate from server configuration**, but not from the security token;

-   if the certificate is not saved in the server configuration (the background of the certificate is yellow), then the deletion deletes the certificate from the security token (assuming the token supports this operation).

**To delete a certificate or a signing request notice, follow these steps.**

1.  On the **Management** menu, select **Keys and Certificates**.

2.  Select from the table a certificate or a certificate signing request notice and click **Delete**. Confirm the deletion by clicking **Confirm**.


### 5.7 Deleting a Key

**Warning:** Deleting a key from the server configuration also deletes all certificates (and certificate signing request notices) associated with the key.

**Access rights**

-   For authentication keys: [Security Officer](#xroad-security-officer)

-   For signing keys: [Security Officer](#xroad-security-officer), [Registration Officer](#xroad-registration-officer)

-   For keys without a role: [Security Officer](#xroad-security-officer), [Registration Officer](#xroad-registration-officer)

**The deletion of keys works on two levels:**

-   if the key is saved in the server configuration, then the deletion **deletes the key** (and associated certificates) **from server configuration**, but not from the security token;

-   if the key is not saved in the server configuration (the background of the key is yellow), then the deletion **deletes the key from the security token** (assuming the token supports this operation).

To delete a key, follow these steps.

1.  On the **Management** menu, select **Keys and Certificates**.

2.  Select a key and click **Delete**. Confirm the deletion of the key (and its associated certificates) by clicking **Confirm**.


## 6 X-Road Services

X-Road supports both SOAP and REST services. The services are managed on two levels:

-   the addition, deletion, and deactivation of services is carried out on the WSDL / REST API level;

-   the service address, internal network connection method, and the service timeout values are configured at the service level for SOAP services and at the API level for REST services. In addition, for SOAP / WSDL, it is easy to extend the configuration of one service to all the other services.


### 6.1 Adding a service description

**Access rights:** [Service Administrator](#xroad-service-administrator)

### 6.1.1 SOAP

When a new WSDL file is added, the security server reads service information from it and displays the information in the table of services. The service code, title and address are read from the WSDL.

**To add a WSDL**, follow these steps.

1.  On the **Configuration** menu, select **Security Server Clients**, select a client from the table and click the **Services** icon on that row.

2.  Click **ADD WSDL**, enter the WSDL address in the window that opens and click **OK**. Once the window is closed, the WSDL and the information about the services it contains are added to the table. By default, the WSDL is added in disabled state (see [6.3](#63-enabling-and-disabling-a-service-description)).

**To see a list of services contained in the WSDL**

-   click the “**+**” symbol in front of the WSDL row to expand the list.

### 6.1.2 REST

When a new REST service is added, the security server displays url and service code provided.

**To add a REST service**, follow these steps.

1.  On the **Configuration** menu, select **Security Server Clients**, select a client from the table and click the **Services** icon on that row.

2.  Click **ADD REST**, enter the url and service code in the window that opens and click **OK**. Once the window is closed, the url and the service code are added to the table. By default, the REST API is added in disabled state (see [6.3](#63-enabling-and-disabling-a-service-description)).

**To see the service the REST service**

-   click the "**+**" symbol in front of the REST row to expand the service description.

### 6.2 Refreshing a service description

**Access rights:** [Service Administrator](#xroad-service-administrator)

Upon refreshing, the security server reloads the WSDL file from the WSDL address to the security server and checks the service information in the reloaded file against existing services. If the composition of services in the new WSDL has changed compared to the current version, a warning is displayed and you can either continue with the refresh or cancel.

To refresh the WSDL, follow these steps.

1.  On the **Configuration** menu, select **Security Server Clients**, select a client from the table and click the **Services** icon on that row.

2.  Select from the table a WSDL to be refreshed and click **Refresh**.

3.  If the new WSDL contains changes compared to the current WSDL in the security server, a warning is displayed. To proceed with the refresh, click **Continue**.

When the WSDL is refreshed, the existing services’ settings are not overwritten.

Refreshing a REST service is disabled.


### 6.3 Enabling and Disabling a service description

**Access rights:** [Service Administrator](#xroad-service-administrator)

A disabled service description is displayed in the services’ table in red with a "Disabled" note.

Services described by a disabled service description cannot be accessed by the service clients – if an attempt is made to access the service, an error message is returned, containing the information entered by the security server's administrator when the service description was disabled.

If a service description is enabled, the services described there become accessible to users. Therefore it is necessary to ensure that before enabling the service description, the parameters of all its services are correctly configured (see [6.6](#66-changing-the-parameters-of-a-service)).

To **enable** a service description, follow these steps.

1.  On the **Configuration** menu, select **Security Server Clients**, select a client from the table and click the **Services** icon on that row.

2.  Select a disabled service description from the table and click **Enable**.

To **disable** a service description, follow these steps.

1.  On the **Configuration** menu, select **Security Server Clients**, select a client from the table and click the **Services** icon on that row.

2.  To enable a service description, select an enabled service description from the table and click **Disable**.

3.  In the window that opens, enter an error message, which is shown to clients who try to access any of the services in the service description, and click **OK**.


### 6.4 Changing the Address of a service description

**Access rights:** [Service Administrator](#xroad-service-administrator)

To change the service description address, follow these steps.

1.  On the **Configuration** menu, select **Security Server Clients**, select a client from the table and click the **Services** icon on that row.

2.  Select from the table a service description whose information you wish to change and click **Edit**.

3.  In the window that opens, edit the WSDL address for WSDL, and url and/or service code for REST, and click **OK**. The service information updates accordingly (see section [6.2](#62-refreshing-a-service-description)).


### 6.5 Deleting a service description

**Access rights:** [Service Administrator](#xroad-service-administrator)

When a service description is deleted, all information related to the services described in the service description, including access rights, are deleted.

To delete a service description, follow these steps.

1.  On the **Configuration** menu, select **Security Server Clients**, select a client from the table and click the **Services** icon on that row.

2.  Select from the table a service description to be deleted and click **Delete**.

3.  Confirm the deletion by clicking **Confirm** in the window that opens.


### 6.6 Changing the Parameters of a Service

**Access rights:** [Service Administrator](#xroad-service-administrator)

Service parameters are

-   "Service URL" – the URL where requests targeted at the service are directed;

-   "Timeout (s)" – the maximum duration of a request to the database, in seconds;

-   "Verify TLS certificate" – toggles the verification of the certificate when a TLS connection is established.

To change service parameters, follow these steps.

1.  On the **Configuration** menu, select **Security Server Clients**, select a client from the table and click the **Services** icon on that row.

2.  Select a service from the table and click **Edit**.

3.  In the window that opens, configure the service parameters. To apply the selected parameter to all services described in the same service description, select the checkbox adjacent to this parameter in the **Apply to All in WSDL** column. To apply the configured parameters, click **OK**.


## 7 Access Rights

Access rights can be granted to the following access right subjects.

-   **An X-Road member's subsystem.**

-   **A global access rights group.** Global groups are created in the X-Road governing authority. If a group is granted an access right, it extends to all group members.

-   **A local access rights group.** To simplify access rights management, each client in the security server can create local access rights groups (see section [8](#8-local-access-right-groups)). If a group is granted an access right, it extends to all group members.

There are two options for managing access rights in a security server.

-   Service-based access rights management – if a single service needs to be opened/closed to multiple service clients (see [7.1](#71-changing-the-access-rights-of-a-service)).

-   Service client-based access rights management – if a single service client needs multiple services opened/closed (see [7.2](#72-adding-a-service-client)).


### 7.1 Changing the Access Rights of a Service

**Access rights:** [Service Administrator](#xroad-service-administrator)

To change the access rights to a service, follow these steps.

1.  On the **Configuration** menu, select **Security Server Clients**, select a client from the table and click the **Services** icon on that row.

2.  Select a service from the table and click **Access Rights**.

3.  In the window that opens, the access rights table displays information about all X-Road subsystems and groups that have access to the selected service.

4.  To add one or more access right subjects to the service, click **Add Subjects**. The subject search window appears. You can search among all subsystems and global groups registered in the X-Road governing authority and among the security server client's local groups.
    Select one or more subjects from the table and click **Add Selected to ACL**. To grant the access right to all subjects in the search results, click **Add All to ACL**.

5.  To remove service access rights subjects, select the respective rows in the access rights table and click **Remove Selected**. To clear the access rights list (that is, remove all subjects), click **Remove All**.


### 7.2 Adding a Service Client

**Access rights:** [Service Administrator](#xroad-service-administrator)

The service client view (**Configuration** -&gt; **Security Server Clients** -&gt; **Service Clients**) displays all the access rights subjects of the services mediated by this security server client. In other words, if an X-Road subsystem or group has been granted the access right to a service of this client, then the subject is shown in this view.

To add a service client, follow these steps.

1.  On the **Configuration** menu, select **Security Server Clients**.

2.  Select a client from the table and click the **Service Clients** icon, then click **Add**.

3.  In the window that opens, locate and select a subject (a subsystem, or a local or global group) to which you want to grant access rights to and click **Next**.

4.  Locate the service(s) whose access rights you want to grant to the selected subject. Click **Add Selected to ACL** to grant access rights to the selected services to this subject. Click **Add All to ACL** to grant access rights to all services in the filter to the subject.

The subject is added to the list of service clients, after which the service client's access rights view is displayed where the access rights can be changed.


### 7.3 Changing the Access Rights of a Service Client

**Access rights:** [Service Administrator](#xroad-service-administrator)

To change the service client's access rights, follow these steps.

1.  On the **Configuration** menu, select **Security Server Clients**, select a client from the table and click the **Service Clients** icon on that row.

2.  In the window that opens, locate and select a subject (a subsystem, or a local or global group) whose access rights you want to change and click **Access Rights**.

3.  In the window that opens, a list of services opened in the security server to the selected subject is displayed.

-   To remove access rights to a service from the service client, select one or more services from the table and click **Remove Selected**, then click **Confirm**.

-   To remove all access rights from the service client, click **Remove All** and then click **Confirm**.

-   To add access rights to a service client, start by clicking **Add Service**. In the window that opens, select the service(s) that you wish to grant to the subject (already granted services are displayed in gray) and click **Add Selected to ACL**. To add all services found by the search, click **Add All to ACL**.

**Caution:** If you refresh the page, all service clients that do not have access rights to any services are removed from the service clients’ view.


## 8 Local Access Right Groups

A local access rights group can be created for a security server client in order to facilitate the management of service access rights for a group of X-Road subsystems that use the same services. The access rights granted for a group apply for all the members of the group. Local groups are client-based, that is, a local group can only be used to manage the service access rights of one security server client in one security server.


### 8.1 Adding a Local Group

**Access rights:** [Service Administrator](#xroad-service-administrator)

To create a local group for a security server client, follow these steps.

1.  On the **Configuration** menu, select **Security Server Clients**, select a client and click the **Local Groups** icon on that row. In the window that opens, a list of the client's local groups is displayed.

2.  To create a new group, click **Add Group**. In the window that opens, enter the code and description for the new group and click **OK**.


### 8.2 Displaying and Changing the Members of a Local Group

**Access rights:** [Service Administrator](#xroad-service-administrator)

To **view the members** of a local group, follow these steps.

1.  On the **Configuration** menu, select **Security Server Clients**, select a client and click the **Local Groups** icon on that row.

2.  In the window that opens, select a group whose members you want to view or change, and click **Details** to open the detail view.

To **add one or more members** to a local group, follow these steps in the group’s detail view.

1.  Click **Add Members**.

2.  In the window that opens, locate and select the subsystems that you wish to add to the group and click **Add Selected to Group**. To add all subsystems found by the search function to the group, click **Add All to Group**.

To **remove members** from a local group, select the members to be deleted in the group’s detail view and click **Remove Selected Members**. To remove all group members from the group, click **Remove All Members**.


### 8.3 Changing the description of a Local Group

**Access rights:** [Service Administrator](#xroad-service-administrator)

To change the description of a local group, follow these steps.

1.  On the **Configuration** menu, select **Security Server Clients**, select a client from the table and click the **Local Groups** icon on that row.

2.  Select a group from the local groups table and click **Details**.

3.  In the group detail view, click **Edit** to change the description.

4.  Enter the group description and click **OK**.


### 8.4 Deleting a Local Group

**Access rights:** [Service Administrator](#xroad-service-administrator)

**Warning:** When a local group is deleted, all the group members' access rights, which were granted through belonging to the group, are revoked.

To delete a local group, follow these steps.

1.  On the **Configuration** menu, select **Security Server Clients**, select a client from the table and click the **Local Groups** icon on that row.

2.  Select a group from the local groups table and click **Details**.

3.  In the group detail view, click **Delete Group** and confirm the deletion by clicking **Confirm** in the window that opens.


## 9 Communication with the Client Information Systems

**Access rights:** [Registration Officer](#xroad-registration-officer), [Service Administrator](#xroad-service-administrator)

A security server can use either the HTTP, HTTPS, or HTTPS NOAUTH protocol to communicate with information system servers which provide and use services.

-   The HTTP protocol should be used if the information system server and the security server communicate in a private network segment where no other computers are connected to. Furthermore, the information system server must not allow interactive log-in.

-   The HTTPS protocol (**default for new clients**) should be used if it is not possible to provide a separate network segment for the communication between the information system server and the security server. In that case, cryptographic methods are used to protect their communication against potential eavesdropping and interception. Before HTTPS can be used, internal TLS certificates must be created for the information system server(s) and uploaded to the security server.

-   The HTTPS NOAUTH protocol should be used if you want the security server to skip the verification of the information system TLS certificate.

   *Note:* If the HTTP connection method is selected, but the information system connects to the security server over HTTPS, then the connection is accepted, but the client’s internal TLS certificate is not verified (same behavior as with HTTPS NOAUTH).

**By default the connection type for all the security server clients is set to HTTPS to prevent unauthorised use of the clients.**

**It is strongly recommended to keep the connection type of the security server owner as HTTPS to prevent security server clients from making operational monitoring data requests as a security server owner.**

To set the connection method for internal network servers in the **service consumer role**, follow these steps.

1.  On the **Configuration** menu, select **Security Server Clients**, select a security server owner or a client from the table and click the **Internal Servers** icon on that row.

2.  On the **Connection Type** drop-down, select the connection method and click **Save**.

Depending on the configured connection method, the request URL for information system is **`http://SECURITYSERVER/`** or **`https://SECURITYSERVER/`**. When making the request, the address `SECURITYSERVER` must be replaced with the actual address of the security server.

The connection method for internal network servers in the **service provider role** is determined by the protocol in the URL. To change the connection method, follow these steps.

1.  On the **Configuration** menu, select **Security Server Clients**, select a client from the table and click the **Services** icon on that row.

2.  Select a service from the table and click **Edit**.

3.  Change the protocol in the service URL to HTTP or HTTPS.
    If the HTTPS protocol was selected, select the **Verify TLS certificate** checkbox if needed (see section [6.6](#66-changing-the-parameters-of-a-service)). According to the service parameters, the connection with the internal network server is created using one the following protocols:

-   HTTP – the service/adapter URL begins with “**http:**//...”.

-   HTTPS – the service/adapter URL begins with “**https**://” and the **Verify TLS certificate** checkbox is selected.

-   HTTPS NOAUTH – the service/adapter URL begins with "**https**://" and the **Verify TLS certificate** checkbox is not selected.

To add an internal TLS certificate for a security server owner or security server client (for HTTPS connections), follow these steps.

1.  On the **Configuration** menu, select **Security Server Clients**, select a security server owner or a client from the table and click the **Internal Servers** icon on that row.

2.  To add a certificate, click **Add** in the **Internal TLS Certificates** section, select a certificate file from the local file system and click **OK**. The certificate fingerprint appears in the “Internal TLS Certificates” table.

To display the detailed information of an internal TLS certificate, follow these steps.

1.  On the **Configuration** menu, select **Security Server Clients**, select a security server owner or a client from the table and click the **Internal Servers** icon on that row.

2.  Select a certificate from the “Internal TLS Certificates” table and click **Details**.

To delete an internal TLS certificate, follow these steps.

1.  On the **Configuration** menu, select **Security Server Clients**, select a security server owner or a client from the table and click the **Internal Servers** icon on that row.

2.  Select a certificate from the “Internal TLS Certificates” table and click **Delete**.

3.  Confirm the deletion by clicking **Confirm** in the window that opens.

To export the security server's internal TLS certificate, follow these steps.

1.  On the **Configuration** menu, select **Security Server Clients**, select a security server owner or a client from the table and click the **Internal Servers** icon on that row.

2.  Click **Export** and save the prompted file to the local file system.


## 10 System Parameters

The security server system parameters are:

-   **Configuration anchor's information.** The configuration anchor contains data that is used to periodically download signed configuration from the central server and to verify the signature of the downloaded configuration.

-   **Timestamping service information.** Timestamping is used to preserve the evidential value of messages exchanged over X-Road.

-   **Approved Certificate Authorities.** A read-only list of approved certificate authorities (defined in the global configuration). The security server trusts authentication and signing certificates signed by the listed authorities.

-   **The internal TLS key and certificate.** The internal TLS certificate is used to establish a TLS connection with the security server client's information system if the "HTTPS" connection method is chosen for the client's servers.


### 10.1 Managing the Configuration Anchor

**Access rights**

-   For uploading the configuration anchor: [Security Officer](#xroad-security-officer)

-   For downloading the configuration anchor: [Security Officer](#xroad-security-officer), [System Administrator](#xroad-system-administrator)

To upload the configuration anchor, follow these steps.

1.  On the **Configuration** menu, select **System Parameters**. The system parameters view is opened.

2.  In the **Configuration Anchor** section, click **Upload**.

3.  Find the anchor file from the local file system and click **Upload**.

4.  Ensure that the anchor file you are uploading is valid by comparing the hash value of the uploaded file with the hash value of the currently valid anchor published by the X-Road governing authority. If the hash values match, confirm the upload by clicking **Confirm**.

To download the configuration anchor, follow these steps.

1.  On the **Configuration** menu, select **System Parameters**. The system parameters view is opened.

2.  On the **Configuration Anchor** section, click **Download** and save the prompted file.


### 10.2 Managing the Timestamping Services

**Access rights:** [Security Officer](#xroad-security-officer)

To add a timestamping service, follow these steps.

1.  On the **Configuration** menu, select **System Parameters**. The system parameters view is opened.

2.  In the **Timestamping Services** section, click **Add**.

3.  In the window that opens, select a service and click **OK**.

To delete a timestamping service, follow these steps.

1.  On the **Configuration** menu, select **System Parameters**. The system parameters view is opened.

2.  In the **Timestamping Services** section, select the service to be deleted and click **Delete**.

*Note*: If more than one time stamping service is configured, the security server will try to get a timestamp from the topmost service in the table, moving down to the next service if the try was unsuccessful.


### 10.3 Changing the Internal TLS Key and Certificate

**Access rights:** [Security Officer](#xroad-security-officer), [System Administrator](#xroad-system-administrator)

_To change the security server’s internal TLS key and certificate_, follow these steps.

1. On the **Configuration** menu, select **System Parameters**. The system parameters view is opened.
2. In the **Internal TLS Certificate** section, click **Generate New TLS Key** and in the window that opens, click **Confirm**.

   The security server generates a key used for communication with the client information systems, and the corresponding self-signed certificate. The security server's certificate fingerprint will also change. The security server's domain name is saved to the certificate's *Common Name* field, and the internal IP address to the *subjectAltName* extension field.

_To generate a new certificate request_, follow these steps.

1. On the **Configuration** menu, select **System Parameters**. The system parameters view is opened.
2. In the “Internal TLS Certificate” section, click **Generate Certificate Request**, input the **Distinguished Name** and save the certificate request file to the local file system.  

   The security server generates a certificate request using the current key and the provided **Distinguished Name**.

_To import a new TLS certificate_, follow these steps.

1. On the **Configuration** menu, select **System Parameters**. The system parameters view is opened.
2. In the “Internal TLS Certificate” section, click **Import Certificate** and point to the file to be imported.

   The imported certificate must be in PEM-format to be accepted. Certificate chains are supported; concatenate possible intermediate certificate(s) to the server certificate before importing the file.

   Note that importing a new TLS certificate will restart the xroad-proxy and thus affects providing services from the security server.

_To export the security server’s internal TLS certificate_, follow these steps.

1. On the **Configuration** menu, select **System Parameters**. The system parameters view is opened.
2. In the **Internal TLS Certificate** section, click **Export** and save the prompted file to the local file system.

   Note that only the internal server certificate is exported, not the possible intermediate certificates.

_To view the detailed information of the security server’s internal TLS certificate_, follow these steps.

1. On the **Configuration** menu, select **System Parameters**. The system parameters view is opened.
2. In the **Internal TLS Certificate** section, click **Certificate Details**.

### 10.4 Approved Certificate Authorities

Lists approved certificate authorities. The listing contains the following information:

* CA certificate subject distinguished name. Top-level CAs are **emphasized**.
* OCSP response status (not applicable to top-level CAs, shown as N/A). See [5.3 Validity States of Certificates](#53-validity-states-of-certificates) for explanation, with the following exceptions:
  * Disabled status is not used
  * Additional status "not available" if the OCSP response is not available at all, e.g. due to an error.
* Certificate expiration date.

## 11 Message Log

The purpose of the message log is to provide means to prove the reception of a regular request or response message to a third party. Messages exchanged between security servers are signed and encrypted. For every regular request and response, the security server produces a complete signed and timestamped document (Associated Signature Container \[[ASiC](#Ref_ASiC)\]).

Message log data is stored to the database of the security server during message exchange. According to the configuration (see [11.1](#111-changing-the-configuration-of-the-message-log)), the timestamping of the signatures of the exchanged messages is either synchronous to the message exchange process or is done asynchronously using the time period set by the X-Road governing agency.

In case of synchronous timestamping, the timestamping is an integral part of the message exchange process (one timestamp is taken for the request and another for the response). If the timestamping fails, the message exchange fails as well and the security server responds with an error message.

In case of asynchronous timestamping, all the messages (maximum limit is determined in the configuration, see [11.1](#111-changing-the-configuration-of-the-message-log)) stored in the message log since the last periodical timestamping event are timestamped with a single (batch) timestamp. By default, the security server uses asynchronous timestamping for better performance and availability.

The security server periodically composes signed (and timestamped) documents from the message log data and archives them in the local file system. Archive files are ZIP containers containing one or more signed documents and a special linking information file for additional integrity verification purpose.


### 11.1 Changing the Configuration of the Message Log

Configuration parameters are defined in INI files \[[INI](#Ref_INI)\], where each section contains the parameters for a particular security server component. The default message log configuration is located in the file

    /etc/xroad/conf.d/addons/message-log.ini

In order to override default values, create or edit the file

    /etc/xroad/conf.d/local.ini

Create the `[message-log]` section (if not present) in the file. Below the start of the section, list the values of the parameters, one per line.

For example, to configure the parameters `archive-path` and `archive-max-filesize`, the following lines must be added to the configuration file:

    [message-log]
    archive-path=/my/arhcive/path/
    archive-max-filesize=67108864


#### 11.1.1 Common parameters

1.  `hash-algo-id` – the hash algorithm that is used for hashing in the message log. Possible choices are `SHA-256`, `SHA-384`, `SHA-512`. Defaults to `SHA-512`.


#### 11.1.2 Timestamping parameters

1.  `timestamp-immediately` – if set to true, the timestamps are created synchronously with the message exchange, i.e., one timestamp is created for a request and another for a response. This is a security policy to guarantee the timestamp at the time of logging the message, but if the timestamping fails, the message exchange fails as well, and if load to the security server increases, then the load to the timestamping service increases as well. The value of this parameter defaults to false for better performance and availability. In case the value of the parameter is false then the timestamping is performed as a periodic background process (the time period is determined in the X-Road governing agency and propagated to the security servers by global configuration) and signatures stored during the time period (see parameter `timestamp-records-limit`) are timestamped in one batch.

2.  `timestamp-records-limit` – maximum number of signed messages that can be timestamped in one batch. The message exchanging load (messages per minute) and the timestamping interval of the security server must be taken into account when changing the default value of this parameter. Do not modify this parameter without a good reason. Defaults to `10000`.

3.  `acceptable-timestamp-failure-period` – time period in seconds, for how long the asynchronous timestamping is allowed to fail before message exchange between security servers is stopped. Set to `0` to disable this check. Defaults to `14400`.


#### 11.1.3 Archiving parameters

1.  `keep-records-for` – time in days for which to keep timestamped and archived records in the database. Defaults to `30`.

2.  `archive-max-filesize` – maximum size for archived files in bytes. Reaching the maximum value triggers the file rotation. Defaults to `33554432` (32 MB).

3.  `archive-interval` – time interval as Cron expression \[[CRON](#Ref_CRON)\] for archiving timestamped records. Defaults to `0 0 0/6 1/1 * ? *` (fire every 6 hours).

4.  `archive-path` – the directory where the timestamped log records are archived. Defaults to `/var/lib/xroad/`.

5.  `clean-interval` – time interval as Cron expression \[[CRON](#Ref_CRON)\] for cleaning archived records from the database. Defaults to `0 0 0/12 1/1 * ? *` (fire every 12 hours).

6.  `archive-transfer-command` – the command executed after the (periodic) archiving process. This enables one to configure an external script to transfer archive files automatically from the security server. Defaults to no operation.


### 11.2 Transferring the Archive Files from the Security Server

In order to save hard disk space, it is recommended to transfer archive files periodically from the security server (manually or automatically) to an external location.

Archive files (ZIP containers) are located in the directory specified by the configuration parameter archive-path. File names are in the format `mlog-X-Y-Z.zip`, where X is the timestamp (UTC time in the format `YYYYMMDDHHmmss`) of the first message log record, Y is the timestamp of the last message log record (records are processed in chronological order) and Z is 10 characters long alphanumeric random. An example of an archive file name is:

    mlog-20150504152559-20150504152559-a7JS05XAJC.zip

The message log package provides a helper script `/usr/share/xroad/scripts/archive-http-transporter.sh` for transferring archive files. This script uses the HTTP/HTTPS protocol (the POST method, the form name is file) to transfer archive files to an archiving server.

Usage of the script:

 Options:          | &nbsp;
------------------ | -----------------------------------------------------------------------------------------------
 `-d, --dir DIR`   | Archive directory. Defaults to '/var/lib/xroad'
 `-r, --remove`    | Remove successfully transported files form the archive directory.
 `-k, --key KEY`   | Private key file name in PEM format (TLS). Defaults to '/etc/xroad/ssl/internal.key'
 `-c, --cert CERT` | Client certificate file in PEM format (TLS). Defaults to '/etc/xroad/ssl/internal.crt'
 `-cacert FILE`    | CA certificate file to verify the peer (TLS). The file may contain multiple CA certificates. The certificate(s) must be in PEM format.
 `-h, --help`      | This help text.

The archive file has been successfully transferred when the archiving server returns the HTTP status code `200`.

Override the configuration parameter archive-transfer-command (create or edit the file `etc/xroad/conf.d/local.ini`) to set up a transferring script. For example:

    [message-log]
    archive-transfer-command=/usr/share/xroad/scripts/archive-http-transporter.sh -r http://my-archiving-server/cgi-bin/upload

The message log package contains the CGI script /usr/share/doc/xroad-addon-messagelog/archive-server/demo-upload.pl for a demo archiving server for the purpose of testing or development.


### 11.3 Using a Remote Database

The message log database can be located outside of the security server. The following guide describes how to configure and populate a remote database schema for the message log. It is assumed that access to the database from the security server has been configured. For detailed information about the configuration of database connections, refer to \[[JDBC](#Ref_JDBC)\].

1.  Create a database user at remote database host:

        postgres@db_host:~$ createuser -P messagelog_user
        Enter password for new role: <messagelog_password>
        Enter it again: <messagelog_password>

2.  Create a database owned by the message log user at remote database host:

        postgres@db_host:~$ createdb messagelog_dbname -O messagelog_user -E UTF-8

3.  Verify connectivity from security server to the remote database:

        user@security_server:~$ psql -h db_host -U messagelog_user messagelog_dbname
        Password for user messagelog_user: <messagelog_password>
        psql (9.3.9)
        SSL connection (cipher: DHE-RSA-AES256-GCM-SHA384, bits: 256)
        Type "help" for help.
        messagelog_dbname=>

4.  Stop xroad-proxy service for reconfiguration:

        root@security_server:~# service xroad-proxy stop

5.  Configure the database connection parameters to achieve encrypted connections, in `/etc/xroad/db.properties`:

        messagelog.hibernate.jdbc.use_streams_for_binary = true
        messagelog.hibernate.dialect = ee.ria.xroad.common.db.CustomPostgreSQLDialect
        messagelog.hibernate.connection.driver_class = org.postgresql.Driver
        messagelog.hibernate.connection.url = jdbc:postgresql://db_host:5432/messagelog_dbname?ssl=true&sslfactory=org.postgresql.ssl.NonValidatingFactory
        messagelog.hibernate.connection.username = messagelog_user
        messagelog.hibernate.connection.password = messagelog_password

6.  Populate database schema by reinstalling messagelog addon package and start xroad-proxy

    Ubuntu: `apt-get install --reinstall xroad-addon-messagelog`  
    RHEL: `yum reinstall xroad-addon-messagelog`

    `service xroad-proxy start`

## 12 Audit Log

The security server keeps an audit log. The audit log events are generated by the user interface when the user changes the system’s state or configuration. The user actions are logged regardless of whether the outcome was a success or a failure. The complete list of the audit log events is described in \[[SPEC-AL](#Ref_SPEC-AL)\].

Actions that change the system state or configuration but are not carried out using the user interface are not logged (for example, X-Road software installation and upgrade, user creation and permission granting, and changing the configuration files).

An audit log record contains

-   the description of the user action,

-   the date and time of the event,

-   the username of the user performing the action, and

-   the data related to the event.

For example, registering a new client in the security server produces the following log record:

  `2015-07-03T10:21:59+03:00 my-security-server-host INFO [X-Road Proxy UI] 2015-07-03 10:21:59+0300 - {"event":"Register client", "user":"admin1", "data":{"clientIdentifier":{"xRoadInstance":"EE", "memberClass":"COM",  "memberCode":"member1"}, "clientStatus":"registration in progress"}}`

The event is present in JSON \[[JSON](#Ref_JSON)\] format, in order to ensure machine processability. The field event represents the description of the event, the field user represents the user name of the performer, and the field data represents data related with the event. The failed action event record contains an additional field reason for the error message. For example:

  `2015-07-03T11:55:39+03:00 my-security-server-host INFO [X-Road Proxy UI] 2015-07-03 11:55:39+0300 - {"event":"Log in to token failed", "user":"admin1", "reason":"PIN incorrect", "data":{"tokenId":"0", "tokenSerialNumber":null, "tokenFriendlyName":"softToken-0"}}`

By default, audit log is located in the file

    /var/log/xroad/audit.log


### 12.1 Changing the Configuration of the Audit Log

The X-Road software writes the audit log to the *syslog* (*rsyslog*) using UDP interface (default port is 514). Corresponding configuration is located in the file

    /etc/rsyslog.d/90-udp.conf

The audit log records are written with level INFO and facility LOCAL0. By default, log records of that level and facility are saved to the X-Road audit log file

    /var/log/xroad/audit.log

The default behavior can be changed by editing the *rsyslog* configuration file

    /etc/rsyslog.d/40-xroad.conf

Restart the *rsyslog* service to apply the changes made to the configuration file

    service rsyslog restart

The audit log is rotated monthly by *logrotate*. To configure the audit log rotation, edit the *logrotate* configuration file

    /etc/logrotate.d/xroad-proxy


### 12.2 Archiving the Audit Log

In order to save hard disk space and avoid loss of the audit log records during security server crash, it is recommended to archive the audit log files periodically to an external storage or a log server.

The X-Road software does not offer special tools for archiving the audit log. The *rsyslog* can be configured to redirect the audit log to an external location.


## 13 Back up and Restore


### 13.1 Back up and Restore in the User Interface

**Access rights:** [System Administrator](#xroad-system-administrator)

The backup and restore view can be accessed from the **Management** menu by selecting **Back Up and Restore**.

To **back up configuration**, follow these steps.

1.  Click **Back Up Configuration**.

2.  A window opens displaying the output of the backup script; click **OK** to close it. The configuration backup file appears in the list of configuration backup files.

3.  To save the configuration backup file to the local file system, click **Download** on the configuration file’s row and save the prompted file.

To **restore configuration**, follow these steps.

1.  Click **Restore** on the appropriate row in the list of configuration backup files and click **Confirm**.

2.  A window opens displaying the output of the restore script; click **OK** to close it.

To **delete a configuration backup file**, click **Delete** on the appropriate row in the configuration backup file list and then click **Confirm**.

To **upload a configuration backup file** from the local file system to the security server, click **Upload Backup File**, select a file and click **OK**. The uploaded configuration file appears in the list of configuration files.


### 13.2 Restore from the Command Line

To restore configuration from the command line, the following data must be available:

-   The X-Road ID of the security server

It is expected that the restore command is run by the xroad user.

In order to restore configuration, the following command should be used:

    /usr/share/xroad/scripts/restore_xroad_proxy_configuration.sh \
    -s <security server ID> -f <path + filename>

For example (all on one line):

    /usr/share/xroad/scripts/restore_xroad_proxy_configuration.sh \
    -s AA/GOV/TS1OWNER/TS1 \
    –f /var/lib/xroad/backup/conf_backup_20140703-110438.tar

If it is absolutely necessary to restore the system from a backup made on a different security server, the forced mode of the restore command can be used with the –F option. For example (all on one line):

    /usr/share/xroad/scripts/restore_xroad_proxy_configuration.sh \
    -F –f /var/lib/xroad/backup/conf_backup_20140703-110438.tar


## 14 Diagnostics


### 14.1 Examine security server services status information

**Access rights:** [System Administrator](#xroad-system-administrator)

Open the **Management** menu and select **Diagnostics**.

On this page you can examine the statuses of the following services:

 Service              | Status           | Message        | Previous Update          | Next Update
--------------------- | ---------------- | -------------- | ------------------------ | ------------------------
 Global configuration | Green/yellow/red | Status message | The time of the global configuration client’s last run | The estimated time of the global configuration client’s next run
 Timestamping         | Green/yellow/red | Status message | The time of the last timestamping operation            | Not used                                   
 OCSP-responders      | Green/yellow/red | Status message | The time of the last contact with the OCSP-responder   | The latest possible time for the next OCSP-refresh
 
To refresh the service statuses click the **Diagnostics** item on the **Management** menu.

The status colors indicate the following:
- **Red indicator** – service cannot be contacted or is not operational
- **Yellow indicator** – service has been contacted but is yet to have been used to verify its status
- **Green indicator** – service has been successfully contacted and used to verify it is operational

The status message offers more detailed information on the current status.

If a section of the diagnostics view appears empty, it means that there either is no configured service available or that checking the service status has failed. If sections are empty, try refreshing the diagnostics view or check the service configuration.

## 15 Operational Monitoring

**Operational monitoring data** contains data about request exchange (such as the ID-s of the client and the service, various attributes of the message read from the message header, request and response timestamps, SOAP sizes etc.) of the X-Road security server(s).

**The operational monitoring daemon** collects and shares operational monitoring data of the X-Road security server(s) as part of request exchange, shares this data, calculates and shares health statistics (the timestamps and number of successful/unsuccessful requests, various metrics of the duration and the SOAP message size of the requests, etc.). The data fields that are stored and shared are described in \[[PR-OPMON](#Ref_PR-OPMON)\].

The security server caches operational monitoring data in the **operational monitoring buffer**. One operational data record is created for each request during the message exchange. Security server forwards operational data cached in the operational monitoring buffer to the operational monitoring daemon. Successfully forwarded records are removed from the operational monitoring buffer.

The operational monitoring daemon makes operational and health data available to the owner of the security server, regular clients and the central monitoring client via the security server. Local health data are available for external monitoring systems (e.g. Zabbix) over the JMXMP interface described in \[[PR-OPMONJMX](#Ref_PR-OPMONJMX)\].

The owner of the security server and the central monitoring client are able to query the records of all clients. For a regular client, only the records associated with that client are available. The internal IP of the security server is included in the response only for the owner of the security server and central monitoring client.

**NOTE:** All the commands in the following sections must be carried out using root permissions.


### 15.1 Operational Monitoring Buffer

In general, the operational monitoring buffer is an internal component of the security server and thus being not directly used by the end user.

The configuration parameters available for configuring the operational monitoring buffer have been documented in \[[UG-OPMONSYSPAR](#Ref_UG-OPMONSYSPAR)\].

The default values of the parameters have been chosen to be sufficient under expected average load using the minimum hardware recommended.

All overrides to the default configuration values must be made in the file `/etc/xroad/conf.d/local.ini`, in the `[op-monitor-buffer]` section.


#### 15.1.1 Stopping the Collecting of Operational Data

If, for any reason, operational data should not be collected and forwarded to the operational monitoring daemon, the parameter size can be set to 0:

    [op-monitor-buffer]
    size = 0

After the configuration change, the xroad-proxy service must be restarted:

    service xroad-proxy restart

In addition, the operational monitoring daemon should be stopped:

    service xroad-opmonitor stop

For the service to stay stopped after reboot the following command should be run:

    echo manual > /etc/init/xroad-opmonitor.override


### 15.2 Operational Monitoring Daemon

The configuration parameters available for configuring the operational monitoring daemon have been documented in \[[UG-OPMONSYSPAR](#Ref_UG-OPMONSYSPAR)\].

Similarly to the operational monitoring buffer, the default values of the parameters have been chosen to be sufficient under expected average load using the minimum recommended hardware.

All overrides to the default configuration values must be made in the file `/etc/xroad/conf.d/local.ini`, in the `[op-monitor]` section.

In the following sections, some parameters are described which may be required to be changed more likely.


#### 15.2.1 Configuring the Health Statistics Period

By default, health statistics are provided for a period of 600 seconds (10 minutes). This means that if no request exchange has taken place for 10 minutes, all the statistical metrics are reset. Please refer to \[[PR-OPMON](#Ref_PR-OPMON)\] for a detailed overview of the health metrics available.

To change the health statistics period, the value of the parameter health-statistics-period-seconds should be set or edited in the `[op-monitor]`
section of the file `/etc/xroad/conf.d/local.ini`.


#### 15.2.2 Configuring the Parameters Related to Database Cleanup

Depending on the load and resources of the system, it may be necessary to change the interval of the removal of old database records.

The following parameters must be placed in the `[op-monitor]` section of the file `/etc/xroad/conf.d/local.ini`.

The parameter `keep-records-for-days` should be edited, for instance if the disk fills up before cleanup occurs, or alternatively, if the default period of 7 days is too short. The parameter `clean-interval` (a Cron expression \[[CRON](#Ref_CRON)\]) defines how often the system checks whether cleanup should be done. If the default period of 12 hours is too long or short it should be edited according to your needs.


#### 15.2.3 Configuring the Parameters related to the HTTP Endpoint of the Operational Monitoring Daemon

For configuring the endpoint of the operational monitoring daemon, the following parameters are available in the `[op-monitor]` section of the configuration:

**host** – listening host of the daemon (by default the value is set to *localhost*).

**port** – listening port (by default the value is set to *2080*).

**scheme** – connection type (by default the value is set to *HTTP*).

If any of these values are changed, both the proxy and the operational monitoring daemon services must be restarted:

    service xroad-proxy restart
    service xroad-opmonitor restart


#### 15.2.4 Installing an External Operational Monitoring Daemon

Technically, the operational monitoring daemon can be installed on a separate host from the security server. It is possible to configure several security servers to use that external operational monitoring daemon, but this setup is correct *only* if the security servers are identical clones installed behind a load balancer.

**NOTE:** The setup of clustered security servers is not officially supported yet and has been implemented for future compatibility.

**NOTE:** It is **strongly advised** to use HTTPS for requests between a security server and the associated external operational monitoring daemon.

For running a separate operational monitoring daemon, the xroad-opmonitor package must be installed. Please refer to \[[IG-SS](#Ref_IG-SS)\] for general instructions on obtaining X-Road packages.

As a result of installation, the following services will be running:

    xroad-confclient
    xroad-signer
    xroad-opmonitor


#### 15.2.5 Configuring an External Operational Monitoring Daemon and the Corresponding Security Server

To make a security server communicate with an external operational monitoring daemon, it is necessary to configure both the daemon and the security server.

By default, the operational monitoring daemon listens on localhost. To make the daemon available to security servers on other hosts, the listening address must be set to the IP address that is relevant in the particular network, as described in the previous section.

As advised, the scheme parameter should be set to “https”. For communication over HTTPS, the security server and the operational monitoring daemon must know each other’s TLS certificates to enable the security server to authenticate to the monitoring daemon successfully.

**NOTE:** If an external operational monitoring daemon is used, the host, scheme (and optionally, port) parameters must be changed at both hosts.

The internal TLS certificate of the security server is used for authenticating the security server to the operational monitoring daemon. This certificate has been generated beforehand, during the installation process of the security server, and is available in PEM format in the file `/etc/xroad/ssl/internal.crt`. Please refer to Section [10.3](#103-changing-the-internal-tls-key-and-certificate) for the instructions on exporting the internal TLS certificate from UI. The file must be copied to the host running the operational monitoring daemon. The system user xroad must have permissions to read this file.

In the configuration of the external daemon, the corresponding path must be set in `/etc/xroad/conf.d/local.ini`:

    [op-monitor]
    client-tls-certificate = <path/to/security/server/internal/cert>

Next, a TLS key and the corresponding certificate must be generated on the host of the external monitoring daemon as well, using the command

    generate-opmonitor-certificate

The script will prompt you for standard fields for input to TLS certificates and its output (key files and the certificate) will be generated to the directory `/etc/xroad/ssl`.

The generated certificate, in the file `opmonitor.crt`, must be copied to the corresponding security server. The system user `xroad` must have permissions to read this file. Its path at the security server must be written to the configuration (note the name of the section, although it is the proxy service that will read the configuration):

    [op-monitor]
    tls-certificate = <path/to/external/daemon/tls/cert>

For the external operational daemon to be used, the proxy service at the security server must be restarted:

    service xroad-proxy restart

In addition, on the host running the corresponding security server, the operational monitoring daemon must be stopped:

    service xroad-opmonitor stop

For the service to stay stopped after reboot the following command should be run:

    echo manual > /etc/init/xroad-opmonitor.override

The configuration anchor (renamed as `configuration-anchor.xml`) file must be manually copied into the directory `/etc/xroad` of the external monitoring daemon in order for configuration client to be able to download the global configuration (by default configuration download interval is 60 seconds). The system user xroad must have permissions to read this file.


#### 15.2.6 Monitoring Health Data over JMXMP

The operational monitoring daemon makes health data available over the JMXMP protocol. The Zabbix monitoring software can be configured to gather that data periodically, using its built in JMX interface type.

By default, the operational monitoring daemon exposes health data over JMXMP on localhost, port 9011, with no authentication configured and TLS enabled (see `/etc/xroad/services/opmonitor.conf`). This configuration has to be customized for external tools such as Zabbix to be able to access the data. Please refer to the documentation at \[[JMX](#Ref_JMX)\] for instructions on configuring access to the JMX interface of the operational monitoring daemon.

For Zabbix to be able to gather data over JMX, the Zabbix Java gateway must be installed. See \[[ZABBIX-GATEWAY](#Ref_ZABBIX-GATEWAY)\] for instructions.

The JMX interface must be configured to each host item in Zabbix, for which health data needs to be obtained. See \[[ZABBIX-JMX](#Ref_ZABBIX-JMX)\] for instructions.

Please refer to \[[PR-OPMONJMX](#Ref_PR-OPMONJMX)\] for a specification of the names and attributes of the JMX objects exposed by the operational monitoring daemon.

The xroad-opmonitor package comes with sample host data that can be imported to Zabbix, containing a JMX interface, applications related to sample services and health data items under these services. Also, a script is provided for importing health data related applications and items to several hosts using the Zabbix API. Please find the example files in the directory `/usr/share/doc/xroad-opmonitor/examples/zabbix/`. Please refer to \[[ZABBIX-API](#Ref_ZABBIX-API)\] for information on the Zabbix API.


## 16 Environmental Monitoring

Environmental monitoring provides details of the security servers such as operating system, memory, disk space, CPU load, running processes and installed packages, etc.


### 16.1 Usage via SOAP API

Environmental monitoring provides SOAP API via X-Road message protocol extension. SOAP messages are described in \[[PR-ENVMONMES](#Ref_PR-ENVMONMES)\]. 

Monitoring extension schema is defined in \[[MONITORING_XSD](#Ref_MONITORING_XSD)\].


### 16.2 Usage via JMX API

Environmental monitoring provides also a standard JMX endpoint which can be accessed with any JMX client (for example Java's jconsole application). See \[[ARC-ENVMON](#Ref_ARC-ENVMON)\] for details. 

JMX is disabled on default. JMX is enabled by adding standard JMX-related options to the executable java process as in example by \[[ZABBIX-JMX](#Ref_ZABBIX-JMX)\]. Monitor process options are defined in security server's path `/etc/xroad/services/monitor.conf`. 

### 16.3 Limiting environmental monitoring remote data set

It is possibility to limit what allowed non-owners can request via environmental monotiring data request by changing monitor-env limit-remote-data-set parameter. By changing flag to be true non-owners who are allowed to query environmental monitoring data will get only certificate, operating system and xroad version information. This parameters is set by default false. Security server owner will always get full data set as requested.

## 17 Logs and System Services

**To read logs**, a user must have root user's rights or belong to the `xroad` and/or `adm` system group.


### 17.1 System Services

The most important system services of a security server are as follows.

 **Service**        | **Purpose**                                   | **Log**
------------------- | --------------------------------------------- | -----------------------------------------
 `xroad-confclient` | Client process for the global configuration distributor | `/var/log/xroad/configuration_client.log`
 `xroad-jetty `     | Application server running the user interface | `/var/log/xroad/jetty/`
 `xroad-proxy`      | Message exchanger                             | `/var/log/xroad/proxy.log`
 `xroad-signer`     | Manager process for key settings              | `/var/log/xroad/signer.log`
 `nginx`            | Web server that exchanges the services of the user interface's application server and the message exchanger | `/var/log/nginx/`

System services are managed through the *upstart* facility.

**To start a service**, issue the following command as a `root` user:

    service <service> start

**To stop a service**, enter:

    service <service> stop


### 17.2 Logging configuration

For logging, the **Logback** system is used. Logback configuration files are stored in the directory `/etc/xroad/conf.d/`.

Default settings for logging are the following:

-   logging level: INFO;

-   rolling policy: whenever the file size reaches 100 MB.


### 17.3 Fault Detail UUID

In case a security server encounters an error condition during the message exchange, the security server returns a SOAP Fault message \[[PR-MESS](#Ref_PR-MESS)\] containing a UUID (a universally unique identifier, e.g. `1328e974-4fe5-412c-a4c4-f1ac36f20b14`) as the fault detail to the service client's information system. The UUID can be used to find the details of the occurred error from the `xroad-proxy` log.

## 18 Federation

Federation allows security servers of two different X-Road instances to exchange messages with each other. The instances
are federated at the central server level. After this, security servers can be configured to opt-in to the federation.
By default, federation is disabled and configuration data for other X-Road instances will not be downloaded.

The federation can be allowed for all X-Road instances that the central server offers, or a list of specific
(comma-separated) instances. The default is to allow none. The values are case-insensitive.

To override the default value, edit the file `/etc/xroad/conf.d/local.ini` and add or change the value of the system
parameter `allowed-federations` for the server component `configuration-client`. To restore the default, either remove
the system parameter entirely or set the value to `none`. X-Road services `xroad-confclient` and `xroad-proxy` need to
be restarted (in that order) for any setting changes to take effect.

Below are some examples for `/etc/xroad/conf.d/local.ini`.

To allow federation with all offered X-Road instances:
```
[configuration-client]
allowed-federations=all
```

To allow federation with specific instances `xe-test` and `ee-test`:
```
[configuration-client]
allowed-federations=xe-test,ee-test
```

To disable federation, just remove the `allowed-federations` system parameter entirely or use:
```
[configuration-client]
allowed-federations=none
```

Please note that if the keyword `all` is present in the comma-separated list, it will override the single allowed
instances. The keyword `none` will override all other values. This means that the following setting will allow all
federations:
```
[configuration-client]
allowed-federations=xe-test, all, ee-test
```
And the following will allow none:
```
[configuration-client]
allowed-federations=xe-test, all, none, ee-test
```

## 19 Management REST APIs

Security server has REST APIs that can be used to do all the same server configuration operations that can be done
using the web UI.

Management REST APIs are protected with an API key based authentication. To execute REST calls, API keys need to be created.

All REST APIs are protected by TLS. Since server uses self signed certificate, the caller needs to accept this (for example
with `curl` you need to use `--insecure` or `-k` option.

### 19.1 API key management operations

**Access rights:** [System Administrator](#xroad-system-administrator)

An API key is linked to a role or roles, and grants access to the operations that are allowed for that role/roles.
A separate REST api exists for API key management.
Access to API key management is limited to localhost (`127.0.0.1`).
API key management API is authenticated to with [HTTP basic authentication](https://en.wikipedia.org/wiki/Basic_access_authentication) (username and password).

### 19.1.1 Creating new API keys

A new API key is created with a `POST` request to `/api/api-key`. Message body must contain the roles to be
associated with the key. Server responds with data that contains the actual API key. After this point the key
cannot be retrieved, as it is not stored in plaintext.

```
curl -X POST -u <user>:<password> https://localhost:4000/api/api-key --data '["XROAD_SECURITYSERVER_OBSERVER","XROAD_REGISTRATION_OFFICER"]' --header "Content-Type: application/json" -k
{
  "roles": [
    "XROAD_REGISTRATION_OFFICER",
    "XROAD_SECURITYSERVER_OBSERVER"
  ],
  "id": 61,
  "key": "23bc57cd-b1ba-4702-9657-8d53e335c843"
}

```

In this example the created key was `23bc57cd-b1ba-4702-9657-8d53e335c843`.

### 19.1.2 Listing API keys

Existing API keys can be listed with a `GET` request to `/api/api-key`. This lists all keys, regardless of who has created them.

```
curl -X GET -u <user>:<password> https://localhost:4000/api/api-key -k
[
  {
    "id": 59,
    "roles": [
      "XROAD_REGISTRATION_OFFICER",
      "XROAD_SECURITYSERVER_OBSERVER",
      "XROAD_SERVICE_ADMINISTRATOR"
    ]
  },
  {
    "id": 60,
...

```

### 19.1.3 Revoking API keys

An API key can be revoked with a `DELETE` request to `/api/api-key/{id}`. Server responds with `HTTP 200` if
revocation was successful and `HTTP 404` if key did not exist.

```
curl -X DELETE -u <user>:<password> https://localhost:4000/api/api-key/60  -k

```

### 19.1.4 API key caching

API keys are cached in memory. In typical security server configurations this does not create problems.
However, if you have configured a setup where multiple security servers share the same `serverconf` database,
and use multiple nodes to access REST APIs and execute API key management operations, the caches of different nodes
can become out of sync.

For example, you may revoke an API key from node 1 but node 2 is not aware of this, and still grants access to
REST APIs with this API key.

If you operate such a configuration, you need to target all REST API operations to the same security server node,
or otherwise ensure that caching will not create problems (for example, always restart REST API modules when API key
operations are executed).

### 19.2 Executing REST calls

**Access rights:** Depends on the API.

Once a valid API key has been created, it is used by providing an `Authorization: X-Road-ApiKey token=<api key>` HTTP
header in the REST calls. For example

```
curl --header "Authorization: X-Road-apikey token=ff6f55a8-cc63-4e83-aa4c-55f99dc77bbf" "https://localhost:4000/api/clients" -k
[
  {
    "id": "XRD2:GOV:999:foobar",
    "member_name": Foo Name,
    "member_class": "GOV",
    "member_code": "999",
    "subsystem_code": "SUBS_1",
    "status": "saved
...
```

The available APIs are documented in OpenAPI specification (TBD). Access rights for different APIs follow the same rules
as the corresponding UI operations.<|MERGE_RESOLUTION|>--- conflicted
+++ resolved
@@ -6,11 +6,7 @@
 
 **X-ROAD 6**
 
-<<<<<<< HEAD
-Version: 2.27
-=======
-Version: 2.28  
->>>>>>> 0cec34b7
+Version: 2.29
 Doc. ID: UG-SS
 
 ---
@@ -62,14 +58,10 @@
  15.11.2018 | 2.23    | Minor updates for Ubuntu 18.04 | Jarkko Hyöty
  06.02.2019 | 2.24    | Minor updates on security server client registration in Chapters [4.3](#43-configuring-a-signing-key-and-certificate-for-a-security-server-client) and [4.4](#44-registering-a-security-server-client-in-the-x-road-governing-authority). | Petteri Kivimäki
  15.03.2019 | 2.25    | Update documentation to cover REST service usage in chapter [6] | Jarkko Hyöty
-<<<<<<< HEAD
  26.03.2019 | 2.26    | Added chapter on API keys [19](#19-management-rest-apis) | Janne Mattila
  16.04.2019 | 2.27    | Minor updates regarding REST services in chapter [6] | Petteri Kivimäki
-=======
- 16.04.2019 | 2.26    | Minor updates regarding REST services in chapter [6] | Petteri Kivimäki
- 30.06.2019 | 2.27    | Update the default connection type from HTTP to HTTPS in chapter [9] | Petteri Kivimäki
- 01.07.2019 | 2.28    | Changing the Security Server Owner chapter added (Chapter [3.4](#34-changing-the-security-server-owner)) | Petteri Kivimäki
->>>>>>> 0cec34b7
+ 30.06.2019 | 2.28    | Update the default connection type from HTTP to HTTPS in chapter [9] | Petteri Kivimäki
+ 01.07.2019 | 2.29    | Changing the Security Server Owner chapter added (Chapter [3.4](#34-changing-the-security-server-owner)) | Petteri Kivimäki
 
 ## Table of Contents
 
