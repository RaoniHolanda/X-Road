
| ![European Union / European Regional Development Fund / Investing in your future](img/eu_rdf_75_en.png "Documents that are tagged with EU/SF logos must keep the logos until 1.1.2022, if it has not stated otherwise in the documentation. If new documentation is created  using EU/SF resources the logos must be tagged appropriately so that the deadline for logos could be found.") |
| -------------------------: |

# SECURITY SERVER USER GUIDE <!-- omit in toc -->

**X-ROAD 6**

<<<<<<< HEAD
Version: 2.47
=======
Version: 2.52  
>>>>>>> 688cb666
Doc. ID: UG-SS

---


## Version history <!-- omit in toc -->

 Date       | Version | Description                                                     | Author
 ---------- | ------- | --------------------------------------------------------------- | --------------------
 05.09.2014 | 0.1     | Initial draft
 24.09.2014 | 0.2     | Translation to English
 10.10.2014 | 0.3     | Update
 14.10.2014 | 0.4     | Title page, header, footer added
 16.10.2014 | 0.5     | Minor corrections done
 12.11.2014 | 0.6     | Asynchronous messages section removed. Global Configuration distributors section replaced with Configuration Anchor section ([10.1](#101-managing-the-configuration-anchor)). Added Logback information (Chapter [16](#17-logs-and-system-services)). A note added about the order of timestamping services (Section [10.2](#102-managing-the-timestamping-services)).
 1.12.2014  | 1.0     | Minor corrections done
 19.01.2015 | 1.1     | License information added
 27.01.2015 | 1.2     | Minor corrections done
 30.04.2015 | 1.3     | "sdsb" changed to "xroad"
 29.05.2015 | 1.4     | Message Log chapter added (Chapter [11](#11-message-log))
 30.06.2015 | 1.5     | Minor corrections done
 3.07.2015  | 1.6     | Audit Log chapter added (Chapter [12](#12-audit-log))
 7.09.2015  | 1.7     | Message Log – how to use remote database (Section [11.3](#113-using-a-remote-database))
 14.09.2015 | 1.8     | Reference to the audit log events added
 18.09.2015 | 1.9     | Minor corrections done
 21.09.2015 | 2.0     | References fixed
 07.10.2015 | 2.1     | Default value of the parameter *acceptable-timestamp-failure-period* set to 14400
 14.10.2015 | 2.2     | Instructions for using an external database for the message log corrected
 05.11.2015 | 2.3     | Updates related to backup and restore (Chapter [13](#13-back-up-and-restore))
 30.11.2015 | 2.4     | X-Road concepts updated (Section [1.2](#12-x-road-concepts)). Security server registration updated (Chapter [3](#3-security-server-registration)). Security server clients updated (Chapter [4](#4-security-server-clients)); only subsystems (and not members) can be registered as security server clients and have services or access rights configured. Cross-references fixed. Editorial changes made.
 09.12.2015 | 2.5     | Security server client deletion updated (Section [4.5.2](#452-deleting-a-client)). Editorial changes made.
 14.12.2015 | 2.6     | Message log updated (Chapter [11](#11-message-log))
 14.01.2016 | 2.7     | Logs updated (Chapter [16](#17-logs-and-system-services))
 08.02.2016 | 2.8     | Corrections in chapter [16](#17-logs-and-system-services)
 20.05.2016 | 2.9     | Merged changes from xtee6-doc repo. Added Chapter [14](#14-diagnostics) Diagnostics and updated content of [10.3](#103-changing-the-internal-tls-key-and-certificate) Changing the Internal TLS Key and Certificate.
 29.11.2016 | 2.10    | User Management updated (Chapter [2](#2-user-management)). XTE-297: Internal Servers tab is displayed to security server owner (Chapter [9](#9-communication-with-the-client-information-systems)). |
 19.12.2016 | 2.11    | Added Chapter [15](#15-operational-monitoring) Operational Monitoring
 20.12.2016 | 2.12    | Minor corrections in Chapter [15](#15-operational-monitoring)
 22.12.2016 | 2.13    | Corrections in Chapter [15.2.5](#1525-configuring-an-external-operational-monitoring-daemon-and-the-corresponding-security-server)
 04.01.2016 | 2.14    | Corrections in Chapter [15.2.5](#1525-configuring-an-external-operational-monitoring-daemon-and-the-corresponding-security-server)
 20.02.2017 | 2.15    | Converted to Github flavoured Markdown, added license text, adjusted tables for better output in PDF | Toomas Mölder
 16.03.2017 | 2.16    | Added observer role to Chapters [2.1](#21-user-roles) and [2.2](#22-managing-the-users) | Tatu Repo
 15.06.2017 | 2.17    | Added [Chapter 17](#18-federation) on federation | Olli Lindgren
 25.09.2017 | 2.18    | Added chapter [16 Environmental Monitoring](#16-environmental-monitoring) | Tomi Tolvanen
 17.10.2017 | 2.19    | Added section [16.3 Limiting environmental monitoring remote data set](#163-limiting-environmental-monitoring-remote-data-set)| Joni Laurila
 05.03.2018 | 2.20    | Added terms and abbreviations reference, document links, moved concepts to terms and abbreviations. | Tatu Repo 
 10.04.2018 | 2.21    | Update internal server certificate documentation. | Jarkko Hyöty
 25.05.2018 | 2.22    | Update system parameters documentation. | Jarkko Hyöty
 15.11.2018 | 2.23    | Minor updates for Ubuntu 18.04 | Jarkko Hyöty
 06.02.2019 | 2.24    | Minor updates on security server client registration in Chapters [4.3](#43-configuring-a-signing-key-and-certificate-for-a-security-server-client) and [4.4](#44-registering-a-security-server-client-in-the-x-road-governing-authority). | Petteri Kivimäki
 15.03.2019 | 2.25    | Update documentation to cover REST service usage in chapter [6] | Jarkko Hyöty
 26.03.2019 | 2.26    | Added chapter on API keys [19](#19-management-rest-api) | Janne Mattila
 16.04.2019 | 2.27    | Minor updates regarding REST services in chapter [6] | Petteri Kivimäki
 30.06.2019 | 2.28    | Update the default connection type from HTTP to HTTPS in chapter [9] | Petteri Kivimäki
 01.07.2019 | 2.29    | Changing the Security Server Owner chapter added (Chapter [3.4](#34-changing-the-security-server-owner)) | Petteri Kivimäki
 14.08.2019 | 2.30    | Added automatic backups | Ilkka Seppälä
 29.09.2019 | 2.31    | Added chapter [19.3](#193-correlation-id-http-header) on REST API correlation id | Janne Mattila
 30.09.2019 | 2.32    | Added remote database migration guide | Ilkka Seppälä
 15.10.2019 | 2.33    | Updated REST services in chapter [6] | Ilkka Seppälä
 04.11.2019 | 2.34    | Added information about REST API request rate and size limits | Janne Mattila
 07.11.2019 | 2.35    | Add more information about service descriptions to chapter [6] | Ilkka Seppälä
 05.12.2019 | 2.36    | Add information about timestamping failover capabilities in chapter [10.2](#102-managing-the-timestamping-services) | Petteri Kivimäki
 24.02.2020 | 2.37    | Updated notes about key caching after changing internal TLS key and certificate [10.3](#103-changing-the-internal-tls-key-and-certificate) | Caro Hautamäki
 26.03.2020 | 2.38    | Added chapter on updating API keys [19.1.3](#1913-updating-api-keys) | Petteri Kivimäki
 30.03.2020 | 2.39    | Added description of pre-restore backups | Ilkka Seppälä
 01.04.2020 | 2.40    | Added notes about IP whitelists for REST API | Janne Mattila
 03.06.2020 | 2.41    | Updated audit logging description | Janne Mattila
 05.06.2020 | 2.42    | Added chapter about validation errors [19.4](#194-validation-errors) | Caro Hautamäki
 25.06.2020 | 2.43    | Update environmental and operational monitoring JMXMP details | Petteri Kivimäki
 08.07.2020 | 2.44    | Update chapter on access rights [7](#7-access-rights) | Petteri Kivimäki
 30.07.2020 | 2.45    | Added mention about proxy_ui_api.log to [17 Logs and System Services](#17-logs-and-system-services) | Janne Mattila
 10.08.2020 | 2.46    | Added mention about unit start rate limits to [17.1 System Services](#171-system-services) | Janne Mattila
<<<<<<< HEAD
 10.10.2020 | 2.47    | Corrections in Chapter [19 Management REST API](#19-management-rest-api) | Janne Mattila

=======
 21.09.2020 | 2.47    | Added a validation error example to [19.4 Validation errors](#194-validation-errors) | Caro Hautamäki
 29.09.2020 | 2.48    | Update chapters [3](#3-security-server-registration), [4](#4-security-server-clients), [6](#6-x-road-services), [7](#7-access-rights), [8](#8-local-access-right-groups) and [13](#13-back-up-and-restore) to match the new management API | Tapio Jaakkola
 30.09.2020 | 2.49    | Update chapters [3](#3-security-server-registration), [5](#5-security-tokens-keys-and-certificates), [9](#9-communication-with-the-client-information-systems), [10](#10-system-parameters), [14](#14-diagnostics) and [17](#17-logs-and-system-services) to match the new management API | Caro Hautamäki
 13.10.2020 | 2.50    | Added a section about the warning responses [19.5 Warning responses](#195-warning-responses) | Caro Hautamäki
 15.10.2020 | 2.51    | Added chapter [2.3 Managing API Keys](#23-managing-api-keys) | Caro Hautamäki
 22.10.2020 | 2.52    | Added reference to management REST API's OpenAPI description | Petteri Kivimäki
 
>>>>>>> 688cb666
## Table of Contents <!-- omit in toc -->

<!-- toc -->
<!-- vim-markdown-toc GFM -->

- [License](#license)
- [1 Introduction](#1-introduction)
  - [1.1 The X-Road Security Server](#11-the-x-road-security-server)
  - [1.2 Terms and abbreviations](#12-terms-and-abbreviations)
  - [1.3 References](#13-references)
- [2 User Management](#2-user-management)
  - [2.1 User Roles](#21-user-roles)
  - [2.2 Managing the Users](#22-managing-the-users)
  - [2.3 Managing API Keys](#23-managing-api-keys)
    - [2.3.1 Creating a new API key](#231-creating-a-new-api-key)
    - [2.3.2 Editing the roles of an API key](#232-editing-the-roles-of-an-api-key)
    - [2.3.3 Revoking an API key](#233-revoking-an-api-key)
- [3 Security Server Registration](#3-security-server-registration)
  - [3.1 Configuring the Signing Key and Certificate for the Security Server Owner](#31-configuring-the-signing-key-and-certificate-for-the-security-server-owner)
    - [3.1.1 Generating a Signing Key and Certificate Signing Request](#311-generating-a-signing-key-and-certificate-signing-request)
    - [3.1.2 Importing a Certificate from the Local File System](#312-importing-a-certificate-from-the-local-file-system)
    - [3.1.3 Importing a Certificate from a Security Token](#313-importing-a-certificate-from-a-security-token)
  - [3.2 Configuring the Authentication Key and Certificate for the Security Server](#32-configuring-the-authentication-key-and-certificate-for-the-security-server)
    - [3.2.1 Generating an Authentication Key](#321-generating-an-authentication-key)
    - [3.2.2 Generating a Certificate Signing Request for an Authentication Key](#322-generating-a-certificate-signing-request-for-an-authentication-key)
    - [3.2.3 Importing an Authentication Certificate from the Local File System](#323-importing-an-authentication-certificate-from-the-local-file-system)
  - [3.3 Registering the Security Server in the X-Road Governing Authority](#33-registering-the-security-server-in-the-x-road-governing-authority)
    - [3.3.1 Registering an Authentication Certificate](#331-registering-an-authentication-certificate)
  - [3.4 Changing the Security Server Owner](#34-changing-the-security-server-owner)
- [4 Security Server Clients](#4-security-server-clients)
  - [4.1 Security Server Client States](#41-security-server-client-states)
  - [4.2 Adding a Security Server Client](#42-adding-a-security-server-client)
  - [4.3 Configuring a Signing Key and Certificate for a Security Server Client](#43-configuring-a-signing-key-and-certificate-for-a-security-server-client)
  - [4.4 Registering a Security Server Client in the X-Road Governing Authority](#44-registering-a-security-server-client-in-the-x-road-governing-authority)
    - [4.4.1 Registering a Security Server Client](#441-registering-a-security-server-client)
  - [4.5 Deleting a Client from the Security Server](#45-deleting-a-client-from-the-security-server)
    - [4.5.1 Unregistering a Client](#451-unregistering-a-client)
    - [4.5.2 Deleting a Client](#452-deleting-a-client)
- [5 Security Tokens, Keys, and Certificates](#5-security-tokens-keys-and-certificates)
  - [5.1 Availability States of Security Tokens](#51-availability-states-of-security-tokens)
  - [5.2 Registration States of Certificates](#52-registration-states-of-certificates)
    - [5.2.1 Registration States of the Signing Certificate](#521-registration-states-of-the-signing-certificate)
    - [5.2.2 Registration States of the Authentication Certificate](#522-registration-states-of-the-authentication-certificate)
  - [5.3 Validity States of Certificates](#53-validity-states-of-certificates)
  - [5.4 Activating and Disabling the Certificates](#54-activating-and-disabling-the-certificates)
  - [5.5 Configuring and Registering an Authentication key and Certificate](#55-configuring-and-registering-an-authentication-key-and-certificate)
  - [5.6 Deleting a Certificate](#56-deleting-a-certificate)
    - [5.6.1 Unregistering an Authentication Certificate](#561-unregistering-an-authentication-certificate)
    - [5.6.2 Deleting a Certificate or a certificate Signing Request notice](#562-deleting-a-certificate-or-a-certificate-signing-request-notice)
  - [5.7 Deleting a Key](#57-deleting-a-key)
- [6 X-Road Services](#6-x-road-services)
  - [6.1 Adding a service description](#61-adding-a-service-description)
    - [6.1.1 SOAP](#611-soap)
    - [6.1.2 REST](#612-rest)
  - [6.2 Refreshing a service description](#62-refreshing-a-service-description)
  - [6.3 Enabling and Disabling a service description](#63-enabling-and-disabling-a-service-description)
  - [6.4 Changing the Address of a service description](#64-changing-the-address-of-a-service-description)
  - [6.5 Deleting a service description](#65-deleting-a-service-description)
  - [6.6 Changing the Parameters of a Service](#66-changing-the-parameters-of-a-service)
  - [6.7 Managing REST Endpoints](#67-managing-rest-endpoints)
- [7 Access Rights](#7-access-rights)
  - [7.1 Changing the Access Rights of a Service](#71-changing-the-access-rights-of-a-service)
  - [7.2 Adding a Service Client](#72-adding-a-service-client)
  - [7.3 Changing the Access Rights of a Service Client](#73-changing-the-access-rights-of-a-service-client)
- [8 Local Access Right Groups](#8-local-access-right-groups)
  - [8.1 Adding a Local Group](#81-adding-a-local-group)
  - [8.2 Displaying and Changing the Members of a Local Group](#82-displaying-and-changing-the-members-of-a-local-group)
  - [8.3 Changing the description of a Local Group](#83-changing-the-description-of-a-local-group)
  - [8.4 Deleting a Local Group](#84-deleting-a-local-group)
- [9 Communication with the Client Information Systems](#9-communication-with-the-client-information-systems)
- [10 System Parameters](#10-system-parameters)
  - [10.1 Managing the Configuration Anchor](#101-managing-the-configuration-anchor)
  - [10.2 Managing the Timestamping Services](#102-managing-the-timestamping-services)
  - [10.3 Changing the Internal TLS Key and Certificate](#103-changing-the-internal-tls-key-and-certificate)
  - [10.4 Approved Certificate Authorities](#104-approved-certificate-authorities)
- [11 Message Log](#11-message-log)
  - [11.1 Changing the Configuration of the Message Log](#111-changing-the-configuration-of-the-message-log)
    - [11.1.1 Common parameters](#1111-common-parameters)
    - [11.1.2 Timestamping parameters](#1112-timestamping-parameters)
    - [11.1.3 Archiving parameters](#1113-archiving-parameters)
  - [11.2 Transferring the Archive Files from the Security Server](#112-transferring-the-archive-files-from-the-security-server)
  - [11.3 Using a Remote Database](#113-using-a-remote-database)
- [12 Audit Log](#12-audit-log)
  - [12.1 Changing the Configuration of the Audit Log](#121-changing-the-configuration-of-the-audit-log)
  - [12.2 Archiving the Audit Log](#122-archiving-the-audit-log)
- [13 Back up and Restore](#13-back-up-and-restore)
  - [13.1 Back up and Restore in the User Interface](#131-back-up-and-restore-in-the-user-interface)
  - [13.2 Restore from the Command Line](#132-restore-from-the-command-line)
  - [13.3 Automatic Backups](#133-automatic-backups)
- [14 Diagnostics](#14-diagnostics)
  - [14.1 Examine security server services status information](#141-examine-security-server-services-status-information)
- [15 Operational Monitoring](#15-operational-monitoring)
  - [15.1 Operational Monitoring Buffer](#151-operational-monitoring-buffer)
    - [15.1.1 Stopping the Collecting of Operational Data](#1511-stopping-the-collecting-of-operational-data)
  - [15.2 Operational Monitoring Daemon](#152-operational-monitoring-daemon)
    - [15.2.1 Configuring the Health Statistics Period](#1521-configuring-the-health-statistics-period)
    - [15.2.2 Configuring the Parameters Related to Database Cleanup](#1522-configuring-the-parameters-related-to-database-cleanup)
    - [15.2.3 Configuring the Parameters related to the HTTP Endpoint of the Operational Monitoring Daemon](#1523-configuring-the-parameters-related-to-the-http-endpoint-of-the-operational-monitoring-daemon)
    - [15.2.4 Installing an External Operational Monitoring Daemon](#1524-installing-an-external-operational-monitoring-daemon)
    - [15.2.5 Configuring an External Operational Monitoring Daemon and the Corresponding Security Server](#1525-configuring-an-external-operational-monitoring-daemon-and-the-corresponding-security-server)
    - [15.2.6 Monitoring Health Data over JMXMP](#1526-monitoring-health-data-over-jmxmp)
- [16 Environmental Monitoring](#16-environmental-monitoring)
  - [16.1 Usage via SOAP API](#161-usage-via-soap-api)
  - [16.2 Usage via JMX API](#162-usage-via-jmx-api)
  - [16.3 Limiting environmental monitoring remote data set](#163-limiting-environmental-monitoring-remote-data-set)
- [17 Logs and System Services](#17-logs-and-system-services)
  - [17.1 System Services](#171-system-services)
  - [17.2 Logging configuration](#172-logging-configuration)
  - [17.3 Fault Detail UUID](#173-fault-detail-uuid)
- [18 Federation](#18-federation)
- [19 Management REST API](#19-management-rest-api)
  - [19.1 API key management operations](#191-api-key-management-operations)
    - [19.1.1 Creating new API keys](#1911-creating-new-api-keys)
    - [19.1.2 Listing API keys](#1912-listing-api-keys)
    - [19.1.3 Updating API keys](#1913-updating-api-keys)
    - [19.1.4 Revoking API keys](#1914-revoking-api-keys)
    - [19.1.5 API key caching](#1915-api-key-caching)
  - [19.2 Executing REST calls](#192-executing-rest-calls)
  - [19.3 Correlation ID HTTP header](#193-correlation-id-http-header)
  - [19.4 Validation errors](#194-validation-errors)
  - [19.5 Warning responses](#195-warning-responses)
- [20 Migrating to Remote Database Host](#20-migrating-to-remote-database-host)

<!-- vim-markdown-toc -->
<!-- tocstop -->

## License

This document is licensed under the Creative Commons Attribution-ShareAlike 3.0 Unported License. To view a copy of this license, visit http://creativecommons.org/licenses/by-sa/3.0/

## 1 Introduction

This document describes the management and maintenance of an X-Road version 6 security server.


### 1.1 The X-Road Security Server

The main function of a security server is to mediate requests in a way that preserves their evidential value.

The security server is connected to the public Internet from one side and to the information system within the organization's internal network from the other side. In a sense, the security server can be seen as a specialized application-level firewall that supports the SOAP and REST protocols; hence, it should be set up in parallel with the organization's firewall, which mediates other protocols.

The security server is equipped with the functionality needed to secure the message exchange between a client and a service provider.

-   Messages transmitted over the public Internet are secured using digital signatures and encryption.

-   The service provider's security server applies access control to incoming messages, thus ensuring that only those users that have signed an appropriate agreement with the service provider can access the data.

To increase the availability of the entire system, the service user's and service provider's security servers can be set up in a redundant configuration as follows.

-   One service user can use multiple security servers in parallel to perform requests.

-   If a service provider connects multiple security servers to the network to provide the same services, the requests are load-balanced between the security servers.

-   If one of the service provider's security servers goes offline, the requests are automatically redirected to other available security servers.

The security server also depends on a central server, which provides the global configuration.

### 1.2 Terms and abbreviations

See X-Road terms and abbreviations documentation \[[TA-TERMS](#Ref_TERMS)\].

### 1.3 References

1.  <a id="Ref_ASiC" class="anchor"></a>\[ASiC\] ETSI TS 102 918, Electronic Signatures and Infrastructures (ESI); Associated Signature Containers (ASiC)

2.  <a id="Ref_CRON" class="anchor"></a>\[CRON\] Quartz Scheduler CRON expression,  
    <http://www.quartz-scheduler.org/generated/2.2.1/html/qs-all/#page/Quartz_Scheduler_Documentation_Set%2Fco-trg_crontriggers.html>

3.  <a id="Ref_INI" class="anchor"></a>\[INI\] INI file,  
    <http://en.wikipedia.org/wiki/INI_file>

4.  <a id="Ref_JDBC" class="anchor"></a>\[JDBC\] Connecting to the Database,   
    <https://jdbc.postgresql.org/documentation/93/connect.html>

5.  <a id="Ref_JSON" class="anchor"></a>\[JSON\] Introducing JSON,  
    <http://json.org/>

6.  <a id="Ref_PR-MESS" class="anchor"></a>\[PR-MESS\] Cybernetica AS. X-Road: Message Protocol v4.0. Document ID: [PR-MESS](../Protocols/pr-mess_x-road_message_protocol.md)

7.  <a id="Ref_SPEC-AL" class="anchor"></a>\[SPEC-AL\] Cybernetica AS. X-Road: Audit log events. Document ID: [SPEC-AL](../Architecture/spec-al_x-road_audit_log_events_1.7_Y-883-17.docx)

8.  <a id="Ref_PR-OPMON" class="anchor"></a>\[PR-OPMON\] Cybernetica AS. X-Road: Operational Monitoring Protocol. Document ID: [PR-OPMON](../OperationalMonitoring/Protocols/pr-opmon_x-road_operational_monitoring_protocol_Y-1096-2.md)

9.  <a id="Ref_PR-OPMONJMX" class="anchor"></a>\[PR-OPMONJMX\] Cybernetica AS. X-Road: Operational Monitoring JMX Protocol. Document ID: [PR-OPMONJMX](../OperationalMonitoring/Protocols/pr-opmonjmx_x-road_operational_monitoring_jmx_protocol_Y-1096-3.md)

10. <a id="Ref_UG-OPMONSYSPAR" class="anchor"></a>\[UG-OPMONSYSPAR\] Cybernetica AS. X-Road: Operational Monitoring System Parameters. Document ID: [PR-OPMONSYSPAR](../OperationalMonitoring/Manuals/ug-opmonsyspar_x-road_operational_monitoring_system_parameters_Y-1099-1.md)

11. <a id="Ref_IG-SS" class="anchor"></a>\[IG-SS\] Cybernetica AS. X-Road: Security Server Installation Guide. Document ID: [IG-SS](ig-ss_x-road_v6_security_server_installation_guide.md)

12. <a id="Ref_JMX" class="anchor"></a>\[JMX\] Monitoring and Management Using JMX Technology,  
    <http://docs.oracle.com/javase/8/docs/technotes/guides/management/agent.html>

13. <a id="Ref_ZABBIX-GATEWAY" class="anchor"></a>\[ZABBIX-GATEWAY\] Zabbix Java Gateway,  
    <https://www.zabbix.com/documentation/3.0/manual/concepts/java>

14. <a id="Ref_ZABBIX-JMX" class="anchor"></a>\[ZABBIX-JMX\] Zabbix JMX Monitoring,  
    <https://www.zabbix.com/documentation/3.0/manual/config/items/itemtypes/jmx_monitoring>

15. <a id="Ref_ZABBIX-API" class="anchor"></a>\[ZABBIX-API\] Zabbix API,  
    <https://www.zabbix.com/documentation/3.0/manual/api>

16. <a id="Ref_ARC-ENVMON" class="anchor"></a>\[ARC-ENVMON\] X-Road: Environmental Monitoring Architecture. Document ID: [ARC-ENVMON](../EnvironmentalMonitoring/Monitoring-architecture.md).

17. <a id="Ref_PR-ENVMONMES" class="anchor"></a>\[PR-ENVMONMES\] X-Road: Environmental Monitoring Messages. Document ID: [PR-ENVMONMES](../EnvironmentalMonitoring/Monitoring-messages.md).

18. <a id="Ref_MONITORING_XSD" class="anchor"></a>\[MONITORING_XSD\] X-Road XML schema for monitoring extension. [monitoring.xsd](../../src/addons/proxymonitor/common/src/main/resources/monitoring.xsd).

19. <a id="Ref_TERMS" class="anchor"></a>\[TA-TERMS\] X-Road Terms and Abbreviations. Document ID: [TA-TERMS](../terms_x-road_docs.md).

20. <a id="Ref_PR-META" class="anchor"></a>\[PR-META\] X-Road: Service Metadata Protocol. Document ID: [PR-META](../Protocols/pr-meta_x-road_service_metadata_protocol.md).

21. <a id="Ref_PR-MREST" class="anchor"></a>\[PR-MREST\] X-Road: Service Metadata Protocol for REST. Document ID: [PR-MREST](../Protocols/pr-mrest_x-road_service_metadata_protocol_for_rest.md).

22. <a id="Ref_UG-SYSPAR" class="anchor"></a>\[UG-SYSPAR\] X-Road: System Parameters User Guide. Document ID: [UG-SYSPAR](../Manuals/ug-syspar_x-road_v6_system_parameters.md).

23. <a id="Ref_REST_UI-API" class="anchor"></a>\[REST_UI-API\] X-Road Security Server Admin API OpenAPI Specification, <https://github.com/nordic-institute/X-Road/blob/develop/src/proxy-ui-api/src/main/resources/openapi-definition.yaml>.

## 2 User Management


### 2.1 User Roles

Security servers support the following user roles:

-   <a id="xroad-security-officer" class="anchor"></a>**Security Officer** (`xroad-security-officer`) is responsible for the application of the security policy and security requirements, including the management of key settings, keys, and certificates.

-   <a id="xroad-registration-officer" class="anchor"></a>**Registration Officer** (`xroad-registration-officer`) is responsible for the registration and removal of security server clients.

-   <a id="xroad-service-administrator" class="anchor"></a>**Service Administrator** (`xroad-service-administrator`) manages the data of and access rights to services

-   <a id="xroad-system-administrator" class="anchor"></a>**System Administrator** (`xroad-system-administrator`) is responsible for the installation, configuration, and maintenance of the security server.

-   <a id="xroad-securityserver-observer" class="anchor"></a>**Security Server Observer** (`xroad-securityserver-observer`) can view the status of the security server without having access rights to edit the configuration. This role can be used to offer users read-only access to the security server admin user interface.

One user can have multiple roles and multiple users can be in the same role. Each role has a corresponding system group, created upon the installation of the system.

Henceforth each applicable section of the guide indicates, which user role is required to perform a particular action. For example:

**Access rights:** [Security Officer](#xroad-security-officer)

If the logged-in user does not have a permission to carry out a particular task, the button that would initiate the action is hidden (and neither is it possible to run the task using its corresponding keyboard combinations or mouse actions). Only the permitted data and actions are visible and available to the user.


### 2.2 Managing the Users

User management is carried out on command line in root user permissions.

To add a new user, enter the command:

    adduser username

To grant permissions to the user you created, add it to the corresponding system groups, for example:

    adduser username xroad-security-officer
    adduser username xroad-registration-officer
    adduser username xroad-service-administrator
    adduser username xroad-system-administrator
    adduser username xroad-securityserver-observer

To remove a user permission, remove the user from the corresponding system group, for example:

    deluser username xroad-security-officer

Modified user permissions are applied only after user does a new log in.

To remove a user, enter:

    deluser username

### 2.3 Managing API Keys

API keys are used to authenticate API calls to Security Server's management REST API. API keys are associated with roles that define the permissions granted to the API key. If the API key is lost, it can be revoked.

#### 2.3.1 Creating a new API key

**Access rights**

-   All activities: [System Administrator](#xroad-system-administrator)

1.  In the **Navigation tabs**, select **KEYS AND CERTIFICATES**.

2.  In the opening view, select **API KEYS** tab.

3.  In the opening view, click **CREATE API KEY**. In the wizard that opens

    1. Select the roles you want to be associated with the API key. Click **NEXT**.
    
    2. Click **CREATE KEY**. The API key, API key id and assigned roles will be displayed in the view. **The API key will only be displayed this once so save it in a secure location**.
    
    3. Click **FINISH**.

#### 2.3.2 Editing the roles of an API key

**Access rights**

-   All activities: [System Administrator](#xroad-system-administrator)

1.  In the **Navigation tabs**, select **KEYS AND CERTIFICATES**.

2.  In the opening view, select **API KEYS** tab.

3.  In the opening view, in the API key list, locate the API key you want to edit and click **Edit** at the end of the API key row. In the popup that opens

    1. Select the roles you want to be associated with the API key. Click **SAVE**.
    
#### 2.3.3 Revoking an API key

**Access rights**

-   All activities: [System Administrator](#xroad-system-administrator)

1.  In the **Navigation tabs**, select **KEYS AND CERTIFICATES**.

2.  In the opening view, select **API KEYS** tab.

3.  In the opening view, in the API key list, locate the API key you want to revoke and click **Revoke Key** at the end of the API key row. In the dialog that opens click **YES**.


## 3 Security Server Registration

To use a security server for mediating (exchanging) messages, the security server and its owner must be certified by a certification service provider approved by the X-Road governing authority, and the security server has to be registered in the X-Road governing authority.


### 3.1 Configuring the Signing Key and Certificate for the Security Server Owner

The signing keys used by the security servers for signing X-Road messages can be stored on software or hardware based (a Hardware Security Module or a smartcard) security tokens, according to the security policy of the X-Road instance.

Depending on the certification policy, the signing keys are generated either in the security server or by the certification service provider. Sections [3.1.1](#311-generating-a-signing-key) to [3.1.3](#313-importing-a-certificate-from-the-local-file-system) describe the actions necessary to configure the signing key and certificate in case the key is generated in the security server. Section [3.1.4](#314-importing-a-certificate-from-a-security-token) describes the importing of the signing key and certificate in case the key is generated by the certification service provider.

The **background colors** of the devices, keys and certificate are explained in Section [5.1](#51-availability-states-of-security-tokens-keys-and-certificates).


#### 3.1.1 Generating a Signing Key and Certificate Signing Request

**Access rights:**

-   All activities: [Security Officer](#xroad-security-officer)

-   All activities except logging into the key device: [Registration Officer](#xroad-registration-officer)

-   Logging in to the key device: [System Administrator](#xroad-system-administrator)

To generate a Signing key and a Certificate Signing Request, follow these steps.

1.  In the **Navigation tabs**, select **KEYS AND CERTIFICATES**.

2.  If you are using a hardware security token, ensure that the device is connected to the security server. The device information must be displayed in the **SIGN AND AUTH KEYS** table.

3.  To log in to the token, click **LOG IN** on the token's row in the table and enter the PIN code. Once the correct PIN is entered, the **LOG IN** button changes to **LOG OUT**.

4.  To generate a signing key and CSR for it, expand the token's information by clicking the caret next to the token name and click **ADD KEY**. In the wizard that opens 
    
    1. Define a label for the newly created signing key (not mandatory) and click **NEXT**. 
    
    2. In the dialog page that opens
    
       1. Select the certificate usage policy from the **Usage** drop down list (SIGNING for signing certificates)
    
       2. Select the X-Road member the certificate will be issued for from the **Client** drop-down list
    
       3. Select the issuer of the certificate from the **Certification Service** drop-down list
    
       4. Select the format of the certificate signing request (PEM or DER) from the **CSR Format** drop-down list, according to the certification service provider's requirements
    
       5. Click **CONTINUE**
    
    3. In the dialog that opens 
    
       1. Review the certificate owner's information that will be included in the CSR and fill in the empty fields, if needed
    
       2. Click **GENERATE CSR**
    
       3. Click **DONE**

After the generation of the CSR, a "Request" record is added under the key's row in the table, indicating that a certificate signing request has been created for this key. The record is added even if the request file was not saved to the local file system.

**To certify the signing key, transmit the certificate signing request to the approved certification service provider and accept the signing certificate created from the certificate signing request.**


#### 3.1.2 Importing a Certificate from the Local File System

**Access rights:** [Security Officer](#xroad-security-officer), [Registration Officer](#xroad-registration-officer)

To import the signing certificate to the security server, follow these steps.

1.  In the **Navigation tabs**, select **KEYS AND CERTIFICATES**.

2.  Show more details about a token by clicking the caret next to the token name.

3.  Click **IMPORT CERT.**.

4.  Locate the certificate file from the local file system and click **OK**. After importing the certificate, the "Request" record under the signing key's row is replaced with the information from the imported certificate. By default, the signing certificate is imported in the "Registered" state.


#### 3.1.3 Importing a Certificate from a Security Token

**Access rights:** [Security Officer](#xroad-security-officer), [Registration Officer](#xroad-registration-officer)

To import a certificate from a security token, follow these steps.

1.  In the **Navigation tabs**, select **KEYS AND CERTIFICATES**.

2.  Show more details about a token by clicking the caret next to the token name.

3.  Make sure that a key device containing the signing key and the signing certificate is connected to the security server. The device and the keys and certificates stored on the device must be displayed in the **SIGN AND AUTH KEYS** view.

4.  To log in to the security token, click **LOG IN** on the token's row in the table and enter the PIN. Once the correct PIN is entered, the **LOG IN** button changes to **LOG OUT**.

5.  Click the **Import** button on the row of the certificate. By default, the certificate is imported in the "Registered" state.


### 3.2 Configuring the Authentication Key and Certificate for the Security Server

The **background colors** of the devices, keys and certificate are explained in Section [5.1](#51-availability-states-of-security-tokens-keys-and-certificates).


#### 3.2.1 Generating an Authentication Key

**Access rights**

-   All activities: [Security Officer](#xroad-security-officer)

-   Logging in to the key device: [System Administrator](#xroad-system-administrator)

**The security server's authentication keys can only be generated on software security tokens.**

1.  In the **Navigation tabs**, select **KEYS AND CERTIFICATES**.

2.  To log in to the software token, click **LOG IN** on the token's row in the table and enter the token's PIN code. Once the correct PIN is entered, the **LOG IN** button changes to **LOG OUT**.

3.  Show more details about the token by clicking the caret next to the token name.

4.  To generate an authentication key and CSR for it, click the **ADD KEY** button below the token row. In the wizard that opens 
    
    1. Define a label for the newly created authentication key (not mandatory) and click **NEXT**. 
    
    2. In the dialog page that opens
    
       1. Select the certificate usage policy from the **Usage** drop down list (AUTHENTICATION for authentication certificates)
    
       2. Select the issuer of the certificate from the **Certification Service** drop-down list
    
       3. Select the format of the certificate signing request (PEM or DER) from the **CSR Format** drop-down list, according to the certification service provider's requirements
    
       4. Click **CONTINUE**
    
    3. In the dialog that opens 
    
       1. Review the certificate owner's information that will be included in the CSR and fill in the empty fields, if needed
    
       2. Click **GENERATE CSR**
    
       3. Click **DONE**


#### 3.2.2 Generating a Certificate Signing Request for an Authentication Key

**Access rights:** [Security Officer](#xroad-security-officer)

To generate a certificate signing request (CSR) for the authentication key, follow these steps.

1.  In the **Navigation tabs**, select **KEYS AND CERTIFICATES**.

2.  Show more details about a token by clicking the caret next to the token name.

3.  On the row of the desired key, click **Generate CSR**. In the dialog that opens

    2.1  Select the certificate usage policy from the **Usage** drop down list (AUTH for authentication certificates);

    2.2  select the issuer of the certificate from the **Certification Service** drop-down list;

    2.3  select the format of the certificate signing request (PEM or DER), according to the certification service provider's requirements

    2.4  click **CONTINUE**;

3.  In the form that opens, review the information that will be included in the CSR and fill in the empty fields, if needed.

4.  Click **GENERATE CSR** to complete the generation of the CSR and save the prompted file to the local file system.

5. Click **DONE**

After the generation of the CSR, a "Request" record is added under the key's row in the table, indicating that a certificate signing request has been created for this key. The record is added even if the request file was not saved to the local file system.

**To certify the authentication key, transmit the certificate signing request to the approved certification service provider and accept the authentication certificate created from the certificate signing request.**


#### 3.2.3 Importing an Authentication Certificate from the Local File System

**Access rights:** [Security Officer](#xroad-security-officer)

To import the authentication certificate to the security server, follow these steps.

1.  In the **Navigation tabs**, select Keys and Certificates.

2.  Show more details about a token by clicking the caret next to the token name.

3.  Click **Import certificate**.

4.  Locate the certificate file from the local file system and click **OK**. After importing the certificate, the "Request" record under the authentication key's row is replaced with the information from the imported certificate. By default, the certificate is imported in the "Saved" (see Section [5.2.2](#522-registration-states-of-the-authentication-certificate)) and "Disabled" states (see Section [5.3](#53-validity-states-of-certificates)).


### 3.3 Registering the Security Server in the X-Road Governing Authority

To register the security server in the X-Road governing authority, the following actions must be completed.

-   The authentication certificate registration request must be submitted from the security server (see [3.3.1](#331-registering-an-authentication-certificate)).

-   A request for registering the security server must be submitted to the X-Road governing authority according to the organizational procedures of the X-Road instance.

-   The registration request must be approved by the X-Road governing authority.


#### 3.3.1 Registering an Authentication Certificate

**Access rights:** [Security Officer](#xroad-security-officer)

The security server's registration request is signed in the security server with the server owner's signing key and the server's authentication key. Therefore, ensure that the corresponding certificates are imported to the security server and are in a usable state (the tokens holding the keys are in logged in state and the OCSP status of the certificates is "good").

To submit an authentication certificate registration request, follow these steps.

1.  In the **Navigation tabs**, select **KEYS AND CERTIFICATES**.

2.  Show more details about a token by clicking the caret next to the token name.

3.  Click **Register** at the end of the desired certificate row. Note that the certificate must be in "Saved" state.

4.  In the dialog that opens, enter the security server's public DNS name or its external IP address and click **ADD**.

On submitting the request, the message "Certificate registration request successful" is displayed, and the authentication certificate's state is set to "Registration in process".

After the X-Road governing authority has accepted the registration, the registration state of the authentication certificate is set to "Registered" and the registration process is completed.

### 3.4 Changing the Security Server Owner

**Access rights:** [Registration Officer](#xroad-registration-officer)

To change the security server owner, two registered Owner members must be available. If a registered member is already available, jump directly to step 3.

To add a new member and change it to Owner member, the following actions must be completed.

1.  Add a new Owner member to the security server

    1.1 On the **CLIENTS** view, select **ADD MEMBER**.
    
    1.2 In the opening wizard, Select the new Owner member from the list of security server clients
    
    1.3 Add the selected member
    
    Note: Signing Key and Certificate must be configured for the new Owner member. If needed, the wizard will automatically show the dedicated steps for Key and Certificate configuration to collect the needed information.
    
2.  Register the new member

    2.1 On the **CLIENTS** view, locate the new member in the Clients list and click **Register** in the corresponding row
    
    2.2 In the opening dialog, click **Register**. A registeration request is sent to the X-Road Governing Authority
    
    Note: Once the request is approved, the new member appears as "Registered" - it can be set as Owner member.

3.  Request a change of the security server owner

    3.1 On the **CLIENTS** view, locate the new member and click its name to open the member's detail view
    
    3.2 In the detail view, click **MAKE OWNER**
    
    1.3 In the opening dialog, click **MAKE OWNER**. An owner change request is sent to the X-Road Governing Authority
    
Once the owner change request is approved, the new member will be automatically shown as the security server Owner member.

- A new member must be added to the security server (see [4.2](#42-adding-a-security-server-client)). If needed, specify the token on which the member is configured

- If not yet available, a Signing Key and Certificate must be configured for the new member (see [4.3](#43-configuring-a-signing-key-and-certificate-for-a-security-server-client)).

- The new member must be registered in the X-Road Governing Authority (see [4.3](#44-registering-a-security-server-client-in-the-x-road-governing-authority)).

- The security server owner change request must be submitted from the security server. To submit an owner change request follow these steps.

  1. In the **Member Detail view** click **MAKE OWNER**.

  2. Click **MAKE OWNER** to submit a change request.

- The change request is sent to the X-Road governing authority according to the organizational procedures of the X-Road instance.

- Once the owner change request is approved by the X-Road governing authority, the member will automatically become the Owner Member.

- New Authentication Key and Certificate should be configured for the new security server owner (see [3.2](#32-configuring-the-authentication-key-and-certificate-for-the-security-server)).

## 4 Security Server Clients

**Important: to use or provide X-Road services, a security server client needs to be certified by a certification service provider approved by the X-Road governing authority, and the association between the client and the security server used by the client must be registered at the X-Road governing authority.**

**This section does not address managing the owner to a security server.** The owner's information has been already added to the security server upon the installation, and registered upon the security server's registration. The owner's registration status can be looked up by selecting **CLIENTS** on the main menu. In the list the item with text "(Owner)" after the name is security server's owner. Before the registration of the security server, the owner is in the "Saved" state and after the completion of the registration process, in the "Registered" state.

The registration of the security server's owner does not extend to the owner's subsystems. The subsystems must be registered as individual clients.


### 4.1 Security Server Client States

The security server distinguishes between the following client states.

![](img/ug-ss_saved.png) **Saved** – the client's information has been entered and saved into the security server's configuration (see [4.2](#42-adding-a-security-server-client)), but the association between the client and the security server is not registered in the X-Road governing authority. (If the association is registered in the central server prior to the entry of data, the client will move to the "Registered" state upon data entry.) From this state, the client can move to the following states:

-   "Registration in progress", if a registration request for the client is submitted from the security server (see [4.4.1](#441-registering-a-security-server-client));

-   "Deleted", if the client's information is deleted from the security server configuration (see [4.5.2](#452-deleting-a-client)).

![](img/ug-ss_registration_in_progress.png) **Registration in progress** – a registration request for the client is submitted from the security server to the central server, but the association between the client and the security server is not yet approved by the X-Road governing authority. From this state, the client can move to the following states:

-   "Registered", if the association between the client and the security server is approved by the X-Road governing authority (see [4.4.1](#441-registering-a-security-server-client));

-   "Deletion in progress", if a client deletion request is submitted from the security server (see [4.5.1](#451-unregistering-a-client)).

![](img/ug-ss_registered.png) **Registered** – the association between the client and the security server has been approved in the X-Road governing authority. In this state, the client can provide and use X-Road services (assuming all other prerequisites are fulfilled). From this state, the client can move to the following states:

-   "Global error", if the association between the client and the security server has been revoked by the X-Road governing authority;

-   "Deletion in progress", if a client deletion request is submitted from the security server (see [4.5.1](#451-unregistering-a-client)).

![](img/ug-ss_global_error.png) **Global error** – the association between the client and the security server has been revoked in the central server. From this state, the client can move to the following states:

-   "Registered", if the association between the client and the security server has been restored in the central server (e.g., the association between the client and the security server was lost due to an error);

-   "Deleted", if the client's information is deleted from the security server's configuration (see [4.5.2](#452-deleting-a-client)).

![](img/ug-ss_deletion_in_progress.png) **Deletion in progress** – a client deletion request has been submitted from the security server. From this state, the client can move to the following state:

-   "Deleted", if the client's information is deleted from the security server's configuration (see [4.5.2](#452-deleting-a-client)).

**Deleted** – the client's information has been deleted from the security server's configuration.


### 4.2 Adding a Security Server Client

**Access rights:** [Registration Officer](#xroad-registration-officer)

Follow these steps.

1.  In the **CLIENTS** view, click **ADD CLIENT**.

2.  In the wizard that opens
    
    1. Client details page: Select an existing client from the Global list by pressing **SELECT CLIENT** or specify the details of the Client to be added manually and click **NEXT**
    
    2. Token page: Select the token where you want to add the SIGN key for the new Client. Click **NEXT**
    
    3. Sign key page: Define a label (optional) for the newly created SIGN key and click **NEXT**
    
    4. CSR details page: Select the Certification Authority (CA) that will issue the certificate in **Certification Service** field and format of the certificate signing request according to the CA's requirements in the **CSR Format** field. Click **NEXT**.
    
    5. Generate CSR page: Define **Organization Name (O)** and click **NEXT**
    
    6. Finish page: click **SUBMIT** and the new client will be added to the Clients list and the new key and CSR will appear in the Keys and Certificates view.

The new client is added to the list of security server clients in the "Saved" state.

### 4.3 Adding a Security Server Member Subsystem

**Access rights:** [Registration Officer](#xroad-registration-officer)

Follow these steps.

1.  In the **CLIENTS** view in the client list, locate the X-Road member you want to add a subsystem to and click **Add Subsystem** at the end of the row.

2.  In the wizard that opens
    
    2.1. Select an existing subsystem from the Global list by pressing **SELECT SUBSYSTEM** or specify the **Subsystem Code** manually
    
    2.2. If you wish to register the new subsystem immediately, check the **Register subsystem** checkbox and then click **ADD SUBSYSTEM**.
    
    (2.3.) If you checked the **Register subsystem** checkbox, a popup will appear asking whether you wish to register the subsystem immediately. In the popup, click **YES**.
    
The new subsystem is added to the list of security server clients in the "Saved" state.

### 4.4 Configuring a Signing Key and Certificate for a Security Server Client

A signing key and certificate must be configured for the security server client to sign messages exchanged over the X-Road. In addition, a signing key and certificate are required for registering a security server client.

Certificates are not issued to subsystems; therefore, the certificate of the subsystem's owner (that is, an X-Road member) is used for the subsystem.

All particular X-Road member's subsystems that are registered in the same security server use the same signing certificate for signing messages. Hence, if the security server already contains the member's signing certificate, it is not necessary to configure a new signing key and/or certificate when adding a subsystem of that member.

The process of configuring the signing key and certificate for a security server client is the same as for the security server owner. The process is described in Section [3.1](#31-configuring-the-signing-key-and-certificate-for-the-security-server-owner).


### 4.5 Registering a Security Server Client in the X-Road Governing Authority

To register a security server client in the X-Road governing authority, the following actions must be completed.

-   A signing key and certificate must be configured for the member that owns the subsystem to be registered as a the security server client (see [4.3](#43-configuring-a-signing-key-and-certificate-for-a-security-server-client)).

-   The security server client registration request must be submitted from the security server (see [4.4.1](#441-registering-a-security-server-client)).

-   A request for registering the client must be submitted to the X-Road governing authority according to the organizational procedures of the X-Road instance.

-   The registration request must be approved by the X-Road governing authority.


#### 4.5.1 Registering a Security Server Client

**Access rights:** [Registration Officer](#xroad-registration-officer)

To submit a client registration request follow these steps.

1.  In the **CLIENTS** view.

2.  Click **Register** button on the row that contains the client you wish to register. 

3.  Click **YES** to submit the request.

On submitting the request, the message "Request sent" is displayed, and the client's state is set to "Registration in process".

After the X-Road governing authority has accepted the registration, the state of the client is set to "Registered" and the registration process is completed.


### 4.6 Deleting a Client from the Security Server

If a client is deleted from the security server, all the information related to the client is deleted from the server as well – that is, the WSDLs, services, access rights, and, if necessary, the certificates.

When one of the clients is deleted, it is not advisable to delete the signing certificate if the certificate is used by other clients registered to the security server, e.g., other subsystems belonging the same X-Road member as the deleted subsystem.

A client registered or submitted for registration in the X-Road governing authority (indicated by the "Registered" or "Registration in progress" state) must be unregistered before it can be deleted. The unregistering event sends a security server client deletion request from the security server to the central server.


#### 4.6.1 Unregistering a Client

**Access rights:** [Registration Officer](#xroad-registration-officer)

To unregister a client, follow these steps.

1.  In the **CLIENTS** view click the name of client that you wish to remove from the server

2.  In the window that opens, click **UNREGISTER** and then click **YES**. The security server automatically sends a client deletion request to the X-Road central server, upon the receipt of which the association between the security server and the client is revoked.

3.  Next, a notification is displayed about unregistering client. Now the client is moved to the "Deletion in progress" state, wherein the client cannot mediate messages and cannot be registered again in the X-Road governing authority.

*Note:* It is possible to unregister a registered client from the central server without sending a deletion request through the security server. In this case, the security server's administrator responsible for the client must transmit a request containing information about the client to be unregistered to the central server's administrator. If the client has been deleted from the central server without a prior deletion request from the security server, the client is shown in the "Global error" state in the security server.


#### 4.6.2 Deleting a Client

**Access rights:** [Registration Officer](#xroad-registration-officer)

A security server client can be deleted if its state is "Saved", "Global error" or "Deletion in progress". Clients that are in states "Registered" or "Registration in progress" need to be unregistered before they can be deleted (see Section [4.5.1](#451-unregistering-a-client)).

To delete a client, follow these steps.

1.  In the **CLIENTS** view click the name of the client you wish to remove from the security server.

2.  In the window that opens, click **DELETE** and then click **YES**. If there are no users for the signature key nor for the certificate associated then an option is presented to delete the client's certificates. To delete the certificates, click **YES** again.


## 5 Security Tokens, Keys, and Certificates


### 5.1 Availability States of Security Tokens

**Notice that the colors are a new feature introduced in the upcoming version 6.25.0**

To display the availability of tokens, the following colors and labels are used in the "Keys and Certificates" view.

-   **Red** text and a label **Not saved** – the token is available to the security server, but it's information has not been saved to the security server configuration. For example, a smartcard could be connected to the server, but the certificates on the smartcard may not have been imported to the server. The user cannot interact with the token or it's content.

-   **Red** text and a label **Blocked** – the token is available to the security server and it's information has been saved to the security server's configuration but the token is unavailable. The user cannot interact with the token or it's content.

-   **Gray** text and a label **Inactive** – the token is not available for the security server. The user cannot interact with the token or it's content.

-   **Black** text and a **LOG IN** button – the token is logged out. The user must log in the token before interacting the content.

-   **Black** text and a **LOG OUT** button – the token is logged in. The user can interact with the token and it's content.

**Caution:** The key device's and key's information is automatically saved to the configuration when a certificate associated with either of them is imported to the security server, or when a certificate signing request is generated for the key. Similarly, the key device's and key's information is deleted from the security server configuration automatically upon the deletion of the last associated certificate and/or certificate signing request.


### 5.2 Registration States of Certificates

Registration states indicate if and how a certificate can be used in the X-Road system. In the "Keys and Certificates" view, a certificate's registration states (except "Deleted") are displayed in the "Status" column.


#### 5.2.1 Registration States of the Signing Certificate

A security server signing certificate can be in one of the following registration states.

-   **Registered** – the certificate has been imported to the security server and saved to its configuration. A signing certificate in a "Registered" state can be used for signing X-Road messages.

-   **Deleted** – the certificate has been deleted from the server configuration. If the certificate is in the "Deleted" state and stored on a soft token key, the certificate will not be displayed in the table. If the certificate is in the "Deleted" state and stored on a hardware key device connected to the security server, the certificate status will be displayed with a **red circle** and a hyphen **-**.


#### 5.2.2 Registration States of the Authentication Certificate

A security server authentication certificate can be in one of the following registration states.

**Saved** – the certificate has been imported to the security server and saved to its configuration, but the certificate has not been submitted for registration. From this state, the certificate can move to the following states:

-   "Registration in progress", if the authentication certificate registration request is sent from the security server to the central server (see [3.3.1](#331-registering-an-authentication-certificate));

-   "Deleted", if the authentication certificate's information is deleted from the security server configuration (see Section [5.6](#56-deleting-a-certificate)). Notice that after the certificate is deleted, it will not be displayed in the table anymore.

**Registration in progress** – an authentication certificate registration request has been created and sent to the central server, but the association between the certificate and the security server has not yet been approved. From this state, the certificate can move to the following states:

-   "Registered", if the association between the authentication certificate and the security server is approved by the X-Road governing authority (see [3.3](#33-registering-the-security-server-in-the-x-road-governing-authority));

-   "Deletion in progress", if the certificate deletion request has been submitted to the central server (see [5.6.1](#561-unregistering-an-authentication-certificate)). The user can force this state transition even if the sending of the authentication certificate deletion request fails.

**Registered** – the association between the authentication certificate and the security server has been approved in the central server. An authentication certificate in this state can be used to establish a secure data exchange channel for exchanging X-Road messages. From this state, the certificate can move to the following states:

-   "Global error", if the association between the authentication certificate and the security server has been revoked in the central server;

-   "Deletion in progress", if the certificate deletion request has been transmitted to the central server (see [5.6.1](#561-unregistering-an-authentication-certificate)). The user can force this state transition even if the sending of the authentication certificate deletion request fails.

**Global error** – the association between the authentication certificate and the security server has been revoked in the central server. From this state, the certificate can move to the following states:

-   "Registered", if the association between the authentication certificate and the security server has been restored in the central server (e.g., the association between the client and the security server was lost due to an error);

-   "Deleted", if the authentication certificate's information is deleted from the security server configuration (see [5.6](#56-deleting-a-certificate)). Notice that after the certificate is deleted, it will not be displayed in the table anymore.

**Deletion in progress** – an authentication certificate registration request has been created for the certificate and sent to the central server. From this state, the certificate can be deleted. If the certificate has been deleted from the security server configuration, it will not be displayed in the table anymore.


### 5.3 Validity States of Certificates

Validity states indicate if and how a certificate can be used independent of the X-Road system. In the "Keys and Certificates" view, the certificate's validity states are displayed in the "OCSP" column. Validity states (except "Disabled") are displayed for certificates that are in the "Registered" registration state.

A security server certificate can be in one of the following validity states.

-   **Unknown** (validity information missing) – the certificate does not have a valid OCSP response (the OCSP response validity period is set by the X-Road governing authority) or the last OCSP response was either "unknown" (the responder doesn't know about the certificate being requested) or an error.

-   **Suspended** – the last OCSP response about the certificate was "suspended".

-   **Good** (valid) – the last OCSP response about the certificate was "good". Only certificates in the "good" (valid) state can be used to sign messages or establish a connection between security servers.

-   **Expired** – the certificate's validity end date has passed. The certificate is not active and OCSP queries are not performed about it.

-   **Revoked** – the last OCSP response about the certificate was "revoked". The certificate is not active and OCSP queries are not performed about it.

-   **Disabled** – the user has marked the certificate as disabled. The certificate is not active and OCSP queries are not performed about it.


### 5.4 Activating and Disabling the Certificates

**Access rights**

-   For authentication certificates: [Security Officer](#xroad-security-officer)

-   For signing certificates: [Security Officer](#xroad-security-officer), [Registration Officer](#xroad-registration-officer)

Disabled certificates are not used for signing messages or for establishing secure channels between security servers (authentication). If a certificate is disabled, its status in the "OCSP" column in the "Keys and Certificates" table is "Disabled".

To activate or disable a certificate, follow these steps.

1.  In the **Navigation tabs**, select **KEYS AND CERTIFICATES**.

2.  Show more details about a token by clicking the caret next to the token name.

3.  To activate a certificate, click on the desired certificate's name.

    3.1 In the opening **Certificate** dialog, click **Activate**. To deactivate a certificate, click **DISABLE** in the **Certificate** dialog. 


### 5.5 Configuring and Registering an Authentication key and Certificate

A Security server can have multiple authentication keys and certificates (e.g., during authentication key change).

The process of configuring another authentication key and certificate is described in Section [3.2](#32-configuring-the-authentication-key-and-certificate-for-the-security-server).

The process of registering an authentication certificate is described in Section [3.3.1](#331-registering-an-authentication-certificate).


### 5.6 Deleting a Certificate

An authentication certificate registered or submitted for registration in the X-Road governing authority (indicated by the "Registered" or "Registration in progress" state) must be unregistered before it can be deleted. The unregistering event sends an authentication certificate deletion request from the security server to the central server.


#### 5.6.1 Unregistering an Authentication Certificate

**Access rights:** [Security Officer](#xroad-security-officer)

To unregister an authentication certificate, follow these steps.

1.  In the **Navigation tabs**, select **KEYS AND CERTIFICATES**.

2.  Show more details about a token by clicking the caret next to the token name.

3.  Click on an authentication certificate that is in the state "Registered" or "Registration in progress".

    3.1 In the opening **Certificate** dialog, click **UNREGISTER**.

    Next, an authentication certificate deletion request is automatically sent to the X-Road central server, upon the receipt of which the associated authentication certificate is deleted from the central server. If the request was successfully sent, the message "Certificate unregistration request sent successfully" is displayed and the authentication certificate is moved to the "Deletion in progress" state.

A registered authentication certificate can be deleted from the central server without sending a deletion request through the security server. In this case, the security server's administrator must transmit a request containing information about the authentication certificate to be deleted to the central server's administrator. If the authentication certificate has been deleted from the central server without a deletion request from the security server, the certificate is shown in the "Global error" state in the security server.


#### 5.6.2 Deleting a Certificate or a certificate Signing Request notice

**Access rights**

-   For authentication certificates: [Security Officer](#xroad-security-officer)

-   For signing certificates: [Security Officer](#xroad-security-officer), [Registration Officer](#xroad-registration-officer)

An authentication certificate saved in the system configuration can be deleted if its state is "Saved", "Global error" or "Deletion in progress". The signing certificate and request notices can always be deleted from the system configuration.

**If a certificate is stored on a hardware security token, then the deletion works on two levels:**

-   if the certificate is saved in the server configuration, then the deletion **deletes the certificate from server configuration**, but not from the security token;

-   if the certificate is not saved in the server configuration (certificate's status has a red circle and status "-" (a hyphen)), then the deletion deletes the certificate from the security token (assuming the token supports this operation).

**To delete a certificate, follow these steps.**

1.  In the **Navigation tabs**, select **KEYS AND CERTIFICATES**.

2.  Show more details about a token by clicking the caret next to the token name.

3.  Click on the certificate that you want to delete.

    3.1 In the opening **Certificate** dialog, click **DELETE**. Confirm the deletion by clicking **YES**.

**To delete a certificate signing request notice (CSR), follow these steps.**

1.  In the **Navigation tabs**, select **KEYS AND CERTIFICATES**.

2.  Show more details about a token by clicking the caret next to the token name.

3.  At the end of the desired CSR row click **Delete CSR**. Confirm the deletion by clicking **YES**.

### 5.7 Deleting a Key

**Warning:** Deleting a key from the server configuration also deletes all certificates (and certificate signing request notices) associated with the key.

**Access rights**

-   For authentication keys: [Security Officer](#xroad-security-officer)

-   For signing keys: [Security Officer](#xroad-security-officer), [Registration Officer](#xroad-registration-officer)

-   For keys without a role: [Security Officer](#xroad-security-officer), [Registration Officer](#xroad-registration-officer)

**The deletion of keys works on two levels:**

-   if the key is saved in the server configuration, then the deletion **deletes the key** (and associated certificates) **from server configuration**, but not from the security token;

-   if the key is not saved in the server configuration (certificate's status has a red circle and status "-" (a hyphen)), then the deletion **deletes the key from the security token** (assuming the token supports this operation).

To delete a key, follow these steps.

1.  In the **Navigation tabs**, select **KEYS AND CERTIFICATES**.

2.  Show more details about a token by clicking the caret next to the token name.

3.  Click on the desired Key.

    3.1 In the opening **Key** dialog, click **DELETE**. Confirm the deletion of the key (and its associated certificates) by clicking **YES**.


## 6 X-Road Services

X-Road supports both SOAP and REST services. The services are managed on two levels:

-   the addition, deletion, and deactivation of services is carried out on the WSDL / REST API / OpenAPI 3 level;

-   the service address, internal network connection method, and the service timeout values are configured at the service level for SOAP services and at the API level for REST / OpenAPI 3 services. In addition, for SOAP / WSDL, it is easy to extend the configuration of one service to all the other services.


### 6.1 Adding a service description

**Access rights:** [Service Administrator](#xroad-service-administrator)

#### 6.1.1 SOAP

When a new WSDL file is added, the security server reads service information from it and displays the information in the table of services. The service code, title and address are read from the WSDL.

**To add a WSDL**, follow these steps.

1.  Navigate to **CLIENTS** tab, click the name of the client for which you wish to add WSDL to and click the **SERVICES** tab. 

3.  Click **ADD WSDL**, enter the WSDL address in the dialog that opens and click **ADD**. Once the window is closed, the WSDL and the information about the services it contains are added to the client. By default, the WSDL is added in disabled state (see [6.3](#63-enabling-and-disabling-a-service-description)).

**To see a list of services contained in the WSDL**

-   click the caret next to the WSDL service url to expand the list.

#### 6.1.2 REST

After a new REST service is added, the security server displays text "REST" and url for that service.

**To add a REST service**, follow these steps.

1.  Navigate to **CLIENTS** tab, click the name of the client for which you wish to add REST service to and click the **SERVICES** tab. 

3.  Click **ADD REST**. Select whether the URL type is "REST API Base Path" or "OpenAPI 3 Description". Enter the url and service code in the window that opens and click **ADD**.

4.  Once the window is closed, the url and the service code are added to the service list. If the added URL type was OpenAPI 3 description, the service description is parsed and endpoints are added under the service. By default, the REST service is added in disabled state (see [6.3](#63-enabling-and-disabling-a-service-description)).

**To see the service details under the REST service**

-   click the caret on the REST service description row to expand the service details.

### 6.2 Refreshing a service description

**Access rights:** [Service Administrator](#xroad-service-administrator)

Upon refreshing, the security server reloads the service description file from the service description URL to the security server and checks the service information in the reloaded file against existing services. If the composition of services in the new service description has changed compared to the current version, a warning is displayed and you can either continue with the refresh or cancel.

To refresh the service description, follow these steps.

1.  Navigate to **CLIENTS** tab, click the name of the client containing service you wish to refresh and click the **SERVICES** tab. 

2.  Click the arrow symbol in front of the WSDL or REST to be refreshed and click the **Refresh** button.

3.  If the new service description contains changes compared to the current service description in the security server, a warning is displayed. To proceed with the refresh, click **CONTINUE**.

When the service description is refreshed, the existing services' settings are not overwritten.


### 6.3 Enabling and Disabling a service description

**Access rights:** [Service Administrator](#xroad-service-administrator)

A disabled service description is displayed in the services' list with a disabled switch icon on the same row.

Services described by a disabled service description cannot be accessed by the service clients – if an attempt is made to access the service, an error message is returned, containing the information entered by the security server's administrator when the service description was disabled.

If a service description is enabled, the services described there become accessible to users. Therefore it is necessary to ensure that before enabling the service description, the parameters of all its services are correctly configured (see [6.6](#66-changing-the-parameters-of-a-service)).

To **enable** or **disable** a service description, follow these steps.

1.  Navigate to **CLIENTS** tab, click the name of the client containing service you wish to view and click the **SERVICES** tab. 

2. Click the switch icon on the same row with service WSDL or REST service you wish to enable or disable

(3.) If the service was disabled a popup will appear. In the popup, enter a Disable notice which is shown to clients who try to access any of the services in the service description, and click **OK**.


### 6.4 Changing the Address of a service description

**Access rights:** [Service Administrator](#xroad-service-administrator)

To change the service description address, follow these steps.

1.  Navigate to **CLIENTS** tab, click the name of the client containing service you wish to view and click the **SERVICES** tab. 

2. Click the link text containing the type of the service and its url in paranthesis

3.  In the dialog that opens you can edit the URL for all types of services and for REST services the service code can also be changed. Click **SAVE**. The service information updates accordingly (see section [6.2](#62-refreshing-a-service-description)).


### 6.5 Deleting a service description

**Access rights:** [Service Administrator](#xroad-service-administrator)

When a service description is deleted, all information related to the services described in the service description, including access rights, are deleted.

To delete a service description, follow these steps.

1.  Navigate to **CLIENTS** tab, click the name of the client containing service you wish to view and click the **SERVICES** tab. 

2. Click the link text containing the type of the service and its url in paranthesis. 

3. Click **DELETE** and confirm the deletion by clicking **YES** in the dialog that opens. 

### 6.6 Changing the Parameters of a Service

**Access rights:** [Service Administrator](#xroad-service-administrator)

Service parameters are

-   "Service URL" – the URL where requests targeted at the service are directed;

-   "Timeout (s)" – the maximum duration of a request to the database, in seconds;

-   "Verify TLS certificate" – toggles the verification of the certificate when a TLS connection is established. This option is used for two different scenarios:
    -   Between Security Server and service endpoint.
    -   Between Security Server and service description URL, when metaservices getWsdl or getOpenAPI are used for this subsystem and service. See \[[PR-META](#Ref_PR-META)\] and \[[PR-MREST](#Ref_PR-MREST)\].

To change service parameters, follow these steps.

1.  Navigate to **CLIENTS** tab, click the name of the client containing service you wish to view and click the **SERVICES** tab. 

2.  Click the arrow symbol in front of a REST or WSDL service and in the list that is displayed click the service code which you wish to edit.

3.  In the view that opens, configure the service parameters. To apply the selected parameter to all services described in the same service description, select the checkbox adjacent to this parameter in the **Apply to All in WSDL** column. To apply the configured parameters, click **SAVE**.


### 6.7 Managing REST Endpoints

**Access rights:** [Service Administrator](#xroad-service-administrator)

REST type service descriptions can contain API endpoints. The purpose of the endpoints is more fine-grained access control. More about that in chapter [7 Access Rights](#7-access-rights).

When URL type of the REST service is an OpenAPI 3 description, endpoints are parsed from the service description automatically. These endpoints cannot be manually updated or deleted. Additionally manual endpoints can be added as needed. When URL type is REST API base path, all the endpoints need to be created manually. Manually created endpoints can also be edited and deleted as needed.

To create API endpoint manually, follow these steps

1.  Navigate to **CLIENTS** tab, click the name of the client containing service you wish to view and click the **SERVICES** tab. 

2.  Click the arrow symbol in front of a REST service and click the service code that is displayed.

3.  Click the **ENDPOINTS** tab and in the following view click **ADD ENDPOINTS**.

4.  In the dialog that opens fill in the HTTP Request method and path for the endpoint and click **ADD**


## 7 Access Rights

Access rights can be granted to the following access right subjects.

-   **An X-Road member's subsystem.**

-   **A global access rights group.** Global groups are created in the X-Road governing authority. If a group is granted an access right, it extends to all group members.

-   **A local access rights group.** To simplify access rights management, each client in the security server can create local access rights groups (see section [8](#8-local-access-right-groups)). If a group is granted an access right, it extends to all group members.

There are two options for managing access rights in a security server.

-   Service-based access rights management – if a single service needs to be opened/closed to multiple service clients (see [7.1](#71-changing-the-access-rights-of-a-service)).

-   Service client-based access rights management – if a single service client needs multiple services opened/closed (see [7.2](#72-adding-a-service-client)).

It is possible to define access rights on two levels for REST services:

-   REST service level
-   endpoint level

In general, a REST service usually has multiple endpoints. When access rights are defined on the service level, they apply to all the endpoints of the REST service. Instead, defining access rights on the endpoint level gives access to specific endpoint(s) only. The service level access rights support both service-based and service client-based access rights management. The endpoint level access rights support only service based access rights management.


### 7.1 Changing the Access Rights of a Service

**Access rights:** [Service Administrator](#xroad-service-administrator)

To change the access rights to a **service**, follow these steps.

1.  Navigate to **CLIENTS** tab, click the name of the client containing service you wish to view and click the **SERVICES** tab. 

2.  Click the arrow symbol in front of a service and click the service code that is displayed.

3.  In the window that opens, the access rights table displays information about all X-Road subsystems and groups that have access to the selected service.

4.  To add one or more access right subjects to the service, click **ADD SUBJECTS**. The subject search window appears. You can search among    all subsystems and global groups registered in the X-Road governing authority and among the security server client's local groups. Fill in optional filters for subjects and click **SEARCH**. Select one or more subjects from the list and click **ADD SELECTED**.

5.  To remove service access rights subjects, click **Remove** button on the respective row in the access rights table. To clear the access rights list (that is, remove all subjects), click **REMOVE ALL**.

To change access rights to an **endpoint**, follow there steps.

1.  Navigate to **CLIENTS** tab, click the name of the client containing service you wish to view and click the **SERVICES** tab. 

2.  Click the arrow symbol in front of a REST service and click the service code that is displayed.

3.  Click the **ENDPOINTS** tab and in the following views endpoints list click **Access Rights** on the respective row of an endpoint.

4.  To add one or more access right subjects to the endpoint, click **ADD SUBJECTS**. The subject search window appears. You can search among all subsystems and global groups registered in the X-Road governing authority and among the security server client's local groups. Fill in optional filters for subjects and click **SEARCH**. Select one or more subjects from the list and click **ADD SELECTED**.

5. To remove endpoint access rights subjects, click **Remove** button on the respective row in the access rights table and click **YES** in the confirmation dialog. To clear the access rights list (that is, remove all subjects), click **REMOVE ALL** and click **YES** in the confirmation dialog.


### 7.2 Adding a Service Client

**Access rights:** [Service Administrator](#xroad-service-administrator)

The service client view (**CLIENTS** -&gt; **SERVICE CLIENTS**) displays all the service level access rights subjects of the services mediated by this security server client. In other words, if an X-Road subsystem or group has been granted a service level access right to a service of this client, then the subject is shown in this view. Subjects that have been granted an endpoint level access right to a REST service, are not shown in the view.

To add a service client, follow these steps.

1.  Navigate to **CLIENTS** tab, click the name of the client containing service you wish to view and click the **SERVICE CLIENTS** tab. 

2.  Click **ADD SUBJECT**. In the following wizard that opens
    
    1. Select a subject (a subsystem, or a local or global group) to which you want to grant access rights to and click **NEXT**
    
    2. Select service(s) whose access rights you want to grant to the selected subject. Click **ADD SELECTED** to grant access rights to the selected services to this subject. Note that access rights to REST API endpoints can not be added using this view, those need to be added on **SERVICES** tab as described in [7.1](#71-changing-the-access-rights-of-a-service).

The subject is added to the list of service clients, after which the service clients view is displayed.


### 7.3 Changing the Access Rights of a Service Client

**Access rights:** [Service Administrator](#xroad-service-administrator)

To change the service client's access rights, follow these steps.

1.  Navigate to **CLIENTS** tab, click the name of the client containing service you wish to view and click the **SERVICE CLIENTS** tab. 

2.  In the view that opens click the name of a subject (a subsystem, or a local or global group) whose access rights you want to change

3.  In the window that opens, a list of services opened in the security server to the selected subject is displayed.

    - To add access rights to a service client, start by clicking **ADD SERVICE**. In the window that opens, select the service(s) that you wish to grant to the subject and click **ADD**. Note that access rights to REST API endpoints can not be added using this view, those need to be added on **SERVICES** tab as described in [7.1](#71-changing-the-access-rights-of-a-service).

    - To remove a single access right to a service from the service client click **Remove** button on the corresponding row and click **YES** in the confirmation dialog. 
    
    - To remove all access rights to a service from the service client click **REMOVE ALL** and click **YES** in the confirmation dialog. 
    
    - Removing service level access rights from the service client also removes all REST API endpoint level access rights to the endpoints of the service. In other words, removing access rights from the service client removes all access rights to a service and its endpoints.


## 8 Local Access Right Groups

A local access rights group can be created for a security server client in order to facilitate the management of service access rights for a group of X-Road subsystems that use the same services. The access rights granted for a group apply for all the members of the group. Local groups are client-based, that is, a local group can only be used to manage the service access rights of one security server client in one security server.


### 8.1 Adding a Local Group

**Access rights:** [Service Administrator](#xroad-service-administrator)

To create a local group for a security server client, follow these steps.

1.  Navigate to **CLIENTS** tab, click the name of the client and click the **LOCAL GROUPS** tab. In the view that opens, a list of the client's local groups is displayed.

2.  To create a new group, click **ADD GROUP**. In the view that opens, enter the code and description for the new group and click **ADD**.


### 8.2 Displaying and Changing the Members of a Local Group

**Access rights:** [Service Administrator](#xroad-service-administrator)

To **view the members** of a local group, follow these steps.

1.  Navigate to **CLIENTS** tab, click the name of the client and click the **LOCAL GROUPS** tab.

2.  In the view that opens click the code of the group you wish to edit.

To **add one or more members** to a local group, follow these steps in the group's detail view.

1.  Click **ADD MEMBERS**.

2.  In the window that opens add optional filters to your members search and click **SEARCH**. Select the subsystems that you wish to add to the group and click **ADD SELECTED**.

To **remove members** from a local group, click **Remove** on the corresponding row on group you wish to be deleted in the group's detail view and then click **YES** in the confirmation dialog. To remove all group members from the group, click **REMOVE ALL** and then click **YES** in the confirmation dialog.


### 8.3 Changing the description of a Local Group

**Access rights:** [Service Administrator](#xroad-service-administrator)

To change the description of a local group, follow these steps.

1.  Navigate to **CLIENTS** tab, click the name of the client and click the **LOCAL GROUPS** tab.

2.  In the view that opens click the code of the group you wish to edit.

3.  In the group´s detail view change the description. The description is saved when the input field loses focus. 


### 8.4 Deleting a Local Group

**Access rights:** [Service Administrator](#xroad-service-administrator)

**Warning:** When a local group is deleted, all the group members' access rights, which were granted through belonging to the group, are revoked.

To delete a local group, follow these steps.

1.  Navigate to **CLIENTS** tab, click the name of the client and click the **LOCAL GROUPS** tab.

2.  In the view that opens click the code of the group you wish to delete.

3.  In the group detail view, click **DELETE** and confirm the deletion by clicking **YES** in the dialog that opens.


## 9 Communication with the Client Information Systems

**Access rights:** [Registration Officer](#xroad-registration-officer), [Service Administrator](#xroad-service-administrator)

A security server can use either the HTTP, HTTPS, or HTTPS NOAUTH protocol to communicate with information system servers which provide and use services.

-   The HTTP protocol should be used if the information system server and the security server communicate in a private network segment where no other computers are connected to. Furthermore, the information system server must not allow interactive log-in.

-   The HTTPS protocol (**default for new clients**) should be used if it is not possible to provide a separate network segment for the communication between the information system server and the security server. In that case, cryptographic methods are used to protect their communication against potential eavesdropping and interception. Before HTTPS can be used, internal TLS certificates must be created for the information system server(s) and uploaded to the security server.

-   The HTTPS NOAUTH protocol should be used if you want the security server to skip the verification of the information system TLS certificate.

   *Note:* If the HTTP connection method is selected, but the information system connects to the security server over HTTPS, then the connection is accepted, but the client's internal TLS certificate is not verified (same behavior as with HTTPS NOAUTH).

**By default the connection type for all the security server clients is set to HTTPS to prevent unauthorised use of the clients.**

**It is strongly recommended to keep the connection type of the security server owner as HTTPS to prevent security server clients from making operational monitoring data requests as a security server owner.**

To set the connection method for internal network servers in the **service consumer role**, follow these steps.

1.  In the **Navigation tabs**, select **CLIENTS**, select a security server owner or a client from the table

2.  In the view that opens, select the **INTERNAL SERVERS** tab
 
3.  On the **Connection type** drop-down, select the connection method. The changes will be saved immediately on selecting the new method and a "Connection type updated" message is displayed.

Depending on the configured connection method, the request URL for information system is **`http://SECURITYSERVER/`** or **`https://SECURITYSERVER/`**. When making the request, the address `SECURITYSERVER` must be replaced with the actual address of the security server.

The connection method for internal network servers in the **service provider role** is determined by the protocol in the URL. To change the connection method, follow these steps.

1.  In the **Navigation tabs**, select **CLIENTS**, select a security server owner or a client from the table

2.  In the view that opens, select the **SERVICES** tab
    
3.  Click the caret next to the desired service description to show all services related to it

4.  Click on a service code in the table.
    
5.  In the view that opens, change the protocol in the service URL to HTTP, HTTPS or HTTPS NO AUTH.
    If the HTTPS protocol was selected, select the **Verify TLS certificate** checkbox if needed (see section [6.6](#66-changing-the-parameters-of-a-service)). According to the service parameters, the connection with the internal network server is created using one the following protocols:

-   HTTP – the service/adapter URL begins with "**http:**//...".

-   HTTPS – the service/adapter URL begins with "**https**://" and the **Verify TLS certificate** checkbox is selected.

-   HTTPS NO AUTH – the service/adapter URL begins with "**https**://" and the **Verify TLS certificate** checkbox is not selected.

To add an internal TLS certificate for a security server owner or security server client (for HTTPS connections), follow these steps.

1.  In the **Navigation tabs**, select **CLIENTS**, select a security server owner or a client from the table

2.  In the view that opens, select the **INTERNAL SERVERS** tab

3.  To add a certificate, click **ADD** in the **Information System TLS certificate** section, select a certificate file from the local file system and click **OK**. The certificate fingerprint appears in the "Information System TLS certificate" table.

To display the detailed information of an internal TLS certificate, follow these steps.

1.  In the **Navigation tabs**, select **CLIENTS**, select a security server owner or a client from the table

2.  In the view that opens, select the **INTERNAL SERVERS** tab

3.  Click on a certificate in the "Information System TLS certificate".

To delete an internal TLS certificate, follow these steps.

1.  In the **Navigation tabs**, select **CLIENTS**, select a security server owner or a client from the table

2.  In the view that opens, select the **INTERNAL SERVERS** tab

3.  Click on a certificate in the "Information System TLS certificate".

4. In the **Certificate** view that opens, click **DELETE**. Confirm deletion by clicking **YES**.

To export the security server's internal TLS certificate, follow these steps.

1.  In the **Navigation tabs**, select **CLIENTS**, select a security server owner or a client from the table

2.  In the view that opens, select the **INTERNAL SERVERS** tab

2.  Click **Export** at the end of a certificate row in the "Security Server certificate" table and save the prompted file to the local file system.


## 10 System Parameters

The security server system parameters are:

-   **Configuration anchor's information.** The configuration anchor contains data that is used to periodically download signed configuration from the central server and to verify the signature of the downloaded configuration.

-   **Timestamping service information.** Timestamping is used to preserve the evidential value of messages exchanged over X-Road.

-   **Approved Certificate Authorities.** A read-only list of approved certificate authorities (defined in the global configuration). The security server trusts authentication and signing certificates signed by the listed authorities.

-   **The internal TLS key and certificate.** The internal TLS certificate is used to establish a TLS connection with the security server client's information system if the "HTTPS" connection method is chosen for the client's servers.


### 10.1 Managing the Configuration Anchor

**Access rights**

-   For uploading the configuration anchor: [Security Officer](#xroad-security-officer)

-   For downloading the configuration anchor: [Security Officer](#xroad-security-officer), [System Administrator](#xroad-system-administrator)

To upload the configuration anchor, follow these steps.

1.  In the **Navigation tabs**, select **SETTINGS**.

2.  In the opening view select **SYSTEM PARAMETERS** tab.

3.  In the **Configuration Anchor** section, click **UPLOAD**.

4.  Find the anchor file from the local file system and click **Open**.

5.  Ensure that the anchor file you are uploading is valid by comparing the hash value of the uploaded file with the hash value of the currently valid anchor published by the X-Road governing authority. If the hash values match, confirm the upload by clicking **CONFIRM**.

To download the configuration anchor, follow these steps.

1.  In the **Navigation tabs**, select **SETTINGS**.

2.  In the opening view select **SYSTEM PARAMETERS** tab.

3.  On the **Configuration Anchor** section, click **DOWNLOAD** and save the prompted file.


### 10.2 Managing the Timestamping Services

**Access rights:** [Security Officer](#xroad-security-officer)

To add a timestamping service, follow these steps.

1.  In the **Navigation tabs**, select **SETTINGS**.

2.  In the opening view select **SYSTEM PARAMETERS** tab.

3.  In the **Timestamping Services** section, click **ADD**.

4.  In the dialog that opens, select a service and click **ADD**.

To delete a timestamping service, follow these steps.

1.  In the **Navigation tabs**, select **SETTINGS**.

2.  In the opening view select **SYSTEM PARAMETERS** tab.

3.  In the **Timestamping Services** section, click **DELETE** at the end of the row of the service you wish to delete.

*Note*: If more than one timestamping service is configured, the security server will try to get a timestamp from the topmost service in the table, moving down to the next service if the try was unsuccessful. The failover covers both connection and timestamp response verification issues. For example, security server is not able to establish a connection to a timestamping service because of a misconfigured firewall, or verification of a timestamp response fails because of the sign certificate of the timestamping service is changed.


### 10.3 Changing the Internal TLS Key and Certificate

**Access rights:** [Security Officer](#xroad-security-officer), [System Administrator](#xroad-system-administrator)

_To change the security server's internal TLS key and certificate_, follow these steps.

1. On the **Navigation tabs**, select **Keys and Certificates**

2. In the opening view, select **SECURITY SERVER TLS KEY** tab

3. In the opening view, click **GENERATE KEY** and in the dialog that opens, click **CONFIRM**.

   The security server generates a key used for communication with the client information systems, and the corresponding self-signed certificate. The security server's certificate fingerprint will also change. The security server's domain name is saved to the certificate's **Common Name** field, and the internal IP address to the **subjectAltName** extension field.

_To generate a new certificate request_, follow these steps.

1. On the **Navigation tabs**, select **KEYS AND CERTIFICATES**

2. In the opening view, select **SECURITY SERVER TLS KEY** tab

3. In the "TLS Key and Certificate" section, at the end of the key row, click **Generate CSR**

4. In the opening view, input the **Distinguished Name** and click **GENERATE CSR**. Save the certificate request file to the local file system and click **DONE**.

   The security server generates a certificate request using the current key and the provided **Distinguished Name**.

_To import a new TLS certificate_, follow these steps.

1. On the **Navigation tabs**, select **KEYS AND CERTIFICATES**

2. In the opening view, select **SECURITY SERVER TLS KEY** tab

3. In the opening view, click **IMPORT CERT.** and point to the file to be imported.

   The imported certificate must be in PEM-format to be accepted. Certificate chains are supported; concatenate possible intermediate certificate(s) to the server certificate before importing the file.

   Note that the Internal TLS Key and Certificate are cached by default for 60 seconds (default cache period for serverconf) so generating a new key and importing a new certificate might affect providing services from the security server for the caching period. The caching period can be changed with System Parameters \[[UG-SYSPAR](#Ref_UG-SYSPAR)\]

_To export the security server's internal TLS certificate_, follow these steps.

1. On the **Navigation tabs**, select **KEYS AND CERTIFICATES**

2. In the opening view, select **SECURITY SERVER TLS KEY** tab

3. In the opening view, click **EXPORT CERT.** and save the prompted file to the local file system.

   Note that only the internal server certificate is exported, not the possible intermediate certificates.

_To view the detailed information of the security server's internal TLS certificate_, follow these steps.

1. On the **Navigation tabs**, select **Keys and Certificates**

2. In the opening view, select **SECURITY SERVER TLS KEY** tab

3. In the "TLS Key and Certificate" section, click on the certificate hash.

### 10.4 Approved Certificate Authorities

_To list the approved certificate authorities_, follow these steps.

1.  In the **Navigation tabs**, select **SETTINGS**.

2.  In the opening view select **SYSTEM PARAMETERS** tab. Approved certificate authorities are listed in the "Approved Certificate Authorities" section.

Lists approved certificate authorities. The listing contains the following information:

* CA certificate subject distinguished name. Top-level CAs are **emphasized**.
* OCSP response status (not applicable to top-level CAs, shown as N/A). See [5.3 Validity States of Certificates](#53-validity-states-of-certificates) for explanation, with the following exceptions:
  * Disabled status is not used
  * Additional status "not available" if the OCSP response is not available at all, e.g. due to an error.
* Certificate expiration date.

## 11 Message Log

The purpose of the message log is to provide means to prove the reception of a regular request or response message to a third party. Messages exchanged between security servers are signed and encrypted. For every regular request and response, the security server produces a complete signed and timestamped document (Associated Signature Container \[[ASiC](#Ref_ASiC)\]).

Message log data is stored to the database of the security server during message exchange. According to the configuration (see [11.1](#111-changing-the-configuration-of-the-message-log)), the timestamping of the signatures of the exchanged messages is either synchronous to the message exchange process or is done asynchronously using the time period set by the X-Road governing agency.

In case of synchronous timestamping, the timestamping is an integral part of the message exchange process (one timestamp is taken for the request and another for the response). If the timestamping fails, the message exchange fails as well and the security server responds with an error message.

In case of asynchronous timestamping, all the messages (maximum limit is determined in the configuration, see [11.1](#111-changing-the-configuration-of-the-message-log)) stored in the message log since the last periodical timestamping event are timestamped with a single (batch) timestamp. By default, the security server uses asynchronous timestamping for better performance and availability.

The security server periodically composes signed (and timestamped) documents from the message log data and archives them in the local file system. Archive files are ZIP containers containing one or more signed documents and a special linking information file for additional integrity verification purpose.


### 11.1 Changing the Configuration of the Message Log

Configuration parameters are defined in INI files \[[INI](#Ref_INI)\], where each section contains the parameters for a particular security server component. The default message log configuration is located in the file

    /etc/xroad/conf.d/addons/message-log.ini

In order to override default values, create or edit the file

    /etc/xroad/conf.d/local.ini

Create the `[message-log]` section (if not present) in the file. Below the start of the section, list the values of the parameters, one per line.

For example, to configure the parameters `archive-path` and `archive-max-filesize`, the following lines must be added to the configuration file:

    [message-log]
    archive-path=/my/arhcive/path/
    archive-max-filesize=67108864


#### 11.1.1 Common parameters

1.  `hash-algo-id` – the hash algorithm that is used for hashing in the message log. Possible choices are `SHA-256`, `SHA-384`, `SHA-512`. Defaults to `SHA-512`.


#### 11.1.2 Timestamping parameters

1.  `timestamp-immediately` – if set to true, the timestamps are created synchronously with the message exchange, i.e., one timestamp is created for a request and another for a response. This is a security policy to guarantee the timestamp at the time of logging the message, but if the timestamping fails, the message exchange fails as well, and if load to the security server increases, then the load to the timestamping service increases as well. The value of this parameter defaults to false for better performance and availability. In case the value of the parameter is false then the timestamping is performed as a periodic background process (the time period is determined in the X-Road governing agency and propagated to the security servers by global configuration) and signatures stored during the time period (see parameter `timestamp-records-limit`) are timestamped in one batch.

2.  `timestamp-records-limit` – maximum number of signed messages that can be timestamped in one batch. The message exchanging load (messages per minute) and the timestamping interval of the security server must be taken into account when changing the default value of this parameter. Do not modify this parameter without a good reason. Defaults to `10000`.

3.  `acceptable-timestamp-failure-period` – time period in seconds, for how long the asynchronous timestamping is allowed to fail before message exchange between security servers is stopped. Set to `0` to disable this check. Defaults to `14400`.


#### 11.1.3 Archiving parameters

1.  `keep-records-for` – time in days for which to keep timestamped and archived records in the database. Defaults to `30`.

2.  `archive-max-filesize` – maximum size for archived files in bytes. Reaching the maximum value triggers the file rotation. Defaults to `33554432` (32 MB).

3.  `archive-interval` – time interval as Cron expression \[[CRON](#Ref_CRON)\] for archiving timestamped records. Defaults to `0 0 0/6 1/1 * ? *` (fire every 6 hours).

4.  `archive-path` – the directory where the timestamped log records are archived. Defaults to `/var/lib/xroad/`.

5.  `clean-interval` – time interval as Cron expression \[[CRON](#Ref_CRON)\] for cleaning archived records from the database. Defaults to `0 0 0/12 1/1 * ? *` (fire every 12 hours).

6.  `archive-transfer-command` – the command executed after the (periodic) archiving process. This enables one to configure an external script to transfer archive files automatically from the security server. Defaults to no operation.


### 11.2 Transferring the Archive Files from the Security Server

In order to save hard disk space, it is recommended to transfer archive files periodically from the security server (manually or automatically) to an external location.

Archive files (ZIP containers) are located in the directory specified by the configuration parameter archive-path. File names are in the format `mlog-X-Y-Z.zip`, where X is the timestamp (UTC time in the format `YYYYMMDDHHmmss`) of the first message log record, Y is the timestamp of the last message log record (records are processed in chronological order) and Z is 10 characters long alphanumeric random. An example of an archive file name is:

    mlog-20150504152559-20150504152559-a7JS05XAJC.zip

The message log package provides a helper script `/usr/share/xroad/scripts/archive-http-transporter.sh` for transferring archive files. This script uses the HTTP/HTTPS protocol (the POST method, the form name is file) to transfer archive files to an archiving server.

Usage of the script:

 Options:          | &nbsp;
------------------ | -----------------------------------------------------------------------------------------------
 `-d, --dir DIR`   | Archive directory. Defaults to '/var/lib/xroad'
 `-r, --remove`    | Remove successfully transported files form the archive directory.
 `-k, --key KEY`   | Private key file name in PEM format (TLS). Defaults to '/etc/xroad/ssl/internal.key'
 `-c, --cert CERT` | Client certificate file in PEM format (TLS). Defaults to '/etc/xroad/ssl/internal.crt'
 `-cacert FILE`    | CA certificate file to verify the peer (TLS). The file may contain multiple CA certificates. The certificate(s) must be in PEM format.
 `-h, --help`      | This help text.

The archive file has been successfully transferred when the archiving server returns the HTTP status code `200`.

Override the configuration parameter archive-transfer-command (create or edit the file `etc/xroad/conf.d/local.ini`) to set up a transferring script. For example:

    [message-log]
    archive-transfer-command=/usr/share/xroad/scripts/archive-http-transporter.sh -r http://my-archiving-server/cgi-bin/upload

The message log package contains the CGI script /usr/share/doc/xroad-addon-messagelog/archive-server/demo-upload.pl for a demo archiving server for the purpose of testing or development.


### 11.3 Using a Remote Database

The message log database can be located outside of the security server. The following guide describes how to configure and populate a remote database schema for the message log. It is assumed that access to the database from the security server has been configured. For detailed information about the configuration of database connections, refer to \[[JDBC](#Ref_JDBC)\].

1.  Create a database user at remote database host:

        postgres@db_host:~$ createuser -P messagelog_user
        Enter password for new role: <messagelog_password>
        Enter it again: <messagelog_password>

2.  Create a database owned by the message log user at remote database host:

        postgres@db_host:~$ createdb messagelog_dbname -O messagelog_user -E UTF-8

3.  Verify connectivity from security server to the remote database:

        user@security_server:~$ psql -h db_host -U messagelog_user messagelog_dbname
        Password for user messagelog_user: <messagelog_password>
        psql (9.3.9)
        SSL connection (cipher: DHE-RSA-AES256-GCM-SHA384, bits: 256)
        Type "help" for help.
        messagelog_dbname=>

4.  Stop xroad-proxy service for reconfiguration:

        root@security_server:~# service xroad-proxy stop

5.  Configure the database connection parameters to achieve encrypted connections, in `/etc/xroad/db.properties`:

        messagelog.hibernate.jdbc.use_streams_for_binary = true
        messagelog.hibernate.dialect = ee.ria.xroad.common.db.CustomPostgreSQLDialect
        messagelog.hibernate.connection.driver_class = org.postgresql.Driver
        messagelog.hibernate.connection.url = jdbc:postgresql://db_host:5432/messagelog_dbname?ssl=true&sslfactory=org.postgresql.ssl.NonValidatingFactory
        messagelog.hibernate.connection.username = messagelog_user
        messagelog.hibernate.connection.password = messagelog_password

6.  Populate database schema by reinstalling messagelog addon package and start xroad-proxy

    Ubuntu: `apt-get install --reinstall xroad-addon-messagelog`  
    RHEL: `yum reinstall xroad-addon-messagelog`

    `service xroad-proxy start`

## 12 Audit Log

The security server keeps an audit log. The audit log events are generated by the user interface when the user changes the system's state or configuration. The user actions are logged regardless of whether the outcome was a success or a failure. The complete list of the audit log events is described in \[[SPEC-AL](#Ref_SPEC-AL)\].

Actions that change the system state or configuration but are not carried out using the user interface are not logged (for example, X-Road software installation and upgrade, user creation and permission granting, and changing the configuration files).

An audit log record contains correlation-id, which can be used to link the record to other log messages about the same request.

An audit log record also contains

-   the description of the user action,

-   the date and time of the event,

-   the username of the user performing the action

-   the authentication type used for this request (Session, ApiKey or HttpBasicPam)
    - `Session` – session based authentication (web application)
    - `ApiKey` - direct API call using API key authentication
    - `HttpBasicPam` – HTTP basic authentication with PAM login (for api key management API operations)

-   the API url for this request, and

-   the data related to the event.

For example, registering a new client in the security server produces the following log record:

  `2020-06-03T11:00:51+00:00 my-security-server-host correlation-id: [24b47d04dc6e1c49] INFO  [X-Road Proxy Admin REST API] 2020-06-03T11:00:51.944Z - {"event":"Register client","user":"admin1","auth":"Session","url":"/api/v1/clients/LXD:GOV:M1:audit-test/register","data":{"clientIdentifier":{"xRoadInstance":"LXD","memberClass":"GOV","memberCode":"M1","subsystemCode":"audit-test","clientStatus":"registration in progress"}}}`

The event is present in JSON \[[JSON](#Ref_JSON)\] format, in order to ensure machine processability.
The field event represents the description of the event, the field user represents the user name of the performer, and the field data represents data related with the event.
Field auth represents the authentication type, and url represents the API url.
The failed action event record contains additional fields reason for the error message, and boolean warning to document whether failure was due to an unhandled warning.
For example:

  `2020-06-03T10:57:46+00:00 my-security-server-host correlation-id: [49458d51a0bbe9ed] INFO  [X-Road Proxy Admin REST API] 2020-06-03T10:57:46.417Z - {"event":"Log in to token failed","user":"admin1","reason":"org.niis.xroad.restapi.service.TokenService$PinIncorrectException: Signer.PinIncorrect: PIN incorrect","warning":false,"auth":"Session","url":"/api/v1/tokens/0/login","data":{"tokenId":"0","tokenSerialNumber":null,"tokenFriendlyName":"softToken-0"}}`

By default, audit log is located in the file

    /var/log/xroad/audit.log


### 12.1 Changing the Configuration of the Audit Log

The X-Road software writes the audit log to the *syslog* (*rsyslog*) using UDP interface (default port is 514). Corresponding configuration is located in the file

    /etc/rsyslog.d/90-udp.conf

The audit log records are written with level INFO and facility LOCAL0. By default, log records of that level and facility are saved to the X-Road audit log file

    /var/log/xroad/audit.log

The default behavior can be changed by editing the *rsyslog* configuration file

    /etc/rsyslog.d/40-xroad.conf

Restart the *rsyslog* service to apply the changes made to the configuration file

    service rsyslog restart

The audit log is rotated monthly by *logrotate*. To configure the audit log rotation, edit the *logrotate* configuration file

    /etc/logrotate.d/xroad-proxy


### 12.2 Archiving the Audit Log

In order to save hard disk space and avoid loss of the audit log records during security server crash, it is recommended to archive the audit log files periodically to an external storage or a log server.

The X-Road software does not offer special tools for archiving the audit log. The *rsyslog* can be configured to redirect the audit log to an external location.


## 13 Back up and Restore


### 13.1 Back up and Restore in the User Interface

**Access rights:** [System Administrator](#xroad-system-administrator)

The backup and restore view can be accessed from the **Navigation tabs** by selecting **Back Up and Restore**.

To **back up configuration**, follow these steps.

1.  Navigate to **SETTINGS** tab and in the view that opens click **BACKUP AND RESTORE** tab.

2.  Click **BACK UP CONFIG.**

3.  The configuration backup file appears in the list of configuration backup files.

4.  To save the configuration backup file to the local file system, click **DOWNLOAD** on the configuration file's row.

To **restore configuration**, follow these steps.

1.  Click **Restore** on the appropriate row in the list of configuration backup files and click **YES**.

2.  A popup notification shows after the restore whether the restoring was successful or not.

If something goes wrong while restoring the configuration it is possible to revert back to the old configuration. Security Server stores so called pre-restore configuration automatically to `/var/lib/xroad/conf_prerestore_backup.tar`. Either move it to `/var/lib/xroad/backup/` folder and utilize the user interface to restore it or use the command line interaface described in the next chapter.

To **delete a configuration backup file**, click **Delete** on the appropriate row in the configuration backup file list and then click **YES**.

To **upload a configuration backup file** from the local file system to the security server, click **UPLOAD BACKUP**, select a file and click **YES**. The uploaded configuration file appears in the list of configuration files.


### 13.2 Restore from the Command Line

To restore configuration from the command line, the following data must be available:

-   The X-Road ID of the security server

It is expected that the restore command is run by the xroad user.

In order to restore configuration, the following command should be used:

    /usr/share/xroad/scripts/restore_xroad_proxy_configuration.sh \
    -s <security server ID> -f <path + filename>

For example (all on one line):

    /usr/share/xroad/scripts/restore_xroad_proxy_configuration.sh \
    -s AA/GOV/TS1OWNER/TS1 \
    –f /var/lib/xroad/backup/conf_backup_20140703-110438.tar

If it is absolutely necessary to restore the system from a backup made on a different security server, the forced mode of the restore command can be used with the –F option. For example (all on one line):

    /usr/share/xroad/scripts/restore_xroad_proxy_configuration.sh \
    -F –f /var/lib/xroad/backup/conf_backup_20140703-110438.tar

### 13.3 Automatic Backups

By default the Security Server backs up its configuration automatically once every day. Backups older than 30 days are automatically removed from the server. If needed, the automatic backup policies can be adjusted by editing the `/etc/cron.d/xroad-proxy` file.


## 14 Diagnostics


### 14.1 Examine security server services status information

**Access rights:** [System Administrator](#xroad-system-administrator)

Click on **DIAGNOSTICS** in the **Navigation tabs**.

On this page you can examine the statuses of the following services:

 Service              | Status           | Message        | Previous Update          | Next Update
--------------------- | ---------------- | -------------- | ------------------------ | ------------------------
 Global configuration | Green/yellow/red | Status message | The time of the global configuration client's last run | The estimated time of the global configuration client's next run
 Timestamping         | Green/yellow/red | Status message | The time of the last timestamping operation            | Not used                                   
 OCSP-responders      | Green/yellow/red | Status message | The time of the last contact with the OCSP-responder   | The latest possible time for the next OCSP-refresh

To refresh the service statuses, refresh the page.

The status colors indicate the following:
- **Red indicator** – service cannot be contacted or is not operational
- **Yellow indicator** – service has been contacted but is yet to have been used to verify its status
- **Green indicator** – service has been successfully contacted and used to verify it is operational

The status message offers more detailed information on the current status.

If a section of the diagnostics view appears empty, it means that there either is no configured service available or that checking the service status has failed. If sections are empty, try refreshing the diagnostics view or check the service configuration.

## 15 Operational Monitoring

**Operational monitoring data** contains data about request exchange (such as the ID-s of the client and the service, various attributes of the message read from the message header, request and response timestamps, SOAP sizes etc.) of the X-Road security server(s).

**The operational monitoring daemon** collects and shares operational monitoring data of the X-Road security server(s) as part of request exchange, shares this data, calculates and shares health statistics (the timestamps and number of successful/unsuccessful requests, various metrics of the duration and the SOAP message size of the requests, etc.). The data fields that are stored and shared are described in \[[PR-OPMON](#Ref_PR-OPMON)\].

The security server caches operational monitoring data in the **operational monitoring buffer**. One operational data record is created for each request during the message exchange. Security server forwards operational data cached in the operational monitoring buffer to the operational monitoring daemon. Successfully forwarded records are removed from the operational monitoring buffer.

The operational monitoring daemon makes operational and health data available to the owner of the security server, regular clients and the central monitoring client via the security server. Local health data are available for external monitoring systems (e.g. Zabbix) over the JMXMP interface described in \[[PR-OPMONJMX](#Ref_PR-OPMONJMX)\].

The owner of the security server and the central monitoring client are able to query the records of all clients. For a regular client, only the records associated with that client are available. The internal IP of the security server is included in the response only for the owner of the security server and central monitoring client.

**NOTE:** All the commands in the following sections must be carried out using root permissions.


### 15.1 Operational Monitoring Buffer

In general, the operational monitoring buffer is an internal component of the security server and thus being not directly used by the end user.

The configuration parameters available for configuring the operational monitoring buffer have been documented in \[[UG-OPMONSYSPAR](#Ref_UG-OPMONSYSPAR)\].

The default values of the parameters have been chosen to be sufficient under expected average load using the minimum hardware recommended.

All overrides to the default configuration values must be made in the file `/etc/xroad/conf.d/local.ini`, in the `[op-monitor-buffer]` section.


#### 15.1.1 Stopping the Collecting of Operational Data

If, for any reason, operational data should not be collected and forwarded to the operational monitoring daemon, the parameter size can be set to 0:

    [op-monitor-buffer]
    size = 0

After the configuration change, the xroad-proxy service must be restarted:

    service xroad-proxy restart

In addition, the operational monitoring daemon should be stopped:

    service xroad-opmonitor stop

For the service to stay stopped after reboot the following command should be run:

    echo manual > /etc/init/xroad-opmonitor.override


### 15.2 Operational Monitoring Daemon

The configuration parameters available for configuring the operational monitoring daemon have been documented in \[[UG-OPMONSYSPAR](#Ref_UG-OPMONSYSPAR)\].

Similarly to the operational monitoring buffer, the default values of the parameters have been chosen to be sufficient under expected average load using the minimum recommended hardware.

All overrides to the default configuration values must be made in the file `/etc/xroad/conf.d/local.ini`, in the `[op-monitor]` section.

In the following sections, some parameters are described which may be required to be changed more likely.


#### 15.2.1 Configuring the Health Statistics Period

By default, health statistics are provided for a period of 600 seconds (10 minutes). This means that if no request exchange has taken place for 10 minutes, all the statistical metrics are reset. Please refer to \[[PR-OPMON](#Ref_PR-OPMON)\] for a detailed overview of the health metrics available.

To change the health statistics period, the value of the parameter health-statistics-period-seconds should be set or edited in the `[op-monitor]`
section of the file `/etc/xroad/conf.d/local.ini`.


#### 15.2.2 Configuring the Parameters Related to Database Cleanup

Depending on the load and resources of the system, it may be necessary to change the interval of the removal of old database records.

The following parameters must be placed in the `[op-monitor]` section of the file `/etc/xroad/conf.d/local.ini`.

The parameter `keep-records-for-days` should be edited, for instance if the disk fills up before cleanup occurs, or alternatively, if the default period of 7 days is too short. The parameter `clean-interval` (a Cron expression \[[CRON](#Ref_CRON)\]) defines how often the system checks whether cleanup should be done. If the default period of 12 hours is too long or short it should be edited according to your needs.


#### 15.2.3 Configuring the Parameters related to the HTTP Endpoint of the Operational Monitoring Daemon

For configuring the endpoint of the operational monitoring daemon, the following parameters are available in the `[op-monitor]` section of the configuration:

**host** – listening host of the daemon (by default the value is set to *localhost*).

**port** – listening port (by default the value is set to *2080*).

**scheme** – connection type (by default the value is set to *HTTP*).

If any of these values are changed, both the proxy and the operational monitoring daemon services must be restarted:

    service xroad-proxy restart
    service xroad-opmonitor restart


#### 15.2.4 Installing an External Operational Monitoring Daemon

Technically, the operational monitoring daemon can be installed on a separate host from the security server. It is possible to configure several security servers to use that external operational monitoring daemon, but this setup is correct *only* if the security servers are identical clones installed behind a load balancer.

**NOTE:** The setup of clustered security servers is not officially supported yet and has been implemented for future compatibility.

**NOTE:** It is **strongly advised** to use HTTPS for requests between a security server and the associated external operational monitoring daemon.

For running a separate operational monitoring daemon, the xroad-opmonitor package must be installed. Please refer to \[[IG-SS](#Ref_IG-SS)\] for general instructions on obtaining X-Road packages.

As a result of installation, the following services will be running:

    xroad-confclient
    xroad-signer
    xroad-opmonitor


#### 15.2.5 Configuring an External Operational Monitoring Daemon and the Corresponding Security Server

To make a security server communicate with an external operational monitoring daemon, it is necessary to configure both the daemon and the security server.

By default, the operational monitoring daemon listens on localhost. To make the daemon available to security servers on other hosts, the listening address must be set to the IP address that is relevant in the particular network, as described in the previous section.

As advised, the scheme parameter should be set to "https". For communication over HTTPS, the security server and the operational monitoring daemon must know each other's TLS certificates to enable the security server to authenticate to the monitoring daemon successfully.

**NOTE:** If an external operational monitoring daemon is used, the host, scheme (and optionally, port) parameters must be changed at both hosts.

The internal TLS certificate of the security server is used for authenticating the security server to the operational monitoring daemon. This certificate has been generated beforehand, during the installation process of the security server, and is available in PEM format in the file `/etc/xroad/ssl/internal.crt`. Please refer to Section [10.3](#103-changing-the-internal-tls-key-and-certificate) for the instructions on exporting the internal TLS certificate from UI. The file must be copied to the host running the operational monitoring daemon. The system user xroad must have permissions to read this file.

In the configuration of the external daemon, the corresponding path must be set in `/etc/xroad/conf.d/local.ini`:

    [op-monitor]
    client-tls-certificate = <path/to/security/server/internal/cert>

Next, a TLS key and the corresponding certificate must be generated on the host of the external monitoring daemon as well, using the command

    generate-opmonitor-certificate

The script will prompt you for standard fields for input to TLS certificates and its output (key files and the certificate) will be generated to the directory `/etc/xroad/ssl`.

The generated certificate, in the file `opmonitor.crt`, must be copied to the corresponding security server. The system user `xroad` must have permissions to read this file. Its path at the security server must be written to the configuration (note the name of the section, although it is the proxy service that will read the configuration):

    [op-monitor]
    tls-certificate = <path/to/external/daemon/tls/cert>

For the external operational daemon to be used, the proxy service at the security server must be restarted:

    service xroad-proxy restart

In addition, on the host running the corresponding security server, the operational monitoring daemon must be stopped:

    service xroad-opmonitor stop

For the service to stay stopped after reboot the following command should be run:

    echo manual > /etc/init/xroad-opmonitor.override

The configuration anchor (renamed as `configuration-anchor.xml`) file must be manually copied into the directory `/etc/xroad` of the external monitoring daemon in order for configuration client to be able to download the global configuration (by default configuration download interval is 60 seconds). The system user xroad must have permissions to read this file.


#### 15.2.6 Monitoring Health Data over JMXMP

The operational monitoring daemon makes health data available over the JMXMP protocol. The Zabbix monitoring software can be configured to gather that data periodically, using its built in JMX interface type.

By default, the operational monitoring daemon JMXMP is disabled. JMXMP must be enabled for external tools such as Zabbix to be able to access the data. Please refer to the documentation at \[[JMX](#Ref_JMX)\] for instructions on configuring access to the JMX interface of the operational monitoring daemon.

For Zabbix to be able to gather data over JMX, the Zabbix Java gateway must be installed. See \[[ZABBIX-GATEWAY](#Ref_ZABBIX-GATEWAY)\] for instructions.

The JMX interface must be configured to each host item in Zabbix, for which health data needs to be obtained. See \[[ZABBIX-JMX](#Ref_ZABBIX-JMX)\] for instructions.

Please refer to \[[PR-OPMONJMX](#Ref_PR-OPMONJMX)\] for a specification of the names and attributes of the JMX objects exposed by the operational monitoring daemon.

The xroad-opmonitor package comes with sample host data that can be imported to Zabbix, containing a JMX interface, applications related to sample services and health data items under these services. Also, a script is provided for importing health data related applications and items to several hosts using the Zabbix API. Please find the example files in the directory `/usr/share/doc/xroad-opmonitor/examples/zabbix/`. Please refer to \[[ZABBIX-API](#Ref_ZABBIX-API)\] for information on the Zabbix API.


## 16 Environmental Monitoring

Environmental monitoring provides details of the security servers such as operating system, memory, disk space, CPU load, running processes and installed packages, etc.


### 16.1 Usage via SOAP API

Environmental monitoring provides SOAP API via X-Road message protocol extension. SOAP messages are described in \[[PR-ENVMONMES](#Ref_PR-ENVMONMES)\].

Monitoring extension schema is defined in \[[MONITORING_XSD](#Ref_MONITORING_XSD)\].


### 16.2 Usage via JMX API

Environmental monitoring provides also a standard JMX endpoint which can be accessed with any JMX client (for example Java's jconsole application). See \[[ARC-ENVMON](#Ref_ARC-ENVMON)\] for details.

JMX is disabled on default. JMX is enabled by adding standard JMX-related options to the executable java process as in example by \[[ZABBIX-JMX](#Ref_ZABBIX-JMX)\].

### 16.3 Limiting environmental monitoring remote data set

It is possibility to limit what allowed non-owners can request via environmental monotiring data request by changing monitor-env limit-remote-data-set parameter. By changing flag to be true non-owners who are allowed to query environmental monitoring data will get only certificate, operating system and xroad version information. This parameters is set by default false. Security server owner will always get full data set as requested.

## 17 Logs and System Services

**To read logs**, a user must have root user's rights or belong to the `xroad` and/or `adm` system group.


### 17.1 System Services

The most important system services of a security server are as follows.

<<<<<<< HEAD
 **Service**           | **Purpose**                                             | **Log**
-------------------    | ------------------------------------------------------  | -----------------------------------------
 `xroad-confclient`    | Client process for the global configuration distributor | `/var/log/xroad/configuration_client.log`
 `xroad-proxy`         | Message exchanger                                       | `/var/log/xroad/proxy.log`
 `xroad-signer`        | Manager process for key settings                        | `/var/log/xroad/signer.log`
 `xroad-proxy-ui-api`  | Management UI and REST API                              | `/var/log/xroad/proxy_ui_api.log` and <br/>`/var/log/xroad/proxy_ui_api_access.log` 
=======
 **Service**        | **Purpose**                                   | **Log**
------------------- | --------------------------------------------- | -----------------------------------------
 `xroad-confclient` | Client process for the global configuration distributor | `/var/log/xroad/configuration_client.log`
 `xroad-proxy`      | Message exchanger                             | `/var/log/xroad/proxy.log`
 `xroad-signer`     | Manager process for key settings              | `/var/log/xroad/signer.log`
 `xroad-proxy-ui-api`  | Management UI and REST API                 | `/var/log/xroad/proxy_ui_api.log` and <br/>`/var/log/xroad/proxy_ui_api_access.log` 
>>>>>>> 688cb666

System services are managed through the *systemd* facility.

**To start a service**, issue the following command as a `root` user:

    service <service> start

**To stop a service**, enter:

    service <service> stop

Services use the [default unit start rate limits](https://www.freedesktop.org/software/systemd/man/systemd-system.conf.html#DefaultStartLimitIntervalSec=).
An exception to this is `xroad-proxy-ui-api`, which uses a longer start rate limit ([5 starts / 40 seconds](../../src/packages/src/xroad/ubuntu/bionic/debian/xroad-proxy-ui-api.service))
to prevent infinite restart-loop in some specific error situations.

### 17.2 Logging configuration

For logging, the **Logback** system is used. Logback configuration files are stored in the directory `/etc/xroad/conf.d/`.

Default settings for logging are the following:

-   logging level: INFO;

-   rolling policy: whenever the file size reaches 100 MB.


### 17.3 Fault Detail UUID

In case a security server encounters an error condition during the message exchange, the security server returns a SOAP Fault message \[[PR-MESS](#Ref_PR-MESS)\] containing a UUID (a universally unique identifier, e.g. `1328e974-4fe5-412c-a4c4-f1ac36f20b14`) as the fault detail to the service client's information system. The UUID can be used to find the details of the occurred error from the `xroad-proxy` log.

## 18 Federation

Federation allows security servers of two different X-Road instances to exchange messages with each other. The instances
are federated at the central server level. After this, security servers can be configured to opt-in to the federation.
By default, federation is disabled and configuration data for other X-Road instances will not be downloaded.

The federation can be allowed for all X-Road instances that the central server offers, or a list of specific
(comma-separated) instances. The default is to allow none. The values are case-insensitive.

To override the default value, edit the file `/etc/xroad/conf.d/local.ini` and add or change the value of the system
parameter `allowed-federations` for the server component `configuration-client`. To restore the default, either remove
the system parameter entirely or set the value to `none`. X-Road services `xroad-confclient` and `xroad-proxy` need to
be restarted (in that order) for any setting changes to take effect.

Below are some examples for `/etc/xroad/conf.d/local.ini`.

To allow federation with all offered X-Road instances:
```
[configuration-client]
allowed-federations=all
```

To allow federation with specific instances `xe-test` and `ee-test`:
```
[configuration-client]
allowed-federations=xe-test,ee-test
```

To disable federation, just remove the `allowed-federations` system parameter entirely or use:
```
[configuration-client]
allowed-federations=none
```

Please note that if the keyword `all` is present in the comma-separated list, it will override the single allowed
instances. The keyword `none` will override all other values. This means that the following setting will allow all
federations:
```
[configuration-client]
allowed-federations=xe-test, all, ee-test
```
And the following will allow none:
```
[configuration-client]
allowed-federations=xe-test, all, none, ee-test
```

## 19 Management REST API

Security server has a REST API that can be used to do all the same server configuration operations that can be done
using the web UI.

Management REST API is protected with an API key based authentication. To execute REST calls, API keys need to be created.

REST API is protected by TLS. Since server uses self signed certificate, the caller needs to accept this (for example
with `curl` you might use `--insecure` or `-k` option).

Requests sent to REST API have a *limit for maximum size*. If a too large request is sent
to REST API, it will not be processed, and http status 413 Payload too large will be returned.
There is a different limit for binary file uploads, and for other requests.

Limits are
- 10MB for file uploads
- 50KB for other requests

REST API is also *rate limited*. Rate limits apply per each calling IP. If the number of calls
from one IP address exceeds the limit, endpoints return http status 429 Too Many Requests.

Limits are
- 600 requests per minute
- 20 requests per second

If the default limits are too restricting (or too loose), they can be overridden with command line arguments. Limits are set with
application properties
- `request.sizelimit.regular`
- `request.sizelimit.binary.upload`
- `ratelimit.requests.per.second`
- `ratelimit.requests.per.minute`

Size limit parameters support formats from Formats from [DataSize](https://docs.spring.io/spring/docs/current/javadoc-api/org/springframework/util/unit/DataSize.html),
for example `5MB`.

Command line arguments can be modified using configuration file `local.conf`.
Example from `/etc/xroad/services/local.conf` with modifications:

```
PROXY_UI_API_PARAMS=" $PROXY_UI_API_PARAMS -Dratelimit.requests.per.second=100"
PROXY_UI_API_PARAMS=" $PROXY_UI_API_PARAMS -Drequest.sizelimit.binary.upload=1MB"
```

### 19.1 API key management operations

**Access rights:** [System Administrator](#xroad-system-administrator)

An API key is linked to a role or roles, and grants access to the operations that are allowed for that role/roles.
Separate REST endpoints exist for API key management.
API key management endpoints are authenticated to with [HTTP basic authentication](https://en.wikipedia.org/wiki/Basic_access_authentication) (username and password)
or with session authentication (for admin web application).
Basic authentication access is limited to localhost by default, but this can
be changed using System Parameters \[[UG-SYSPAR](#Ref_UG-SYSPAR)\].

#### 19.1.1 Creating new API keys

A new API key is created with a `POST` request to `/api/v1/api-keys`. Message body must contain the roles to be
associated with the key. Server responds with data that contains the actual API key. After this point the key
cannot be retrieved, as it is not stored in plaintext.

```
curl -X POST -u <user>:<password> https://localhost:4000/api/v1/api-keys --data '["XROAD_SECURITYSERVER_OBSERVER","XROAD_REGISTRATION_OFFICER"]' --header "Content-Type: application/json" -k
{
  "roles": [
    "XROAD_REGISTRATION_OFFICER",
    "XROAD_SECURITYSERVER_OBSERVER"
  ],
  "id": 61,
  "key": "23bc57cd-b1ba-4702-9657-8d53e335c843"
}

```

In this example the created key was `23bc57cd-b1ba-4702-9657-8d53e335c843`.

#### 19.1.2 Listing API keys

Existing API keys can be listed with a `GET` request to `/api/v1/api-keys`. This lists all keys, regardless of who has created them.

```
curl -X GET -u <user>:<password> https://localhost:4000/api/v1/api-keys -k
[
  {
    "id": 59,
    "roles": [
      "XROAD_REGISTRATION_OFFICER",
      "XROAD_SECURITYSERVER_OBSERVER",
      "XROAD_SERVICE_ADMINISTRATOR"
    ]
  },
  {
    "id": 60,
...

```

#### 19.1.3 Updating API keys

<<<<<<< HEAD
An existing API key is updated with a `PUT` request to `/api/v1/api-keys/{id}`. Message body must contain the roles to be
associated with the key. Server responds with data that contains the key id and roles associated with the key.

```
curl -X PUT -u <user>:<password> https://localhost:4000/api/v1/api-keys/60 --data '["XROAD_SECURITYSERVER_OBSERVER","XROAD_REGISTRATION_OFFICER"]' --header "Content-Type: application/json" -k
=======
An existing API key is updated with a `PUT` request to `/api/v1/api-key/{id}`. Message body must contain the roles to be
associated with the key. Server responds with data that contains the key id and roles associated with the key.

```
curl -X PUT -u <user>:<password> https://localhost:4000/api/v1/api-key/60 --data '["XROAD_SECURITYSERVER_OBSERVER","XROAD_REGISTRATION_OFFICER"]' --header "Content-Type: application/json" -k
>>>>>>> 688cb666
{
  "id": 60,
  "roles": [
    "XROAD_REGISTRATION_OFFICER",
    "XROAD_SECURITYSERVER_OBSERVER"
  ]
}

```

#### 19.1.4 Revoking API keys

An API key can be revoked with a `DELETE` request to `/api/v1/api-keys/{id}`. Server responds with `HTTP 200` if
revocation was successful and `HTTP 404` if key did not exist.

```
curl -X DELETE -u <user>:<password> https://localhost:4000/api/v1/api-keys/60  -k

```

#### 19.1.5 API key caching

API keys are cached in memory. In typical security server configurations this does not create problems.
However, if you have configured a setup where multiple security servers share the same `serverconf` database,
and use multiple nodes to access REST API and execute API key management operations, the caches of different nodes
can become out of sync.

For example, you may revoke an API key from node 1 but node 2 is not aware of this, and still grants access to
REST API endpoints with this API key.

If you operate such a configuration, you need to target all REST API operations to the same security server node,
or otherwise ensure that caching will not create problems (for example, always restart REST API modules when API key
operations are executed).

### 19.2 Executing REST calls

**Access rights:** Depends on the API.

Once a valid API key has been created, it is used by providing an `Authorization: X-Road-ApiKey token=<api key>` HTTP
header in the REST calls. For example

```
<<<<<<< HEAD
curl --header "Authorization: X-Road-ApiKey token=ff6f55a8-cc63-4e83-aa4c-55f99dc77bbf" "https://localhost:4000/api/clients" -k
=======
curl --header "Authorization: X-Road-apikey token=ff6f55a8-cc63-4e83-aa4c-55f99dc77bbf" "https://localhost:4000/api/v1/clients" -k
>>>>>>> 688cb666
[
  {
    "id": "XRD2:GOV:999:foobar",
    "member_name": Foo Name,
    "member_class": "GOV",
    "member_code": "999",
    "subsystem_code": "SUBS_1",
    "status": "saved
...
```
<<<<<<< HEAD
The available endpoints are documented in OpenAPI specification 
([openapi-definition.yaml](https://github.com/nordic-institute/X-Road/blob/develop/src/proxy-ui-api/src/main/resources/openapi-definition.yaml)).
Access rights for different endpoints follow the same rules as the corresponding UI operations.
Access to regular endpoints is allowed from all IP addresses by default, but this can
=======

The available APIs are documented in OpenAPI specification \[[REST_UI-API](#Ref_REST_UI-API)\]. Access rights for different APIs follow the same rules
as the corresponding UI operations.
Access to regular APIs is allowed from all IP addresses by default, but this can
>>>>>>> 688cb666
be changed using System Parameters \[[UG-SYSPAR](#Ref_UG-SYSPAR)\].

### 19.3 Correlation ID HTTP header

The REST API endpoints return an **x-road-ui-correlation-id** HTTP header. This header is also logged in `proxy_ui_api.log`, so it
can be used to find the log messages related to a specific API call.

The correlation ID header is returned for all requests, both successful and failed ones.

For example, these log messages are related to an API call with correlation ID `3d5f193102435242`:
```
2019-08-26 13:16:23,611 [https-jsse-nio-4000-exec-10] correlation-id:[3d5f193102435242] DEBUG o.s.s.w.c.HttpSessionSecurityContextRepository - The HttpSession is currently null, and the HttpSessionSecurityContextRepository is prohibited from creating an HttpSession (because the allowSessionCreation property is false) - SecurityContext thus not stored for next request
2019-08-26 13:16:23,611 [https-jsse-nio-4000-exec-10] correlation-id:[3d5f193102435242] WARN  o.s.w.s.m.m.a.ExceptionHandlerExceptionResolver - Resolved [org.niis.xroad.restapi.exceptions.ConflictException: local group with code koodi6 already added]
2019-08-26 13:16:23,611 [https-jsse-nio-4000-exec-10] correlation-id:[3d5f193102435242] DEBUG o.s.s.w.a.ExceptionTranslationFilter - Chain processed normally
```

### 19.4 Validation errors

An error response from the REST API can include validation errors if an unsupported parameter was provided with the request.
When 

Example request and response of adding a new subsystem with illegal characters:
```
POST https://ss1:4100/api/v1/clients

Request body:
{
  "client": {
    "member_class": "ORG",
    "member_code": "0/1234",
    "subsystem_code": "Subsystem%Code"
  },
  "ignore_warnings": false
}

Response body:
{
  "error": {
    "code": "validation_failure",
    "validation_errors": {
      "clientAdd.client.memberCode": [
        "NoForwardslashes"
      ],
      "clientAdd.client.subsystemCode": [
        "NoPercents"
      ]
    }
  },
  "status": 400
}
```

In addition to the validation messages declared in [Java Validation API](https://javaee.github.io/javaee-spec/javadocs/javax/validation/constraints/package-summary.html), the following validation errors are possible:

Error             | Explanation
------------------|-----------
`NoControlChars`    | The provided string contains [ISO control characters](https://en.wikipedia.org/wiki/Control_character) or zero-width spaces
`NoColons`          | The provided string contains colons `:`
`NoSemicolons`      | The provided string contains semicolons `;`
`NoForwardslashes`  | The provided string contains slashes `/`
`NoBackslashes`     | The provided string contains backslashes `\`
`NoPercents`        | The provided string contains percent symbol `%`

### 19.5 Warning responses

Error response from the Management API can include additional warnings that you can ignore if seen necessary. The warnings can be ignored by your decision, by executing the same operation with `ignore_warnings` boolean parameter set to `true`. *Always consider the warning before making the decision to ignore it.* 

An example case:
1. Client executes a REST request, without `ignore_warnings` parameter, to backend.
2. Backend notices warnings and responds with error message that contains the warnings. Nothing is updated at this point.
3. Client determines if warnings can be ignored.
4. If the warnings can be ignored, client resends the REST request, but with `ignore_warnings` parameter set to `true`.
5. Backend ignores the warnings and executes the operation.

Error response with warnings always contains the error code `warnings_detected`.

Like errors, warnings contain an identifier (code) and possibly some metadata.

Warning example when trying to register a WSDL that produces non-fatal validation warnings: 
```
{
  "status": 400,
  "error": {
    "code": "warnings_detected"
  },
  "warnings": [
    {
      "code": "wsdl_validation_warnings",
      "metadata": [
        "WSDLValidator Error : Summary: Failures: 0, Warnings: 1 <<< WARNING! Operation 'someService' in PortType: {http://test.x-road.global/some-service}someService.servicePortType has no output message"
      ]
    }
  ]
}
```

Note that when you are using the admin UI and you encounter warnings, you will always be provided with a popup window with a `CONTINUE` button in it. When you click the `CONTINUE` button in the popup, the request is sent again but this time warnings will be ignored.

## 20 Migrating to Remote Database Host

Since version `6.22.0` Security Server supports using remote databases. In case you have an already running Security Server with local database, it is possible to migrate it to use remote database host instead. The instructions for this process are listed below.

1. Shutdown X-Road processes.

    ```
    systemctl stop "xroad*"
    ```

2. Dump the local databases to be migrated. You can find the passwords of users `serverconf`, `messagelog` and `opmonitor` in `/etc/xroad/db.properties`. Notice that the versions of the local PostgreSQL client and remote PostgreSQL server must match. Also take into account that on a busy system the messagelog database can be quite large and therefore dump and restore can take considerable amount of time and disk space.

    ```
    pg_dump -F t -h 127.0.0.1 -p 5432 -U serverconf -f serverconf.dat serverconf
    pg_dump -F t -h 127.0.0.1 -p 5432 -U messagelog -f messagelog.dat messagelog
    pg_dump -F t -h 127.0.0.1 -p 5432 -U opmonitor_admin -f op-monitor.dat op-monitor
    ```

3. Shut down and mask local `postgresql` so it won't start when `xroad-proxy` starts.

    ```
    systemctl stop postgresql
    systemctl mask postgresql
    ```

4. Connect to the remote database server as the superuser `postgres` and create roles, databases and access permissions as follows. Note that the line `GRANT serverconf to postgres` is AWS RDS specific and not necessary if the `postgres` user is a true super-user.

    ```
    psql -h <remote-db-url> -p <remote-db-port> -U postgres
    CREATE ROLE serverconf LOGIN PASSWORD '<serverconf-password>';
    GRANT serverconf to postgres;
    CREATE DATABASE serverconf OWNER serverconf ENCODING 'UTF-8';
    \c serverconf
    CREATE EXTENSION IF NOT EXISTS hstore;
    \c postgres

    CREATE ROLE messagelog LOGIN PASSWORD '<messagelog-password>';
    GRANT messagelog to postgres;
    CREATE DATABASE messagelog OWNER messagelog ENCODING 'UTF-8';

    CREATE ROLE opmonitor_admin LOGIN PASSWORD '<opmonitor_admin-password>';
    CREATE ROLE opmonitor LOGIN PASSWORD '<opmonitor-password>';
    GRANT opmonitor_admin to postgres;
    CREATE DATABASE "op-monitor" OWNER opmonitor_admin ENCODING "UTF-8";
    grant usage on schema public to opmonitor;
    ```

5. Restore the database dumps on the remote database host.

    ```
    pg_restore -h <remote-db-url> -p <remote-db-port> -U serverconf -O -n public -1 -d serverconf serverconf.dat
    pg_restore -h <remote-db-url> -p <remote-db-port> -U messagelog -O -n public -1 -d messagelog messagelog.dat
    pg_restore -h <remote-db-url> -p <remote-db-port> -U opmonitor_admin -O -n public -1 -d op-monitor op-monitor.dat
    ```

6. Create properties file `/etc/xroad.properties` containing the superuser password.

    ```
    sudo touch /etc/xroad.properties
    sudo chown root:root /etc/xroad.properties
    sudo chmod 600 /etc/xroad.properties
    ```

7. Edit `/etc/xroad.properties`.

    ```
    postgres.connection.password = <postgres-password>
    op-monitor.database.admin_password = <opmonitor_admin-password>
    serverconf.database.initialized = true
    messagelog.database.initialized = true
    op-monitor.database.initialized = true
    ```

8. Update `/etc/xroad/db.properties` contents with correct database host URLs and passwords.

    ```
    serverconf.hibernate.connection.url = jdbc:postgresql://<remote-db-url>:<remote-db-port>/serverconf
    messagelog.hibernate.connection.url = jdbc:postgresql://<remote-db-url>:<remote-db-port>/messagelog
    op-monitor.hibernate.connection.url = jdbc:postgresql://<remote-db-url>:<remote-db-port>/op-monitor
    serverconf.hibernate.connection.password = <serverconf-password>
    messagelog.hibernate.connection.password = <messagelog-password>
    op-monitor.hibernate.connection.password = <opmonitor-password>
    ```

9. Start again the X-Road services.

    ```
    systemctl start "xroad*"
    ```<|MERGE_RESOLUTION|>--- conflicted
+++ resolved
@@ -6,11 +6,7 @@
 
 **X-ROAD 6**
 
-<<<<<<< HEAD
-Version: 2.47
-=======
-Version: 2.52  
->>>>>>> 688cb666
+Version: 2.53  
 Doc. ID: UG-SS
 
 ---
@@ -83,18 +79,14 @@
  08.07.2020 | 2.44    | Update chapter on access rights [7](#7-access-rights) | Petteri Kivimäki
  30.07.2020 | 2.45    | Added mention about proxy_ui_api.log to [17 Logs and System Services](#17-logs-and-system-services) | Janne Mattila
  10.08.2020 | 2.46    | Added mention about unit start rate limits to [17.1 System Services](#171-system-services) | Janne Mattila
-<<<<<<< HEAD
- 10.10.2020 | 2.47    | Corrections in Chapter [19 Management REST API](#19-management-rest-api) | Janne Mattila
-
-=======
  21.09.2020 | 2.47    | Added a validation error example to [19.4 Validation errors](#194-validation-errors) | Caro Hautamäki
  29.09.2020 | 2.48    | Update chapters [3](#3-security-server-registration), [4](#4-security-server-clients), [6](#6-x-road-services), [7](#7-access-rights), [8](#8-local-access-right-groups) and [13](#13-back-up-and-restore) to match the new management API | Tapio Jaakkola
  30.09.2020 | 2.49    | Update chapters [3](#3-security-server-registration), [5](#5-security-tokens-keys-and-certificates), [9](#9-communication-with-the-client-information-systems), [10](#10-system-parameters), [14](#14-diagnostics) and [17](#17-logs-and-system-services) to match the new management API | Caro Hautamäki
- 13.10.2020 | 2.50    | Added a section about the warning responses [19.5 Warning responses](#195-warning-responses) | Caro Hautamäki
- 15.10.2020 | 2.51    | Added chapter [2.3 Managing API Keys](#23-managing-api-keys) | Caro Hautamäki
- 22.10.2020 | 2.52    | Added reference to management REST API's OpenAPI description | Petteri Kivimäki
+ 10.10.2020 | 2.50    | Corrections in Chapter [19 Management REST API](#19-management-rest-api) | Janne Mattila
+ 13.10.2020 | 2.51    | Added a section about the warning responses [19.5 Warning responses](#195-warning-responses) | Caro Hautamäki
+ 15.10.2020 | 2.52    | Added chapter [2.3 Managing API Keys](#23-managing-api-keys) | Caro Hautamäki
+ 22.10.2020 | 2.53    | Added reference to management REST API's OpenAPI description | Petteri Kivimäki
  
->>>>>>> 688cb666
 ## Table of Contents <!-- omit in toc -->
 
 <!-- toc -->
@@ -2065,21 +2057,12 @@
 
 The most important system services of a security server are as follows.
 
-<<<<<<< HEAD
  **Service**           | **Purpose**                                             | **Log**
 -------------------    | ------------------------------------------------------  | -----------------------------------------
  `xroad-confclient`    | Client process for the global configuration distributor | `/var/log/xroad/configuration_client.log`
  `xroad-proxy`         | Message exchanger                                       | `/var/log/xroad/proxy.log`
  `xroad-signer`        | Manager process for key settings                        | `/var/log/xroad/signer.log`
  `xroad-proxy-ui-api`  | Management UI and REST API                              | `/var/log/xroad/proxy_ui_api.log` and <br/>`/var/log/xroad/proxy_ui_api_access.log` 
-=======
- **Service**        | **Purpose**                                   | **Log**
-------------------- | --------------------------------------------- | -----------------------------------------
- `xroad-confclient` | Client process for the global configuration distributor | `/var/log/xroad/configuration_client.log`
- `xroad-proxy`      | Message exchanger                             | `/var/log/xroad/proxy.log`
- `xroad-signer`     | Manager process for key settings              | `/var/log/xroad/signer.log`
- `xroad-proxy-ui-api`  | Management UI and REST API                 | `/var/log/xroad/proxy_ui_api.log` and <br/>`/var/log/xroad/proxy_ui_api_access.log` 
->>>>>>> 688cb666
 
 System services are managed through the *systemd* facility.
 
@@ -2255,19 +2238,11 @@
 
 #### 19.1.3 Updating API keys
 
-<<<<<<< HEAD
 An existing API key is updated with a `PUT` request to `/api/v1/api-keys/{id}`. Message body must contain the roles to be
 associated with the key. Server responds with data that contains the key id and roles associated with the key.
 
 ```
 curl -X PUT -u <user>:<password> https://localhost:4000/api/v1/api-keys/60 --data '["XROAD_SECURITYSERVER_OBSERVER","XROAD_REGISTRATION_OFFICER"]' --header "Content-Type: application/json" -k
-=======
-An existing API key is updated with a `PUT` request to `/api/v1/api-key/{id}`. Message body must contain the roles to be
-associated with the key. Server responds with data that contains the key id and roles associated with the key.
-
-```
-curl -X PUT -u <user>:<password> https://localhost:4000/api/v1/api-key/60 --data '["XROAD_SECURITYSERVER_OBSERVER","XROAD_REGISTRATION_OFFICER"]' --header "Content-Type: application/json" -k
->>>>>>> 688cb666
 {
   "id": 60,
   "roles": [
@@ -2310,11 +2285,7 @@
 header in the REST calls. For example
 
 ```
-<<<<<<< HEAD
-curl --header "Authorization: X-Road-ApiKey token=ff6f55a8-cc63-4e83-aa4c-55f99dc77bbf" "https://localhost:4000/api/clients" -k
-=======
-curl --header "Authorization: X-Road-apikey token=ff6f55a8-cc63-4e83-aa4c-55f99dc77bbf" "https://localhost:4000/api/v1/clients" -k
->>>>>>> 688cb666
+curl --header "Authorization: X-Road-ApiKey token=ff6f55a8-cc63-4e83-aa4c-55f99dc77bbf" "https://localhost:4000/api/v1/clients" -k
 [
   {
     "id": "XRD2:GOV:999:foobar",
@@ -2325,17 +2296,10 @@
     "status": "saved
 ...
 ```
-<<<<<<< HEAD
-The available endpoints are documented in OpenAPI specification 
-([openapi-definition.yaml](https://github.com/nordic-institute/X-Road/blob/develop/src/proxy-ui-api/src/main/resources/openapi-definition.yaml)).
-Access rights for different endpoints follow the same rules as the corresponding UI operations.
-Access to regular endpoints is allowed from all IP addresses by default, but this can
-=======
 
 The available APIs are documented in OpenAPI specification \[[REST_UI-API](#Ref_REST_UI-API)\]. Access rights for different APIs follow the same rules
 as the corresponding UI operations.
 Access to regular APIs is allowed from all IP addresses by default, but this can
->>>>>>> 688cb666
 be changed using System Parameters \[[UG-SYSPAR](#Ref_UG-SYSPAR)\].
 
 ### 19.3 Correlation ID HTTP header
