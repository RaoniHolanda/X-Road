
| ![European Union / European Regional Development Fund / Investing in your future](img/eu_rdf_75_en.png "Documents that are tagged with EU/SF logos must keep the logos until 1.1.2022, if it has not stated otherwise in the documentation. If new documentation is created  using EU/SF resources the logos must be tagged appropriately so that the deadline for logos could be found.") |
| -------------------------: |

# SECURITY SERVER USER GUIDE <!-- omit in toc -->

**X-ROAD 6**

<<<<<<< HEAD
Version: 2.48  
=======
Version: 2.49  
>>>>>>> 3ed7c9b7
Doc. ID: UG-SS

---


## Version history <!-- omit in toc -->

 Date       | Version | Description                                                     | Author
 ---------- | ------- | --------------------------------------------------------------- | --------------------
 05.09.2014 | 0.1     | Initial draft
 24.09.2014 | 0.2     | Translation to English
 10.10.2014 | 0.3     | Update
 14.10.2014 | 0.4     | Title page, header, footer added
 16.10.2014 | 0.5     | Minor corrections done
 12.11.2014 | 0.6     | Asynchronous messages section removed. Global Configuration distributors section replaced with Configuration Anchor section ([10.1](#101-managing-the-configuration-anchor)). Added Logback information (Chapter [16](#17-logs-and-system-services)). A note added about the order of timestamping services (Section [10.2](#102-managing-the-timestamping-services)).
 1.12.2014  | 1.0     | Minor corrections done
 19.01.2015 | 1.1     | License information added
 27.01.2015 | 1.2     | Minor corrections done
 30.04.2015 | 1.3     | "sdsb" changed to "xroad"
 29.05.2015 | 1.4     | Message Log chapter added (Chapter [11](#11-message-log))
 30.06.2015 | 1.5     | Minor corrections done
 3.07.2015  | 1.6     | Audit Log chapter added (Chapter [12](#12-audit-log))
 7.09.2015  | 1.7     | Message Log – how to use remote database (Section [11.3](#113-using-a-remote-database))
 14.09.2015 | 1.8     | Reference to the audit log events added
 18.09.2015 | 1.9     | Minor corrections done
 21.09.2015 | 2.0     | References fixed
 07.10.2015 | 2.1     | Default value of the parameter *acceptable-timestamp-failure-period* set to 14400
 14.10.2015 | 2.2     | Instructions for using an external database for the message log corrected
 05.11.2015 | 2.3     | Updates related to backup and restore (Chapter [13](#13-back-up-and-restore))
 30.11.2015 | 2.4     | X-Road concepts updated (Section [1.2](#12-x-road-concepts)). Security server registration updated (Chapter [3](#3-security-server-registration)). Security server clients updated (Chapter [4](#4-security-server-clients)); only subsystems (and not members) can be registered as security server clients and have services or access rights configured. Cross-references fixed. Editorial changes made.
 09.12.2015 | 2.5     | Security server client deletion updated (Section [4.5.2](#452-deleting-a-client)). Editorial changes made.
 14.12.2015 | 2.6     | Message log updated (Chapter [11](#11-message-log))
 14.01.2016 | 2.7     | Logs updated (Chapter [16](#17-logs-and-system-services))
 08.02.2016 | 2.8     | Corrections in chapter [16](#17-logs-and-system-services)
 20.05.2016 | 2.9     | Merged changes from xtee6-doc repo. Added Chapter [14](#14-diagnostics) Diagnostics and updated content of [10.3](#103-changing-the-internal-tls-key-and-certificate) Changing the Internal TLS Key and Certificate.
 29.11.2016 | 2.10    | User Management updated (Chapter [2](#2-user-management)). XTE-297: Internal Servers tab is displayed to security server owner (Chapter [9](#9-communication-with-the-client-information-systems)). |
 19.12.2016 | 2.11    | Added Chapter [15](#15-operational-monitoring) Operational Monitoring
 20.12.2016 | 2.12    | Minor corrections in Chapter [15](#15-operational-monitoring)
 22.12.2016 | 2.13    | Corrections in Chapter [15.2.5](#1525-configuring-an-external-operational-monitoring-daemon-and-the-corresponding-security-server)
 04.01.2016 | 2.14    | Corrections in Chapter [15.2.5](#1525-configuring-an-external-operational-monitoring-daemon-and-the-corresponding-security-server)
 20.02.2017 | 2.15    | Converted to Github flavoured Markdown, added license text, adjusted tables for better output in PDF | Toomas Mölder
 16.03.2017 | 2.16    | Added observer role to Chapters [2.1](#21-user-roles) and [2.2](#22-managing-the-users) | Tatu Repo
 15.06.2017 | 2.17    | Added [Chapter 17](#18-federation) on federation | Olli Lindgren
 25.09.2017 | 2.18    | Added chapter [16 Environmental Monitoring](#16-environmental-monitoring) | Tomi Tolvanen
 17.10.2017 | 2.19    | Added section [16.3 Limiting environmental monitoring remote data set](#163-limiting-environmental-monitoring-remote-data-set)| Joni Laurila
 05.03.2018 | 2.20    | Added terms and abbreviations reference, document links, moved concepts to terms and abbreviations. | Tatu Repo 
 10.04.2018 | 2.21    | Update internal server certificate documentation. | Jarkko Hyöty
 25.05.2018 | 2.22    | Update system parameters documentation. | Jarkko Hyöty
 15.11.2018 | 2.23    | Minor updates for Ubuntu 18.04 | Jarkko Hyöty
 06.02.2019 | 2.24    | Minor updates on security server client registration in Chapters [4.3](#43-configuring-a-signing-key-and-certificate-for-a-security-server-client) and [4.4](#44-registering-a-security-server-client-in-the-x-road-governing-authority). | Petteri Kivimäki
 15.03.2019 | 2.25    | Update documentation to cover REST service usage in chapter [6] | Jarkko Hyöty
 26.03.2019 | 2.26    | Added chapter on API keys [19](#19-management-rest-apis) | Janne Mattila
 16.04.2019 | 2.27    | Minor updates regarding REST services in chapter [6] | Petteri Kivimäki
 30.06.2019 | 2.28    | Update the default connection type from HTTP to HTTPS in chapter [9] | Petteri Kivimäki
 01.07.2019 | 2.29    | Changing the Security Server Owner chapter added (Chapter [3.4](#34-changing-the-security-server-owner)) | Petteri Kivimäki
 14.08.2019 | 2.30    | Added automatic backups | Ilkka Seppälä
 29.09.2019 | 2.31    | Added chapter [19.3](#193-correlation-id-http-header) on REST API correlation id | Janne Mattila
 30.09.2019 | 2.32    | Added remote database migration guide | Ilkka Seppälä
 15.10.2019 | 2.33    | Updated REST services in chapter [6] | Ilkka Seppälä
 04.11.2019 | 2.34    | Added information about REST API request rate and size limits | Janne Mattila
 07.11.2019 | 2.35    | Add more information about service descriptions to chapter [6] | Ilkka Seppälä
 05.12.2019 | 2.36    | Add information about timestamping failover capabilities in chapter [10.2](#102-managing-the-timestamping-services) | Petteri Kivimäki
 24.02.2020 | 2.37    | Updated notes about key caching after changing internal TLS key and certificate [10.3](#103-changing-the-internal-tls-key-and-certificate) | Caro Hautamäki
 26.03.2020 | 2.38    | Added chapter on updating API keys [19.1.3](#1913-updating-api-keys) | Petteri Kivimäki
 30.03.2020 | 2.39    | Added description of pre-restore backups | Ilkka Seppälä
 01.04.2020 | 2.40    | Added notes about IP whitelists for APIs | Janne Mattila
 03.06.2020 | 2.41    | Updated audit logging description | Janne Mattila
 05.06.2020 | 2.42    | Added chapter about validation errors [19.4](#194-validation-errors) | Caro Hautamäki
 25.06.2020 | 2.43    | Update environmental and operational monitoring JMXMP details | Petteri Kivimäki
 08.07.2020 | 2.44    | Update chapter on access rights [7](#7-access-rights) | Petteri Kivimäki
 30.07.2020 | 2.45    | Added mention about proxy_ui_api.log to [17 Logs and System Services](#17-logs-and-system-services) | Janne Mattila
 10.08.2020 | 2.46    | Added mention about unit start rate limits to [17.1 System Services](#171-system-services) | Janne Mattila
<<<<<<< HEAD
 21.09.2020 | 2.47    | Added a validation error example to [19.4 Validation errors](#194-validation-errors) | Caro Hautamäki
 13.10.2020 | 2.48    | Added a section about the warning responses [19.5 Warning responses](#195-warning-responses) | Caro Hautamäki
=======
 29.09.2020 | 2.47    | Update chapters [3](#3-security-server-registration), [4](#4-security-server-clients), [6](#6-x-road-services), [7](#7-access-rights), [8](#8-local-access-right-groups) and [13](#13-back-up-and-restore) to match the new management API | Tapio Jaakkola
 30.09.2020 | 2.48    | Update chapters [3](#3-security-server-registration), [5](#5-security-tokens-keys-and-certificates), [9](#9-communication-with-the-client-information-systems), [10](#10-system-parameters), [14](#14-diagnostics) and [17](#17-logs-and-system-services) to match the new management API | Caro Hautamäki
 15.10.2020 | 2.49    | Added chapter [2.3 Managing API Keys](#23-managing-api-keys) | Caro Hautamäki
>>>>>>> 3ed7c9b7

## Table of Contents <!-- omit in toc -->

<!-- toc -->
<!-- vim-markdown-toc GFM -->

- [License](#license)
- [1 Introduction](#1-introduction)
  - [1.1 The X-Road Security Server](#11-the-x-road-security-server)
  - [1.2 Terms and abbreviations](#12-terms-and-abbreviations)
  - [1.3 References](#13-references)
- [2 User Management](#2-user-management)
  - [2.1 User Roles](#21-user-roles)
  - [2.2 Managing the Users](#22-managing-the-users)
  - [2.3 Managing API Keys](#23-managing-api-keys)
    - [2.3.1 Creating a new API key](#231-creating-a-new-api-key)
    - [2.3.2 Editing the roles of an API key](#232-editing-the-roles-of-an-api-key)
    - [2.3.3 Revoking an API key](#233-revoking-an-api-key)
- [3 Security Server Registration](#3-security-server-registration)
  - [3.1 Configuring the Signing Key and Certificate for the Security Server Owner](#31-configuring-the-signing-key-and-certificate-for-the-security-server-owner)
    - [3.1.1 Generating a Signing Key and Certificate Signing Request](#311-generating-a-signing-key-and-certificate-signing-request)
    - [3.1.2 Importing a Certificate from the Local File System](#312-importing-a-certificate-from-the-local-file-system)
    - [3.1.3 Importing a Certificate from a Security Token](#313-importing-a-certificate-from-a-security-token)
  - [3.2 Configuring the Authentication Key and Certificate for the Security Server](#32-configuring-the-authentication-key-and-certificate-for-the-security-server)
    - [3.2.1 Generating an Authentication Key](#321-generating-an-authentication-key)
    - [3.2.2 Generating a Certificate Signing Request for an Authentication Key](#322-generating-a-certificate-signing-request-for-an-authentication-key)
    - [3.2.3 Importing an Authentication Certificate from the Local File System](#323-importing-an-authentication-certificate-from-the-local-file-system)
  - [3.3 Registering the Security Server in the X-Road Governing Authority](#33-registering-the-security-server-in-the-x-road-governing-authority)
    - [3.3.1 Registering an Authentication Certificate](#331-registering-an-authentication-certificate)
  - [3.4 Changing the Security Server Owner](#34-changing-the-security-server-owner)
- [4 Security Server Clients](#4-security-server-clients)
  - [4.1 Security Server Client States](#41-security-server-client-states)
  - [4.2 Adding a Security Server Client](#42-adding-a-security-server-client)
  - [4.3 Configuring a Signing Key and Certificate for a Security Server Client](#43-configuring-a-signing-key-and-certificate-for-a-security-server-client)
  - [4.4 Registering a Security Server Client in the X-Road Governing Authority](#44-registering-a-security-server-client-in-the-x-road-governing-authority)
    - [4.4.1 Registering a Security Server Client](#441-registering-a-security-server-client)
  - [4.5 Deleting a Client from the Security Server](#45-deleting-a-client-from-the-security-server)
    - [4.5.1 Unregistering a Client](#451-unregistering-a-client)
    - [4.5.2 Deleting a Client](#452-deleting-a-client)
- [5 Security Tokens, Keys, and Certificates](#5-security-tokens-keys-and-certificates)
  - [5.1 Availability States of Security Tokens](#51-availability-states-of-security-tokens)
  - [5.2 Registration States of Certificates](#52-registration-states-of-certificates)
    - [5.2.1 Registration States of the Signing Certificate](#521-registration-states-of-the-signing-certificate)
    - [5.2.2 Registration States of the Authentication Certificate](#522-registration-states-of-the-authentication-certificate)
  - [5.3 Validity States of Certificates](#53-validity-states-of-certificates)
  - [5.4 Activating and Disabling the Certificates](#54-activating-and-disabling-the-certificates)
  - [5.5 Configuring and Registering an Authentication key and Certificate](#55-configuring-and-registering-an-authentication-key-and-certificate)
  - [5.6 Deleting a Certificate](#56-deleting-a-certificate)
    - [5.6.1 Unregistering an Authentication Certificate](#561-unregistering-an-authentication-certificate)
    - [5.6.2 Deleting a Certificate or a certificate Signing Request notice](#562-deleting-a-certificate-or-a-certificate-signing-request-notice)
  - [5.7 Deleting a Key](#57-deleting-a-key)
- [6 X-Road Services](#6-x-road-services)
  - [6.1 Adding a service description](#61-adding-a-service-description)
    - [6.1.1 SOAP](#611-soap)
    - [6.1.2 REST](#612-rest)
  - [6.2 Refreshing a service description](#62-refreshing-a-service-description)
  - [6.3 Enabling and Disabling a service description](#63-enabling-and-disabling-a-service-description)
  - [6.4 Changing the Address of a service description](#64-changing-the-address-of-a-service-description)
  - [6.5 Deleting a service description](#65-deleting-a-service-description)
  - [6.6 Changing the Parameters of a Service](#66-changing-the-parameters-of-a-service)
  - [6.7 Managing REST Endpoints](#67-managing-rest-endpoints)
- [7 Access Rights](#7-access-rights)
  - [7.1 Changing the Access Rights of a Service](#71-changing-the-access-rights-of-a-service)
  - [7.2 Adding a Service Client](#72-adding-a-service-client)
  - [7.3 Changing the Access Rights of a Service Client](#73-changing-the-access-rights-of-a-service-client)
- [8 Local Access Right Groups](#8-local-access-right-groups)
  - [8.1 Adding a Local Group](#81-adding-a-local-group)
  - [8.2 Displaying and Changing the Members of a Local Group](#82-displaying-and-changing-the-members-of-a-local-group)
  - [8.3 Changing the description of a Local Group](#83-changing-the-description-of-a-local-group)
  - [8.4 Deleting a Local Group](#84-deleting-a-local-group)
- [9 Communication with the Client Information Systems](#9-communication-with-the-client-information-systems)
- [10 System Parameters](#10-system-parameters)
  - [10.1 Managing the Configuration Anchor](#101-managing-the-configuration-anchor)
  - [10.2 Managing the Timestamping Services](#102-managing-the-timestamping-services)
  - [10.3 Changing the Internal TLS Key and Certificate](#103-changing-the-internal-tls-key-and-certificate)
  - [10.4 Approved Certificate Authorities](#104-approved-certificate-authorities)
- [11 Message Log](#11-message-log)
  - [11.1 Changing the Configuration of the Message Log](#111-changing-the-configuration-of-the-message-log)
    - [11.1.1 Common parameters](#1111-common-parameters)
    - [11.1.2 Timestamping parameters](#1112-timestamping-parameters)
    - [11.1.3 Archiving parameters](#1113-archiving-parameters)
  - [11.2 Transferring the Archive Files from the Security Server](#112-transferring-the-archive-files-from-the-security-server)
  - [11.3 Using a Remote Database](#113-using-a-remote-database)
- [12 Audit Log](#12-audit-log)
  - [12.1 Changing the Configuration of the Audit Log](#121-changing-the-configuration-of-the-audit-log)
  - [12.2 Archiving the Audit Log](#122-archiving-the-audit-log)
- [13 Back up and Restore](#13-back-up-and-restore)
  - [13.1 Back up and Restore in the User Interface](#131-back-up-and-restore-in-the-user-interface)
  - [13.2 Restore from the Command Line](#132-restore-from-the-command-line)
  - [13.3 Automatic Backups](#133-automatic-backups)
- [14 Diagnostics](#14-diagnostics)
  - [14.1 Examine security server services status information](#141-examine-security-server-services-status-information)
- [15 Operational Monitoring](#15-operational-monitoring)
  - [15.1 Operational Monitoring Buffer](#151-operational-monitoring-buffer)
    - [15.1.1 Stopping the Collecting of Operational Data](#1511-stopping-the-collecting-of-operational-data)
  - [15.2 Operational Monitoring Daemon](#152-operational-monitoring-daemon)
    - [15.2.1 Configuring the Health Statistics Period](#1521-configuring-the-health-statistics-period)
    - [15.2.2 Configuring the Parameters Related to Database Cleanup](#1522-configuring-the-parameters-related-to-database-cleanup)
    - [15.2.3 Configuring the Parameters related to the HTTP Endpoint of the Operational Monitoring Daemon](#1523-configuring-the-parameters-related-to-the-http-endpoint-of-the-operational-monitoring-daemon)
    - [15.2.4 Installing an External Operational Monitoring Daemon](#1524-installing-an-external-operational-monitoring-daemon)
    - [15.2.5 Configuring an External Operational Monitoring Daemon and the Corresponding Security Server](#1525-configuring-an-external-operational-monitoring-daemon-and-the-corresponding-security-server)
    - [15.2.6 Monitoring Health Data over JMXMP](#1526-monitoring-health-data-over-jmxmp)
- [16 Environmental Monitoring](#16-environmental-monitoring)
  - [16.1 Usage via SOAP API](#161-usage-via-soap-api)
  - [16.2 Usage via JMX API](#162-usage-via-jmx-api)
  - [16.3 Limiting environmental monitoring remote data set](#163-limiting-environmental-monitoring-remote-data-set)
- [17 Logs and System Services](#17-logs-and-system-services)
  - [17.1 System Services](#171-system-services)
  - [17.2 Logging configuration](#172-logging-configuration)
  - [17.3 Fault Detail UUID](#173-fault-detail-uuid)
- [18 Federation](#18-federation)
- [19 Management REST APIs](#19-management-rest-apis)
  - [19.1 API key management operations](#191-api-key-management-operations)
    - [19.1.1 Creating new API keys](#1911-creating-new-api-keys)
    - [19.1.2 Listing API keys](#1912-listing-api-keys)
    - [19.1.3 Updating API keys](#1913-updating-api-keys)
    - [19.1.4 Revoking API keys](#1914-revoking-api-keys)
    - [19.1.5 API key caching](#1915-api-key-caching)
  - [19.2 Executing REST calls](#192-executing-rest-calls)
  - [19.3 Correlation ID HTTP header](#193-correlation-id-http-header)
  - [19.4 Validation errors](#194-validation-errors)
  - [19.5 Warning responses](#195-warning-responses)
- [20 Migrating to Remote Database Host](#20-migrating-to-remote-database-host)

<!-- vim-markdown-toc -->
<!-- tocstop -->

## License

This document is licensed under the Creative Commons Attribution-ShareAlike 3.0 Unported License. To view a copy of this license, visit http://creativecommons.org/licenses/by-sa/3.0/

## 1 Introduction

This document describes the management and maintenance of an X-Road version 6 security server.


### 1.1 The X-Road Security Server

The main function of a security server is to mediate requests in a way that preserves their evidential value.

The security server is connected to the public Internet from one side and to the information system within the organization's internal network from the other side. In a sense, the security server can be seen as a specialized application-level firewall that supports the SOAP and REST protocols; hence, it should be set up in parallel with the organization's firewall, which mediates other protocols.

The security server is equipped with the functionality needed to secure the message exchange between a client and a service provider.

-   Messages transmitted over the public Internet are secured using digital signatures and encryption.

-   The service provider's security server applies access control to incoming messages, thus ensuring that only those users that have signed an appropriate agreement with the service provider can access the data.

To increase the availability of the entire system, the service user's and service provider's security servers can be set up in a redundant configuration as follows.

-   One service user can use multiple security servers in parallel to perform requests.

-   If a service provider connects multiple security servers to the network to provide the same services, the requests are load-balanced between the security servers.

-   If one of the service provider's security servers goes offline, the requests are automatically redirected to other available security servers.

The security server also depends on a central server, which provides the global configuration.

### 1.2 Terms and abbreviations

See X-Road terms and abbreviations documentation \[[TA-TERMS](#Ref_TERMS)\].

### 1.3 References

1.  <a id="Ref_ASiC" class="anchor"></a>\[ASiC\] ETSI TS 102 918, Electronic Signatures and Infrastructures (ESI); Associated Signature Containers (ASiC)

2.  <a id="Ref_CRON" class="anchor"></a>\[CRON\] Quartz Scheduler CRON expression,  
    <http://www.quartz-scheduler.org/generated/2.2.1/html/qs-all/#page/Quartz_Scheduler_Documentation_Set%2Fco-trg_crontriggers.html>

3.  <a id="Ref_INI" class="anchor"></a>\[INI\] INI file,  
    <http://en.wikipedia.org/wiki/INI_file>

4.  <a id="Ref_JDBC" class="anchor"></a>\[JDBC\] Connecting to the Database,   
    <https://jdbc.postgresql.org/documentation/93/connect.html>

5.  <a id="Ref_JSON" class="anchor"></a>\[JSON\] Introducing JSON,  
    <http://json.org/>

6.  <a id="Ref_PR-MESS" class="anchor"></a>\[PR-MESS\] Cybernetica AS. X-Road: Message Protocol v4.0. Document ID: [PR-MESS](../Protocols/pr-mess_x-road_message_protocol.md)

7.  <a id="Ref_SPEC-AL" class="anchor"></a>\[SPEC-AL\] Cybernetica AS. X-Road: Audit log events. Document ID: [SPEC-AL](../Architecture/spec-al_x-road_audit_log_events_1.7_Y-883-17.docx)

8.  <a id="Ref_PR-OPMON" class="anchor"></a>\[PR-OPMON\] Cybernetica AS. X-Road: Operational Monitoring Protocol. Document ID: [PR-OPMON](../OperationalMonitoring/Protocols/pr-opmon_x-road_operational_monitoring_protocol_Y-1096-2.md)

9.  <a id="Ref_PR-OPMONJMX" class="anchor"></a>\[PR-OPMONJMX\] Cybernetica AS. X-Road: Operational Monitoring JMX Protocol. Document ID: [PR-OPMONJMX](../OperationalMonitoring/Protocols/pr-opmonjmx_x-road_operational_monitoring_jmx_protocol_Y-1096-3.md)

10. <a id="Ref_UG-OPMONSYSPAR" class="anchor"></a>\[UG-OPMONSYSPAR\] Cybernetica AS. X-Road: Operational Monitoring System Parameters. Document ID: [PR-OPMONSYSPAR](../OperationalMonitoring/Manuals/ug-opmonsyspar_x-road_operational_monitoring_system_parameters_Y-1099-1.md)

11. <a id="Ref_IG-SS" class="anchor"></a>\[IG-SS\] Cybernetica AS. X-Road: Security Server Installation Guide. Document ID: [IG-SS](ig-ss_x-road_v6_security_server_installation_guide.md)

12. <a id="Ref_JMX" class="anchor"></a>\[JMX\] Monitoring and Management Using JMX Technology,  
    <http://docs.oracle.com/javase/8/docs/technotes/guides/management/agent.html>

13. <a id="Ref_ZABBIX-GATEWAY" class="anchor"></a>\[ZABBIX-GATEWAY\] Zabbix Java Gateway,  
    <https://www.zabbix.com/documentation/3.0/manual/concepts/java>

14. <a id="Ref_ZABBIX-JMX" class="anchor"></a>\[ZABBIX-JMX\] Zabbix JMX Monitoring,  
    <https://www.zabbix.com/documentation/3.0/manual/config/items/itemtypes/jmx_monitoring>

15. <a id="Ref_ZABBIX-API" class="anchor"></a>\[ZABBIX-API\] Zabbix API,  
    <https://www.zabbix.com/documentation/3.0/manual/api>

16. <a id="Ref_ARC-ENVMON" class="anchor"></a>\[ARC-ENVMON\] X-Road: Environmental Monitoring Architecture. Document ID: [ARC-ENVMON](../EnvironmentalMonitoring/Monitoring-architecture.md).

17. <a id="Ref_PR-ENVMONMES" class="anchor"></a>\[PR-ENVMONMES\] X-Road: Environmental Monitoring Messages. Document ID: [PR-ENVMONMES](../EnvironmentalMonitoring/Monitoring-messages.md).

18. <a id="Ref_MONITORING_XSD" class="anchor"></a>\[MONITORING_XSD\] X-Road XML schema for monitoring extension. [monitoring.xsd](../../src/addons/proxymonitor/common/src/main/resources/monitoring.xsd).

19. <a id="Ref_TERMS" class="anchor"></a>\[TA-TERMS\] X-Road Terms and Abbreviations. Document ID: [TA-TERMS](../terms_x-road_docs.md).

20. <a id="Ref_PR-META" class="anchor"></a>\[PR-META\] X-Road: Service Metadata Protocol. Document ID: [PR-META](../Protocols/pr-meta_x-road_service_metadata_protocol.md).

21. <a id="Ref_PR-MREST" class="anchor"></a>\[PR-MREST\] X-Road: Service Metadata Protocol for REST. Document ID: [PR-MREST](../Protocols/pr-mrest_x-road_service_metadata_protocol_for_rest.md).

22. <a id="Ref_UG-SYSPAR" class="anchor"></a>\[UG-SYSPAR\] X-Road: System Parameters User Guide. Document ID: [UG-SYSPAR](../Manuals/ug-syspar_x-road_v6_system_parameters.md).


## 2 User Management


### 2.1 User Roles

Security servers support the following user roles:

-   <a id="xroad-security-officer" class="anchor"></a>**Security Officer** (`xroad-security-officer`) is responsible for the application of the security policy and security requirements, including the management of key settings, keys, and certificates.

-   <a id="xroad-registration-officer" class="anchor"></a>**Registration Officer** (`xroad-registration-officer`) is responsible for the registration and removal of security server clients.

-   <a id="xroad-service-administrator" class="anchor"></a>**Service Administrator** (`xroad-service-administrator`) manages the data of and access rights to services

-   <a id="xroad-system-administrator" class="anchor"></a>**System Administrator** (`xroad-system-administrator`) is responsible for the installation, configuration, and maintenance of the security server.

-   <a id="xroad-securityserver-observer" class="anchor"></a>**Security Server Observer** (`xroad-securityserver-observer`) can view the status of the security server without having access rights to edit the configuration. This role can be used to offer users read-only access to the security server admin user interface.

One user can have multiple roles and multiple users can be in the same role. Each role has a corresponding system group, created upon the installation of the system.

Henceforth each applicable section of the guide indicates, which user role is required to perform a particular action. For example:

**Access rights:** [Security Officer](#xroad-security-officer)

If the logged-in user does not have a permission to carry out a particular task, the button that would initiate the action is hidden (and neither is it possible to run the task using its corresponding keyboard combinations or mouse actions). Only the permitted data and actions are visible and available to the user.


### 2.2 Managing the Users

User management is carried out on command line in root user permissions.

To add a new user, enter the command:

    adduser username

To grant permissions to the user you created, add it to the corresponding system groups, for example:

    adduser username xroad-security-officer
    adduser username xroad-registration-officer
    adduser username xroad-service-administrator
    adduser username xroad-system-administrator
    adduser username xroad-securityserver-observer

To remove a user permission, remove the user from the corresponding system group, for example:

    deluser username xroad-security-officer

User permissions are applied only after restart of the xroad-jetty service (see Section [16.1](#171-system-services)).

To remove a user, enter:

    deluser username

### 2.3 Managing API Keys

API keys are used to authenticate API calls to Security Server's management REST API. API keys are associated with roles that define the permissions granted to the API key. If the API key is lost, it can be revoked.

#### 2.3.1 Creating a new API key

**Access rights**

-   All activities: [System Administrator](#xroad-system-administrator)

1.  In the **Navigation tabs**, select **KEYS AND CERTIFICATES**.

2.  In the opening view, select **API KEYS** tab.

3.  In the opening view, click **CREATE API KEY**. In the wizard that opens

    1. Select the roles you want to be associated with the API key. Click **NEXT**.
    
    2. Click **CREATE KEY**. The API key, API key id and assigned roles will be displayed in the view. **The API key will only be displayed this once so save it in a secure location**.
    
    3. Click **FINISH**.

#### 2.3.2 Editing the roles of an API key

**Access rights**

-   All activities: [System Administrator](#xroad-system-administrator)

1.  In the **Navigation tabs**, select **KEYS AND CERTIFICATES**.

2.  In the opening view, select **API KEYS** tab.

3.  In the opening view, in the API key list, locate the API key you want to edit and click **Edit** at the end of the API key row. In the popup that opens

    1. Select the roles you want to be associated with the API key. Click **SAVE**.
    
#### 2.3.3 Revoking an API key

**Access rights**

-   All activities: [System Administrator](#xroad-system-administrator)

1.  In the **Navigation tabs**, select **KEYS AND CERTIFICATES**.

2.  In the opening view, select **API KEYS** tab.

3.  In the opening view, in the API key list, locate the API key you want to revoke and click **Revoke Key** at the end of the API key row. In the dialog that opens click **YES**.


## 3 Security Server Registration

To use a security server for mediating (exchanging) messages, the security server and its owner must be certified by a certification service provider approved by the X-Road governing authority, and the security server has to be registered in the X-Road governing authority.


### 3.1 Configuring the Signing Key and Certificate for the Security Server Owner

The signing keys used by the security servers for signing X-Road messages can be stored on software or hardware based (a Hardware Security Module or a smartcard) security tokens, according to the security policy of the X-Road instance.

Depending on the certification policy, the signing keys are generated either in the security server or by the certification service provider. Sections [3.1.1](#311-generating-a-signing-key) to [3.1.3](#313-importing-a-certificate-from-the-local-file-system) describe the actions necessary to configure the signing key and certificate in case the key is generated in the security server. Section [3.1.4](#314-importing-a-certificate-from-a-security-token) describes the importing of the signing key and certificate in case the key is generated by the certification service provider.

The **background colors** of the devices, keys and certificate are explained in Section [5.1](#51-availability-states-of-security-tokens-keys-and-certificates).


#### 3.1.1 Generating a Signing Key and Certificate Signing Request

**Access rights:**

-   All activities: [Security Officer](#xroad-security-officer)

-   All activities except logging into the key device: [Registration Officer](#xroad-registration-officer)

-   Logging in to the key device: [System Administrator](#xroad-system-administrator)

To generate a Signing key and a Certificate Signing Request, follow these steps.

1.  In the **Navigation tabs**, select **KEYS AND CERTIFICATES**.

2.  If you are using a hardware security token, ensure that the device is connected to the security server. The device information must be displayed in the **SIGN AND AUTH KEYS** table.

3.  To log in to the token, click **LOG IN** on the token's row in the table and enter the PIN code. Once the correct PIN is entered, the **LOG IN** button changes to **LOG OUT**.

4.  To generate a signing key and CSR for it, expand the token's information by clicking the caret next to the token name and click **ADD KEY**. In the wizard that opens 
    
    1. Define a label for the newly created signing key (not mandatory) and click **NEXT**. 
    
    2. In the dialog page that opens
    
       1. Select the certificate usage policy from the **Usage** drop down list (SIGNING for signing certificates)
    
       2. Select the X-Road member the certificate will be issued for from the **Client** drop-down list
    
       3. Select the issuer of the certificate from the **Certification Service** drop-down list
    
       4. Select the format of the certificate signing request (PEM or DER) from the **CSR Format** drop-down list, according to the certification service provider's requirements
    
       5. Click **CONTINUE**
    
    3. In the dialog that opens 
    
       1. Review the certificate owner's information that will be included in the CSR and fill in the empty fields, if needed
    
       2. Click **GENERATE CSR**
    
       3. Click **DONE**

After the generation of the CSR, a "Request" record is added under the key's row in the table, indicating that a certificate signing request has been created for this key. The record is added even if the request file was not saved to the local file system.

**To certify the signing key, transmit the certificate signing request to the approved certification service provider and accept the signing certificate created from the certificate signing request.**


#### 3.1.2 Importing a Certificate from the Local File System

**Access rights:** [Security Officer](#xroad-security-officer), [Registration Officer](#xroad-registration-officer)

To import the signing certificate to the security server, follow these steps.

1.  In the **Navigation tabs**, select **KEYS AND CERTIFICATES**.

2.  Show more details about a token by clicking the caret next to the token name.

3.  Click **IMPORT CERT.**.

4.  Locate the certificate file from the local file system and click **OK**. After importing the certificate, the "Request" record under the signing key's row is replaced with the information from the imported certificate. By default, the signing certificate is imported in the "Registered" state.


#### 3.1.3 Importing a Certificate from a Security Token

**Access rights:** [Security Officer](#xroad-security-officer), [Registration Officer](#xroad-registration-officer)

To import a certificate from a security token, follow these steps.

1.  In the **Navigation tabs**, select **KEYS AND CERTIFICATES**.

2.  Show more details about a token by clicking the caret next to the token name.

3.  Make sure that a key device containing the signing key and the signing certificate is connected to the security server. The device and the keys and certificates stored on the device must be displayed in the **SIGN AND AUTH KEYS** view.

4.  To log in to the security token, click **LOG IN** on the token's row in the table and enter the PIN. Once the correct PIN is entered, the **LOG IN** button changes to **LOG OUT**.

5.  Click the **Import** button on the row of the certificate. By default, the certificate is imported in the "Registered" state.


### 3.2 Configuring the Authentication Key and Certificate for the Security Server

The **background colors** of the devices, keys and certificate are explained in Section [5.1](#51-availability-states-of-security-tokens-keys-and-certificates).


#### 3.2.1 Generating an Authentication Key

**Access rights**

-   All activities: [Security Officer](#xroad-security-officer)

-   Logging in to the key device: [System Administrator](#xroad-system-administrator)

**The security server's authentication keys can only be generated on software security tokens.**

1.  In the **Navigation tabs**, select **KEYS AND CERTIFICATES**.

2.  To log in to the software token, click **LOG IN** on the token's row in the table and enter the token's PIN code. Once the correct PIN is entered, the **LOG IN** button changes to **LOG OUT**.

3.  Show more details about the token by clicking the caret next to the token name.

4.  To generate an authentication key and CSR for it, click the **ADD KEY** button below the token row. In the wizard that opens 
    
    1. Define a label for the newly created authentication key (not mandatory) and click **NEXT**. 
    
    2. In the dialog page that opens
    
       1. Select the certificate usage policy from the **Usage** drop down list (AUTHENTICATION for authentication certificates)
    
       2. Select the issuer of the certificate from the **Certification Service** drop-down list
    
       3. Select the format of the certificate signing request (PEM or DER) from the **CSR Format** drop-down list, according to the certification service provider's requirements
    
       4. Click **CONTINUE**
    
    3. In the dialog that opens 
    
       1. Review the certificate owner's information that will be included in the CSR and fill in the empty fields, if needed
    
       2. Click **GENERATE CSR**
    
       3. Click **DONE**


#### 3.2.2 Generating a Certificate Signing Request for an Authentication Key

**Access rights:** [Security Officer](#xroad-security-officer)

To generate a certificate signing request (CSR) for the authentication key, follow these steps.

1.  In the **Navigation tabs**, select **KEYS AND CERTIFICATES**.

2.  Show more details about a token by clicking the caret next to the token name.

3.  On the row of the desired key, click **Generate CSR**. In the dialog that opens

    2.1  Select the certificate usage policy from the **Usage** drop down list (AUTH for authentication certificates);

    2.2  select the issuer of the certificate from the **Certification Service** drop-down list;

    2.3  select the format of the certificate signing request (PEM or DER), according to the certification service provider's requirements

    2.4  click **CONTINUE**;

3.  In the form that opens, review the information that will be included in the CSR and fill in the empty fields, if needed.

4.  Click **GENERATE CSR** to complete the generation of the CSR and save the prompted file to the local file system.

5. Click **DONE**

After the generation of the CSR, a "Request" record is added under the key's row in the table, indicating that a certificate signing request has been created for this key. The record is added even if the request file was not saved to the local file system.

**To certify the authentication key, transmit the certificate signing request to the approved certification service provider and accept the authentication certificate created from the certificate signing request.**


#### 3.2.3 Importing an Authentication Certificate from the Local File System

**Access rights:** [Security Officer](#xroad-security-officer)

To import the authentication certificate to the security server, follow these steps.

1.  In the **Navigation tabs**, select Keys and Certificates.

2.  Show more details about a token by clicking the caret next to the token name.

3.  Click **Import certificate**.

4.  Locate the certificate file from the local file system and click **OK**. After importing the certificate, the "Request" record under the authentication key's row is replaced with the information from the imported certificate. By default, the certificate is imported in the "Saved" (see Section [5.2.2](#522-registration-states-of-the-authentication-certificate)) and "Disabled" states (see Section [5.3](#53-validity-states-of-certificates)).


### 3.3 Registering the Security Server in the X-Road Governing Authority

To register the security server in the X-Road governing authority, the following actions must be completed.

-   The authentication certificate registration request must be submitted from the security server (see [3.3.1](#331-registering-an-authentication-certificate)).

-   A request for registering the security server must be submitted to the X-Road governing authority according to the organizational procedures of the X-Road instance.

-   The registration request must be approved by the X-Road governing authority.


#### 3.3.1 Registering an Authentication Certificate

**Access rights:** [Security Officer](#xroad-security-officer)

The security server's registration request is signed in the security server with the server owner's signing key and the server's authentication key. Therefore, ensure that the corresponding certificates are imported to the security server and are in a usable state (the tokens holding the keys are in logged in state and the OCSP status of the certificates is "good").

To submit an authentication certificate registration request, follow these steps.

1.  In the **Navigation tabs**, select **KEYS AND CERTIFICATES**.

2.  Show more details about a token by clicking the caret next to the token name.

3.  Click **Register** at the end of the desired certificate row. Note that the certificate must be in "Saved" state.

4.  In the dialog that opens, enter the security server's public DNS name or its external IP address and click **ADD**.

On submitting the request, the message "Certificate registration request successful" is displayed, and the authentication certificate's state is set to "Registration in process".

After the X-Road governing authority has accepted the registration, the registration state of the authentication certificate is set to "Registered" and the registration process is completed.

### 3.4 Changing the Security Server Owner

**Access rights:** [Registration Officer](#xroad-registration-officer)

To change the security server owner, two registered Owner members must be available. If a registered member is already available, jump directly to step 3.

To add a new member and change it to Owner member, the following actions must be completed.

1.  Add a new Owner member to the security server

    1.1 On the **CLIENTS** view, select **ADD MEMBER**.
    
    1.2 In the opening wizard, Select the new Owner member from the list of security server clients
    
    1.3 Add the selected member
    
    Note: Signing Key and Certificate must be configured for the new Owner member. If needed, the wizard will automatically show the dedicated steps for Key and Certificate configuration to collect the needed information.
    
2.  Register the new member

    2.1 On the **CLIENTS** view, locate the new member in the Clients list and click **Register** in the corresponding row
    
    2.2 In the opening dialog, click **Register**. A registeration request is sent to the X-Road Governing Authority
    
    Note: Once the request is approved, the new member appears as "Registered" - it can be set as Owner member.

3.  Request a change of the security server owner

    3.1 On the **CLIENTS** view, locate the new member and click its name to open the member's detail view
    
    3.2 In the detail view, click **MAKE OWNER**
    
    1.3 In the opening dialog, click **MAKE OWNER**. An owner change request is sent to the X-Road Governing Authority
    
Once the owner change request is approved, the new member will be automatically shown as the security server Owner member.

- A new member must be added to the security server (see [4.2](#42-adding-a-security-server-client)). If needed, specify the token on which the member is configured

- If not yet available, a Signing Key and Certificate must be configured for the new member (see [4.3](#43-configuring-a-signing-key-and-certificate-for-a-security-server-client)).

- The new member must be registered in the X-Road Governing Authority (see [4.3](#44-registering-a-security-server-client-in-the-x-road-governing-authority)).

- The security server owner change request must be submitted from the security server. To submit an owner change request follow these steps.

  1. In the **Member Detail view** click **MAKE OWNER**.

  2. Click **MAKE OWNER** to submit a change request.

- The change request is sent to the X-Road governing authority according to the organizational procedures of the X-Road instance.

- Once the owner change request is approved by the X-Road governing authority, the member will automatically become the Owner Member.

- New Authentication Key and Certificate should be configured for the new security server owner (see [3.2](#32-configuring-the-authentication-key-and-certificate-for-the-security-server)).

## 4 Security Server Clients

**Important: to use or provide X-Road services, a security server client needs to be certified by a certification service provider approved by the X-Road governing authority, and the association between the client and the security server used by the client must be registered at the X-Road governing authority.**

**This section does not address managing the owner to a security server.** The owner's information has been already added to the security server upon the installation, and registered upon the security server's registration. The owner's registration status can be looked up by selecting **CLIENTS** on the main menu. In the list the item with text "(Owner)" after the name is security server's owner. Before the registration of the security server, the owner is in the "Saved" state and after the completion of the registration process, in the "Registered" state.

The registration of the security server's owner does not extend to the owner's subsystems. The subsystems must be registered as individual clients.


### 4.1 Security Server Client States

The security server distinguishes between the following client states.

![](img/ug-ss_saved.png) **Saved** – the client's information has been entered and saved into the security server's configuration (see [4.2](#42-adding-a-security-server-client)), but the association between the client and the security server is not registered in the X-Road governing authority. (If the association is registered in the central server prior to the entry of data, the client will move to the "Registered" state upon data entry.) From this state, the client can move to the following states:

-   "Registration in progress", if a registration request for the client is submitted from the security server (see [4.4.1](#441-registering-a-security-server-client));

-   "Deleted", if the client's information is deleted from the security server configuration (see [4.5.2](#452-deleting-a-client)).

![](img/ug-ss_registration_in_progress.png) **Registration in progress** – a registration request for the client is submitted from the security server to the central server, but the association between the client and the security server is not yet approved by the X-Road governing authority. From this state, the client can move to the following states:

-   "Registered", if the association between the client and the security server is approved by the X-Road governing authority (see [4.4.1](#441-registering-a-security-server-client));

-   "Deletion in progress", if a client deletion request is submitted from the security server (see [4.5.1](#451-unregistering-a-client)).

![](img/ug-ss_registered.png) **Registered** – the association between the client and the security server has been approved in the X-Road governing authority. In this state, the client can provide and use X-Road services (assuming all other prerequisites are fulfilled). From this state, the client can move to the following states:

-   "Global error", if the association between the client and the security server has been revoked by the X-Road governing authority;

-   "Deletion in progress", if a client deletion request is submitted from the security server (see [4.5.1](#451-unregistering-a-client)).

![](img/ug-ss_global_error.png) **Global error** – the association between the client and the security server has been revoked in the central server. From this state, the client can move to the following states:

-   "Registered", if the association between the client and the security server has been restored in the central server (e.g., the association between the client and the security server was lost due to an error);

-   "Deleted", if the client's information is deleted from the security server's configuration (see [4.5.2](#452-deleting-a-client)).

![](img/ug-ss_deletion_in_progress.png) **Deletion in progress** – a client deletion request has been submitted from the security server. From this state, the client can move to the following state:

-   "Deleted", if the client's information is deleted from the security server's configuration (see [4.5.2](#452-deleting-a-client)).

**Deleted** – the client's information has been deleted from the security server's configuration.


### 4.2 Adding a Security Server Client

**Access rights:** [Registration Officer](#xroad-registration-officer)

Follow these steps.

1.  In the **CLIENTS** view, click **ADD CLIENT**.

2.  In the wizard that opens
    
    1. Client details page: Select an existing client from the Global list by pressing **SELECT CLIENT** or specify the details of the Client to be added manually and click **NEXT**
    
    2. Token page: Select the token where you want to add the SIGN key for the new Client. Click **NEXT**
    
    3. Sign key page: Define a label (optional) for the newly created SIGN key and click **NEXT**
    
    4. CSR details page: Select the Certification Authority (CA) that will issue the certificate in **Certification Service** field and format of the certificate signing request according to the CA's requirements in the **CSR Format** field. Click **NEXT**.
    
    5. Generate CSR page: Define **Organization Name (O)** and click **NEXT**
    
    6. Finish page: click **SUBMIT** and the new client will be added to the Clients list and the new key and CSR will appear in the Keys and Certificates view.

The new client is added to the list of security server clients in the "Saved" state.

### 4.3 Adding a Security Server Member Subsystem

**Access rights:** [Registration Officer](#xroad-registration-officer)

Follow these steps.

1.  In the **CLIENTS** view in the client list, locate the X-Road member you want to add a subsystem to and click **Add Subsystem** at the end of the row.

2.  In the wizard that opens
    
    2.1. Select an existing subsystem from the Global list by pressing **SELECT SUBSYSTEM** or specify the **Subsystem Code** manually
    
    2.2. If you wish to register the new subsystem immediately, check the **Register subsystem** checkbox and then click **ADD SUBSYSTEM**.
    
    (2.3.) If you checked the **Register subsystem** checkbox, a popup will appear asking whether you wish to register the subsystem immediately. In the popup, click **YES**.
    
The new subsystem is added to the list of security server clients in the "Saved" state.

### 4.4 Configuring a Signing Key and Certificate for a Security Server Client

A signing key and certificate must be configured for the security server client to sign messages exchanged over the X-Road. In addition, a signing key and certificate are required for registering a security server client.

Certificates are not issued to subsystems; therefore, the certificate of the subsystem's owner (that is, an X-Road member) is used for the subsystem.

All particular X-Road member's subsystems that are registered in the same security server use the same signing certificate for signing messages. Hence, if the security server already contains the member's signing certificate, it is not necessary to configure a new signing key and/or certificate when adding a subsystem of that member.

The process of configuring the signing key and certificate for a security server client is the same as for the security server owner. The process is described in Section [3.1](#31-configuring-the-signing-key-and-certificate-for-the-security-server-owner).


### 4.5 Registering a Security Server Client in the X-Road Governing Authority

To register a security server client in the X-Road governing authority, the following actions must be completed.

-   A signing key and certificate must be configured for the member that owns the subsystem to be registered as a the security server client (see [4.3](#43-configuring-a-signing-key-and-certificate-for-a-security-server-client)).

-   The security server client registration request must be submitted from the security server (see [4.4.1](#441-registering-a-security-server-client)).

-   A request for registering the client must be submitted to the X-Road governing authority according to the organizational procedures of the X-Road instance.

-   The registration request must be approved by the X-Road governing authority.


#### 4.5.1 Registering a Security Server Client

**Access rights:** [Registration Officer](#xroad-registration-officer)

To submit a client registration request follow these steps.

1.  In the **CLIENTS** view.

2.  Click **Register** button on the row that contains the client you wish to register. 

3.  Click **YES** to submit the request.

On submitting the request, the message "Request sent" is displayed, and the client's state is set to "Registration in process".

After the X-Road governing authority has accepted the registration, the state of the client is set to "Registered" and the registration process is completed.


### 4.6 Deleting a Client from the Security Server

If a client is deleted from the security server, all the information related to the client is deleted from the server as well – that is, the WSDLs, services, access rights, and, if necessary, the certificates.

When one of the clients is deleted, it is not advisable to delete the signing certificate if the certificate is used by other clients registered to the security server, e.g., other subsystems belonging the same X-Road member as the deleted subsystem.

A client registered or submitted for registration in the X-Road governing authority (indicated by the "Registered" or "Registration in progress" state) must be unregistered before it can be deleted. The unregistering event sends a security server client deletion request from the security server to the central server.


#### 4.6.1 Unregistering a Client

**Access rights:** [Registration Officer](#xroad-registration-officer)

To unregister a client, follow these steps.

1.  In the **CLIENTS** view click the name of client that you wish to remove from the server

2.  In the window that opens, click **UNREGISTER** and then click **YES**. The security server automatically sends a client deletion request to the X-Road central server, upon the receipt of which the association between the security server and the client is revoked.

3.  Next, a notification is displayed about unregistering client. Now the client is moved to the "Deletion in progress" state, wherein the client cannot mediate messages and cannot be registered again in the X-Road governing authority.

*Note:* It is possible to unregister a registered client from the central server without sending a deletion request through the security server. In this case, the security server's administrator responsible for the client must transmit a request containing information about the client to be unregistered to the central server's administrator. If the client has been deleted from the central server without a prior deletion request from the security server, the client is shown in the "Global error" state in the security server.


#### 4.6.2 Deleting a Client

**Access rights:** [Registration Officer](#xroad-registration-officer)

A security server client can be deleted if its state is "Saved", "Global error" or "Deletion in progress". Clients that are in states "Registered" or "Registration in progress" need to be unregistered before they can be deleted (see Section [4.5.1](#451-unregistering-a-client)).

To delete a client, follow these steps.

1.  In the **CLIENTS** view click the name of the client you wish to remove from the security server.

2.  In the window that opens, click **DELETE** and then click **YES**. If there are no users for the signature key nor for the certificate associated then an option is presented to delete the client's certificates. To delete the certificates, click **YES** again.


## 5 Security Tokens, Keys, and Certificates


### 5.1 Availability States of Security Tokens

**Notice that the colors are a new feature introduced in the upcoming version 6.25.0**

To display the availability of tokens, the following colors and labels are used in the "Keys and Certificates" view.

-   **Red** text and a label **Not saved** – the token is available to the security server, but it's information has not been saved to the security server configuration. For example, a smartcard could be connected to the server, but the certificates on the smartcard may not have been imported to the server. The user cannot interact with the token or it's content.

-   **Red** text and a label **Blocked** – the token is available to the security server and it's information has been saved to the security server's configuration but the token is unavailable. The user cannot interact with the token or it's content.

-   **Gray** text and a label **Inactive** – the token is not available for the security server. The user cannot interact with the token or it's content.

-   **Black** text and a **LOG IN** button – the token is logged out. The user must log in the token before interacting the content.

-   **Black** text and a **LOG OUT** button – the token is logged in. The user can interact with the token and it's content.

**Caution:** The key device's and key's information is automatically saved to the configuration when a certificate associated with either of them is imported to the security server, or when a certificate signing request is generated for the key. Similarly, the key device's and key's information is deleted from the security server configuration automatically upon the deletion of the last associated certificate and/or certificate signing request.


### 5.2 Registration States of Certificates

Registration states indicate if and how a certificate can be used in the X-Road system. In the "Keys and Certificates" view, a certificate's registration states (except "Deleted") are displayed in the "Status" column.


#### 5.2.1 Registration States of the Signing Certificate

A security server signing certificate can be in one of the following registration states.

-   **Registered** – the certificate has been imported to the security server and saved to its configuration. A signing certificate in a "Registered" state can be used for signing X-Road messages.

-   **Deleted** – the certificate has been deleted from the server configuration. If the certificate is in the "Deleted" state and stored on a soft token key, the certificate will not be displayed in the table. If the certificate is in the "Deleted" state and stored on a hardware key device connected to the security server, the certificate status will be displayed with a **red circle** and a hyphen **-**.


#### 5.2.2 Registration States of the Authentication Certificate

A security server authentication certificate can be in one of the following registration states.

**Saved** – the certificate has been imported to the security server and saved to its configuration, but the certificate has not been submitted for registration. From this state, the certificate can move to the following states:

-   "Registration in progress", if the authentication certificate registration request is sent from the security server to the central server (see [3.3.1](#331-registering-an-authentication-certificate));

-   "Deleted", if the authentication certificate's information is deleted from the security server configuration (see Section [5.6](#56-deleting-a-certificate)). Notice that after the certificate is deleted, it will not be displayed in the table anymore.

**Registration in progress** – an authentication certificate registration request has been created and sent to the central server, but the association between the certificate and the security server has not yet been approved. From this state, the certificate can move to the following states:

-   "Registered", if the association between the authentication certificate and the security server is approved by the X-Road governing authority (see [3.3](#33-registering-the-security-server-in-the-x-road-governing-authority));

-   "Deletion in progress", if the certificate deletion request has been submitted to the central server (see [5.6.1](#561-unregistering-an-authentication-certificate)). The user can force this state transition even if the sending of the authentication certificate deletion request fails.

**Registered** – the association between the authentication certificate and the security server has been approved in the central server. An authentication certificate in this state can be used to establish a secure data exchange channel for exchanging X-Road messages. From this state, the certificate can move to the following states:

-   "Global error", if the association between the authentication certificate and the security server has been revoked in the central server;

-   "Deletion in progress", if the certificate deletion request has been transmitted to the central server (see [5.6.1](#561-unregistering-an-authentication-certificate)). The user can force this state transition even if the sending of the authentication certificate deletion request fails.

**Global error** – the association between the authentication certificate and the security server has been revoked in the central server. From this state, the certificate can move to the following states:

-   "Registered", if the association between the authentication certificate and the security server has been restored in the central server (e.g., the association between the client and the security server was lost due to an error);

-   "Deleted", if the authentication certificate's information is deleted from the security server configuration (see [5.6](#56-deleting-a-certificate)). Notice that after the certificate is deleted, it will not be displayed in the table anymore.

**Deletion in progress** – an authentication certificate registration request has been created for the certificate and sent to the central server. From this state, the certificate can be deleted. If the certificate has been deleted from the security server configuration, it will not be displayed in the table anymore.


### 5.3 Validity States of Certificates

Validity states indicate if and how a certificate can be used independent of the X-Road system. In the "Keys and Certificates" view, the certificate's validity states are displayed in the "OCSP" column. Validity states (except "Disabled") are displayed for certificates that are in the "Registered" registration state.

A security server certificate can be in one of the following validity states.

-   **Unknown** (validity information missing) – the certificate does not have a valid OCSP response (the OCSP response validity period is set by the X-Road governing authority) or the last OCSP response was either "unknown" (the responder doesn't know about the certificate being requested) or an error.

-   **Suspended** – the last OCSP response about the certificate was "suspended".

-   **Good** (valid) – the last OCSP response about the certificate was "good". Only certificates in the "good" (valid) state can be used to sign messages or establish a connection between security servers.

-   **Expired** – the certificate's validity end date has passed. The certificate is not active and OCSP queries are not performed about it.

-   **Revoked** – the last OCSP response about the certificate was "revoked". The certificate is not active and OCSP queries are not performed about it.

-   **Disabled** – the user has marked the certificate as disabled. The certificate is not active and OCSP queries are not performed about it.


### 5.4 Activating and Disabling the Certificates

**Access rights**

-   For authentication certificates: [Security Officer](#xroad-security-officer)

-   For signing certificates: [Security Officer](#xroad-security-officer), [Registration Officer](#xroad-registration-officer)

Disabled certificates are not used for signing messages or for establishing secure channels between security servers (authentication). If a certificate is disabled, its status in the "OCSP" column in the "Keys and Certificates" table is "Disabled".

To activate or disable a certificate, follow these steps.

1.  In the **Navigation tabs**, select **KEYS AND CERTIFICATES**.

2.  Show more details about a token by clicking the caret next to the token name.

3.  To activate a certificate, click on the desired certificate's name.

    3.1 In the opening **Certificate** dialog, click **Activate**. To deactivate a certificate, click **DISABLE** in the **Certificate** dialog. 


### 5.5 Configuring and Registering an Authentication key and Certificate

A Security server can have multiple authentication keys and certificates (e.g., during authentication key change).

The process of configuring another authentication key and certificate is described in Section [3.2](#32-configuring-the-authentication-key-and-certificate-for-the-security-server).

The process of registering an authentication certificate is described in Section [3.3.1](#331-registering-an-authentication-certificate).


### 5.6 Deleting a Certificate

An authentication certificate registered or submitted for registration in the X-Road governing authority (indicated by the "Registered" or "Registration in progress" state) must be unregistered before it can be deleted. The unregistering event sends an authentication certificate deletion request from the security server to the central server.


#### 5.6.1 Unregistering an Authentication Certificate

**Access rights:** [Security Officer](#xroad-security-officer)

To unregister an authentication certificate, follow these steps.

1.  In the **Navigation tabs**, select **KEYS AND CERTIFICATES**.

2.  Show more details about a token by clicking the caret next to the token name.

3.  Click on an authentication certificate that is in the state "Registered" or "Registration in progress".

    3.1 In the opening **Certificate** dialog, click **UNREGISTER**.

    Next, an authentication certificate deletion request is automatically sent to the X-Road central server, upon the receipt of which the associated authentication certificate is deleted from the central server. If the request was successfully sent, the message "Certificate unregistration request sent successfully" is displayed and the authentication certificate is moved to the "Deletion in progress" state.

A registered authentication certificate can be deleted from the central server without sending a deletion request through the security server. In this case, the security server's administrator must transmit a request containing information about the authentication certificate to be deleted to the central server's administrator. If the authentication certificate has been deleted from the central server without a deletion request from the security server, the certificate is shown in the "Global error" state in the security server.


#### 5.6.2 Deleting a Certificate or a certificate Signing Request notice

**Access rights**

-   For authentication certificates: [Security Officer](#xroad-security-officer)

-   For signing certificates: [Security Officer](#xroad-security-officer), [Registration Officer](#xroad-registration-officer)

An authentication certificate saved in the system configuration can be deleted if its state is "Saved", "Global error" or "Deletion in progress". The signing certificate and request notices can always be deleted from the system configuration.

**If a certificate is stored on a hardware security token, then the deletion works on two levels:**

-   if the certificate is saved in the server configuration, then the deletion **deletes the certificate from server configuration**, but not from the security token;

-   if the certificate is not saved in the server configuration (certificate's status has a red circle and status "-" (a hyphen)), then the deletion deletes the certificate from the security token (assuming the token supports this operation).

**To delete a certificate, follow these steps.**

1.  In the **Navigation tabs**, select **KEYS AND CERTIFICATES**.

2.  Show more details about a token by clicking the caret next to the token name.

3.  Click on the certificate that you want to delete.

    3.1 In the opening **Certificate** dialog, click **DELETE**. Confirm the deletion by clicking **YES**.

**To delete a certificate signing request notice (CSR), follow these steps.**

1.  In the **Navigation tabs**, select **KEYS AND CERTIFICATES**.

2.  Show more details about a token by clicking the caret next to the token name.

3.  At the end of the desired CSR row click **Delete CSR**. Confirm the deletion by clicking **YES**.

### 5.7 Deleting a Key

**Warning:** Deleting a key from the server configuration also deletes all certificates (and certificate signing request notices) associated with the key.

**Access rights**

-   For authentication keys: [Security Officer](#xroad-security-officer)

-   For signing keys: [Security Officer](#xroad-security-officer), [Registration Officer](#xroad-registration-officer)

-   For keys without a role: [Security Officer](#xroad-security-officer), [Registration Officer](#xroad-registration-officer)

**The deletion of keys works on two levels:**

-   if the key is saved in the server configuration, then the deletion **deletes the key** (and associated certificates) **from server configuration**, but not from the security token;

-   if the key is not saved in the server configuration (certificate's status has a red circle and status "-" (a hyphen)), then the deletion **deletes the key from the security token** (assuming the token supports this operation).

To delete a key, follow these steps.

1.  In the **Navigation tabs**, select **KEYS AND CERTIFICATES**.

2.  Show more details about a token by clicking the caret next to the token name.

3.  Click on the desired Key.

    3.1 In the opening **Key** dialog, click **DELETE**. Confirm the deletion of the key (and its associated certificates) by clicking **YES**.


## 6 X-Road Services

X-Road supports both SOAP and REST services. The services are managed on two levels:

-   the addition, deletion, and deactivation of services is carried out on the WSDL / REST API / OpenAPI 3 level;

-   the service address, internal network connection method, and the service timeout values are configured at the service level for SOAP services and at the API level for REST / OpenAPI 3 services. In addition, for SOAP / WSDL, it is easy to extend the configuration of one service to all the other services.


### 6.1 Adding a service description

**Access rights:** [Service Administrator](#xroad-service-administrator)

#### 6.1.1 SOAP

When a new WSDL file is added, the security server reads service information from it and displays the information in the table of services. The service code, title and address are read from the WSDL.

**To add a WSDL**, follow these steps.

1.  Navigate to **CLIENTS** tab, click the name of the client for which you wish to add WSDL to and click the **SERVICES** tab. 

3.  Click **ADD WSDL**, enter the WSDL address in the dialog that opens and click **ADD**. Once the window is closed, the WSDL and the information about the services it contains are added to the client. By default, the WSDL is added in disabled state (see [6.3](#63-enabling-and-disabling-a-service-description)).

**To see a list of services contained in the WSDL**

-   click the caret next to the WSDL service url to expand the list.

#### 6.1.2 REST

After a new REST service is added, the security server displays text "REST" and url for that service.

**To add a REST service**, follow these steps.

1.  Navigate to **CLIENTS** tab, click the name of the client for which you wish to add REST service to and click the **SERVICES** tab. 

3.  Click **ADD REST**. Select whether the URL type is "REST API Base Path" or "OpenAPI 3 Description". Enter the url and service code in the window that opens and click **ADD**.

4.  Once the window is closed, the url and the service code are added to the service list. If the added URL type was OpenAPI 3 description, the service description is parsed and endpoints are added under the service. By default, the REST service is added in disabled state (see [6.3](#63-enabling-and-disabling-a-service-description)).

**To see the service details under the REST service**

-   click the caret on the REST service description row to expand the service details.

### 6.2 Refreshing a service description

**Access rights:** [Service Administrator](#xroad-service-administrator)

Upon refreshing, the security server reloads the service description file from the service description URL to the security server and checks the service information in the reloaded file against existing services. If the composition of services in the new service description has changed compared to the current version, a warning is displayed and you can either continue with the refresh or cancel.

To refresh the service description, follow these steps.

1.  Navigate to **CLIENTS** tab, click the name of the client containing service you wish to refresh and click the **SERVICES** tab. 

2.  Click the arrow symbol in front of the WSDL or REST to be refreshed and click the **Refresh** button.

3.  If the new service description contains changes compared to the current service description in the security server, a warning is displayed. To proceed with the refresh, click **CONTINUE**.

When the service description is refreshed, the existing services' settings are not overwritten.


### 6.3 Enabling and Disabling a service description

**Access rights:** [Service Administrator](#xroad-service-administrator)

A disabled service description is displayed in the services' list with a disabled switch icon on the same row.

Services described by a disabled service description cannot be accessed by the service clients – if an attempt is made to access the service, an error message is returned, containing the information entered by the security server's administrator when the service description was disabled.

If a service description is enabled, the services described there become accessible to users. Therefore it is necessary to ensure that before enabling the service description, the parameters of all its services are correctly configured (see [6.6](#66-changing-the-parameters-of-a-service)).

To **enable** or **disable** a service description, follow these steps.

1.  Navigate to **CLIENTS** tab, click the name of the client containing service you wish to view and click the **SERVICES** tab. 

2. Click the switch icon on the same row with service WSDL or REST service you wish to enable or disable

(3.) If the service was disabled a popup will appear. In the popup, enter a Disable notice which is shown to clients who try to access any of the services in the service description, and click **OK**.


### 6.4 Changing the Address of a service description

**Access rights:** [Service Administrator](#xroad-service-administrator)

To change the service description address, follow these steps.

1.  Navigate to **CLIENTS** tab, click the name of the client containing service you wish to view and click the **SERVICES** tab. 

2. Click the link text containing the type of the service and its url in paranthesis

3.  In the dialog that opens you can edit the URL for all types of services and for REST services the service code can also be changed. Click **SAVE**. The service information updates accordingly (see section [6.2](#62-refreshing-a-service-description)).


### 6.5 Deleting a service description

**Access rights:** [Service Administrator](#xroad-service-administrator)

When a service description is deleted, all information related to the services described in the service description, including access rights, are deleted.

To delete a service description, follow these steps.

1.  Navigate to **CLIENTS** tab, click the name of the client containing service you wish to view and click the **SERVICES** tab. 

2. Click the link text containing the type of the service and its url in paranthesis. 

3. Click **DELETE** and confirm the deletion by clicking **YES** in the dialog that opens. 

### 6.6 Changing the Parameters of a Service

**Access rights:** [Service Administrator](#xroad-service-administrator)

Service parameters are

-   "Service URL" – the URL where requests targeted at the service are directed;

-   "Timeout (s)" – the maximum duration of a request to the database, in seconds;

-   "Verify TLS certificate" – toggles the verification of the certificate when a TLS connection is established. This option is used for two different scenarios:
    -   Between Security Server and service endpoint.
    -   Between Security Server and service description URL, when metaservices getWsdl or getOpenAPI are used for this subsystem and service. See \[[PR-META](#Ref_PR-META)\] and \[[PR-MREST](#Ref_PR-MREST)\].

To change service parameters, follow these steps.

1.  Navigate to **CLIENTS** tab, click the name of the client containing service you wish to view and click the **SERVICES** tab. 

2.  Click the arrow symbol in front of a REST or WSDL service and in the list that is displayed click the service code which you wish to edit.

3.  In the view that opens, configure the service parameters. To apply the selected parameter to all services described in the same service description, select the checkbox adjacent to this parameter in the **Apply to All in WSDL** column. To apply the configured parameters, click **SAVE**.


### 6.7 Managing REST Endpoints

**Access rights:** [Service Administrator](#xroad-service-administrator)

REST type service descriptions can contain API endpoints. The purpose of the endpoints is more fine-grained access control. More about that in chapter [7 Access Rights](#7-access-rights).

When URL type of the REST service is an OpenAPI 3 description, endpoints are parsed from the service description automatically. These endpoints cannot be manually updated or deleted. Additionally manual endpoints can be added as needed. When URL type is REST API base path, all the endpoints need to be created manually. Manually created endpoints can also be edited and deleted as needed.

To create API endpoint manually, follow these steps

1.  Navigate to **CLIENTS** tab, click the name of the client containing service you wish to view and click the **SERVICES** tab. 

2.  Click the arrow symbol in front of a REST service and click the service code that is displayed.

3.  Click the **ENDPOINTS** tab and in the following view click **ADD ENDPOINTS**.

4.  In the dialog that opens fill in the HTTP Request method and path for the endpoint and click **ADD**


## 7 Access Rights

Access rights can be granted to the following access right subjects.

-   **An X-Road member's subsystem.**

-   **A global access rights group.** Global groups are created in the X-Road governing authority. If a group is granted an access right, it extends to all group members.

-   **A local access rights group.** To simplify access rights management, each client in the security server can create local access rights groups (see section [8](#8-local-access-right-groups)). If a group is granted an access right, it extends to all group members.

There are two options for managing access rights in a security server.

-   Service-based access rights management – if a single service needs to be opened/closed to multiple service clients (see [7.1](#71-changing-the-access-rights-of-a-service)).

-   Service client-based access rights management – if a single service client needs multiple services opened/closed (see [7.2](#72-adding-a-service-client)).

It is possible to define access rights on two levels for REST services:

-   REST service level
-   endpoint level

In general, a REST service usually has multiple endpoints. When access rights are defined on the service level, they apply to all the endpoints of the REST service. Instead, defining access rights on the endpoint level gives access to specific endpoint(s) only. The service level access rights support both service-based and service client-based access rights management. The endpoint level access rights support only service based access rights management.


### 7.1 Changing the Access Rights of a Service

**Access rights:** [Service Administrator](#xroad-service-administrator)

To change the access rights to a **service**, follow these steps.

1.  Navigate to **CLIENTS** tab, click the name of the client containing service you wish to view and click the **SERVICES** tab. 

2.  Click the arrow symbol in front of a service and click the service code that is displayed.

3.  In the window that opens, the access rights table displays information about all X-Road subsystems and groups that have access to the selected service.

4.  To add one or more access right subjects to the service, click **ADD SUBJECTS**. The subject search window appears. You can search among    all subsystems and global groups registered in the X-Road governing authority and among the security server client's local groups. Fill in optional filters for subjects and click **SEARCH**. Select one or more subjects from the list and click **ADD SELECTED**.

5.  To remove service access rights subjects, click **Remove** button on the respective row in the access rights table. To clear the access rights list (that is, remove all subjects), click **REMOVE ALL**.

To change access rights to an **endpoint**, follow there steps.

1.  Navigate to **CLIENTS** tab, click the name of the client containing service you wish to view and click the **SERVICES** tab. 

2.  Click the arrow symbol in front of a REST service and click the service code that is displayed.

3.  Click the **ENDPOINTS** tab and in the following views endpoints list click **Access Rights** on the respective row of an endpoint.

4.  To add one or more access right subjects to the endpoint, click **ADD SUBJECTS**. The subject search window appears. You can search among all subsystems and global groups registered in the X-Road governing authority and among the security server client's local groups. Fill in optional filters for subjects and click **SEARCH**. Select one or more subjects from the list and click **ADD SELECTED**.

5. To remove endpoint access rights subjects, click **Remove** button on the respective row in the access rights table and click **YES** in the confirmation dialog. To clear the access rights list (that is, remove all subjects), click **REMOVE ALL** and click **YES** in the confirmation dialog.


### 7.2 Adding a Service Client

**Access rights:** [Service Administrator](#xroad-service-administrator)

The service client view (**CLIENTS** -&gt; **SERVICE CLIENTS**) displays all the service level access rights subjects of the services mediated by this security server client. In other words, if an X-Road subsystem or group has been granted a service level access right to a service of this client, then the subject is shown in this view. Subjects that have been granted an endpoint level access right to a REST service, are not shown in the view.

To add a service client, follow these steps.

1.  Navigate to **CLIENTS** tab, click the name of the client containing service you wish to view and click the **SERVICE CLIENTS** tab. 

2.  Click **ADD SUBJECT**. In the following wizard that opens
    
    1. Select a subject (a subsystem, or a local or global group) to which you want to grant access rights to and click **NEXT**
    
    2. Select service(s) whose access rights you want to grant to the selected subject. Click **ADD SELECTED** to grant access rights to the selected services to this subject. Note that access rights to REST API endpoints can not be added using this view, those need to be added on **SERVICES** tab as described in [7.1](#71-changing-the-access-rights-of-a-service).

The subject is added to the list of service clients, after which the service clients view is displayed.


### 7.3 Changing the Access Rights of a Service Client

**Access rights:** [Service Administrator](#xroad-service-administrator)

To change the service client's access rights, follow these steps.

1.  Navigate to **CLIENTS** tab, click the name of the client containing service you wish to view and click the **SERVICE CLIENTS** tab. 

2.  In the view that opens click the name of a subject (a subsystem, or a local or global group) whose access rights you want to change

3.  In the window that opens, a list of services opened in the security server to the selected subject is displayed.

    - To add access rights to a service client, start by clicking **ADD SERVICE**. In the window that opens, select the service(s) that you wish to grant to the subject and click **ADD**. Note that access rights to REST API endpoints can not be added using this view, those need to be added on **SERVICES** tab as described in [7.1](#71-changing-the-access-rights-of-a-service).

    - To remove a single access right to a service from the service client click **Remove** button on the corresponding row and click **YES** in the confirmation dialog. 
    
    - To remove all access rights to a service from the service client click **REMOVE ALL** and click **YES** in the confirmation dialog. 
    
    - Removing service level access rights from the service client also removes all REST API endpoint level access rights to the endpoints of the service. In other words, removing access rights from the service client removes all access rights to a service and its endpoints.


## 8 Local Access Right Groups

A local access rights group can be created for a security server client in order to facilitate the management of service access rights for a group of X-Road subsystems that use the same services. The access rights granted for a group apply for all the members of the group. Local groups are client-based, that is, a local group can only be used to manage the service access rights of one security server client in one security server.


### 8.1 Adding a Local Group

**Access rights:** [Service Administrator](#xroad-service-administrator)

To create a local group for a security server client, follow these steps.

1.  Navigate to **CLIENTS** tab, click the name of the client and click the **LOCAL GROUPS** tab. In the view that opens, a list of the client's local groups is displayed.

2.  To create a new group, click **ADD GROUP**. In the view that opens, enter the code and description for the new group and click **ADD**.


### 8.2 Displaying and Changing the Members of a Local Group

**Access rights:** [Service Administrator](#xroad-service-administrator)

To **view the members** of a local group, follow these steps.

1.  Navigate to **CLIENTS** tab, click the name of the client and click the **LOCAL GROUPS** tab.

2.  In the view that opens click the code of the group you wish to edit.

To **add one or more members** to a local group, follow these steps in the group's detail view.

1.  Click **ADD MEMBERS**.

2.  In the window that opens add optional filters to your members search and click **SEARCH**. Select the subsystems that you wish to add to the group and click **ADD SELECTED**.

To **remove members** from a local group, click **Remove** on the corresponding row on group you wish to be deleted in the group's detail view and then click **YES** in the confirmation dialog. To remove all group members from the group, click **REMOVE ALL** and then click **YES** in the confirmation dialog.


### 8.3 Changing the description of a Local Group

**Access rights:** [Service Administrator](#xroad-service-administrator)

To change the description of a local group, follow these steps.

1.  Navigate to **CLIENTS** tab, click the name of the client and click the **LOCAL GROUPS** tab.

2.  In the view that opens click the code of the group you wish to edit.

3.  In the group´s detail view change the description. The description is saved when the input field loses focus. 


### 8.4 Deleting a Local Group

**Access rights:** [Service Administrator](#xroad-service-administrator)

**Warning:** When a local group is deleted, all the group members' access rights, which were granted through belonging to the group, are revoked.

To delete a local group, follow these steps.

1.  Navigate to **CLIENTS** tab, click the name of the client and click the **LOCAL GROUPS** tab.

2.  In the view that opens click the code of the group you wish to delete.

3.  In the group detail view, click **DELETE** and confirm the deletion by clicking **YES** in the dialog that opens.


## 9 Communication with the Client Information Systems

**Access rights:** [Registration Officer](#xroad-registration-officer), [Service Administrator](#xroad-service-administrator)

A security server can use either the HTTP, HTTPS, or HTTPS NOAUTH protocol to communicate with information system servers which provide and use services.

-   The HTTP protocol should be used if the information system server and the security server communicate in a private network segment where no other computers are connected to. Furthermore, the information system server must not allow interactive log-in.

-   The HTTPS protocol (**default for new clients**) should be used if it is not possible to provide a separate network segment for the communication between the information system server and the security server. In that case, cryptographic methods are used to protect their communication against potential eavesdropping and interception. Before HTTPS can be used, internal TLS certificates must be created for the information system server(s) and uploaded to the security server.

-   The HTTPS NOAUTH protocol should be used if you want the security server to skip the verification of the information system TLS certificate.

   *Note:* If the HTTP connection method is selected, but the information system connects to the security server over HTTPS, then the connection is accepted, but the client's internal TLS certificate is not verified (same behavior as with HTTPS NOAUTH).

**By default the connection type for all the security server clients is set to HTTPS to prevent unauthorised use of the clients.**

**It is strongly recommended to keep the connection type of the security server owner as HTTPS to prevent security server clients from making operational monitoring data requests as a security server owner.**

To set the connection method for internal network servers in the **service consumer role**, follow these steps.

1.  In the **Navigation tabs**, select **CLIENTS**, select a security server owner or a client from the table

2.  In the view that opens, select the **INTERNAL SERVERS** tab
 
3.  On the **Connection type** drop-down, select the connection method. The changes will be saved immediately on selecting the new method and a "Connection type updated" message is displayed.

Depending on the configured connection method, the request URL for information system is **`http://SECURITYSERVER/`** or **`https://SECURITYSERVER/`**. When making the request, the address `SECURITYSERVER` must be replaced with the actual address of the security server.

The connection method for internal network servers in the **service provider role** is determined by the protocol in the URL. To change the connection method, follow these steps.

1.  In the **Navigation tabs**, select **CLIENTS**, select a security server owner or a client from the table

2.  In the view that opens, select the **SERVICES** tab
    
3.  Click the caret next to the desired service description to show all services related to it

4.  Click on a service code in the table.
    
5.  In the view that opens, change the protocol in the service URL to HTTP, HTTPS or HTTPS NO AUTH.
    If the HTTPS protocol was selected, select the **Verify TLS certificate** checkbox if needed (see section [6.6](#66-changing-the-parameters-of-a-service)). According to the service parameters, the connection with the internal network server is created using one the following protocols:

-   HTTP – the service/adapter URL begins with "**http:**//...".

-   HTTPS – the service/adapter URL begins with "**https**://" and the **Verify TLS certificate** checkbox is selected.

-   HTTPS NO AUTH – the service/adapter URL begins with "**https**://" and the **Verify TLS certificate** checkbox is not selected.

To add an internal TLS certificate for a security server owner or security server client (for HTTPS connections), follow these steps.

1.  In the **Navigation tabs**, select **CLIENTS**, select a security server owner or a client from the table

2.  In the view that opens, select the **INTERNAL SERVERS** tab

3.  To add a certificate, click **ADD** in the **Information System TLS certificate** section, select a certificate file from the local file system and click **OK**. The certificate fingerprint appears in the "Information System TLS certificate" table.

To display the detailed information of an internal TLS certificate, follow these steps.

1.  In the **Navigation tabs**, select **CLIENTS**, select a security server owner or a client from the table

2.  In the view that opens, select the **INTERNAL SERVERS** tab

3.  Click on a certificate in the "Information System TLS certificate".

To delete an internal TLS certificate, follow these steps.

1.  In the **Navigation tabs**, select **CLIENTS**, select a security server owner or a client from the table

2.  In the view that opens, select the **INTERNAL SERVERS** tab

3.  Click on a certificate in the "Information System TLS certificate".

4. In the **Certificate** view that opens, click **DELETE**. Confirm deletion by clicking **YES**.

To export the security server's internal TLS certificate, follow these steps.

1.  In the **Navigation tabs**, select **CLIENTS**, select a security server owner or a client from the table

2.  In the view that opens, select the **INTERNAL SERVERS** tab

2.  Click **Export** at the end of a certificate row in the "Security Server certificate" table and save the prompted file to the local file system.


## 10 System Parameters

The security server system parameters are:

-   **Configuration anchor's information.** The configuration anchor contains data that is used to periodically download signed configuration from the central server and to verify the signature of the downloaded configuration.

-   **Timestamping service information.** Timestamping is used to preserve the evidential value of messages exchanged over X-Road.

-   **Approved Certificate Authorities.** A read-only list of approved certificate authorities (defined in the global configuration). The security server trusts authentication and signing certificates signed by the listed authorities.

-   **The internal TLS key and certificate.** The internal TLS certificate is used to establish a TLS connection with the security server client's information system if the "HTTPS" connection method is chosen for the client's servers.


### 10.1 Managing the Configuration Anchor

**Access rights**

-   For uploading the configuration anchor: [Security Officer](#xroad-security-officer)

-   For downloading the configuration anchor: [Security Officer](#xroad-security-officer), [System Administrator](#xroad-system-administrator)

To upload the configuration anchor, follow these steps.

1.  In the **Navigation tabs**, select **SETTINGS**.

2.  In the opening view select **SYSTEM PARAMETERS** tab.

3.  In the **Configuration Anchor** section, click **UPLOAD**.

4.  Find the anchor file from the local file system and click **Open**.

5.  Ensure that the anchor file you are uploading is valid by comparing the hash value of the uploaded file with the hash value of the currently valid anchor published by the X-Road governing authority. If the hash values match, confirm the upload by clicking **CONFIRM**.

To download the configuration anchor, follow these steps.

1.  In the **Navigation tabs**, select **SETTINGS**.

2.  In the opening view select **SYSTEM PARAMETERS** tab.

3.  On the **Configuration Anchor** section, click **DOWNLOAD** and save the prompted file.


### 10.2 Managing the Timestamping Services

**Access rights:** [Security Officer](#xroad-security-officer)

To add a timestamping service, follow these steps.

1.  In the **Navigation tabs**, select **SETTINGS**.

2.  In the opening view select **SYSTEM PARAMETERS** tab.

3.  In the **Timestamping Services** section, click **ADD**.

4.  In the dialog that opens, select a service and click **ADD**.

To delete a timestamping service, follow these steps.

1.  In the **Navigation tabs**, select **SETTINGS**.

2.  In the opening view select **SYSTEM PARAMETERS** tab.

3.  In the **Timestamping Services** section, click **DELETE** at the end of the row of the service you wish to delete.

*Note*: If more than one timestamping service is configured, the security server will try to get a timestamp from the topmost service in the table, moving down to the next service if the try was unsuccessful. The failover covers both connection and timestamp response verification issues. For example, security server is not able to establish a connection to a timestamping service because of a misconfigured firewall, or verification of a timestamp response fails because of the sign certificate of the timestamping service is changed.


### 10.3 Changing the Internal TLS Key and Certificate

**Access rights:** [Security Officer](#xroad-security-officer), [System Administrator](#xroad-system-administrator)

_To change the security server's internal TLS key and certificate_, follow these steps.

1. On the **Navigation tabs**, select **Keys and Certificates**

2. In the opening view, select **SECURITY SERVER TLS KEY** tab

3. In the opening view, click **GENERATE KEY** and in the dialog that opens, click **CONFIRM**.

   The security server generates a key used for communication with the client information systems, and the corresponding self-signed certificate. The security server's certificate fingerprint will also change. The security server's domain name is saved to the certificate's **Common Name** field, and the internal IP address to the **subjectAltName** extension field.

_To generate a new certificate request_, follow these steps.

1. On the **Navigation tabs**, select **KEYS AND CERTIFICATES**

2. In the opening view, select **SECURITY SERVER TLS KEY** tab

3. In the "TLS Key and Certificate" section, at the end of the key row, click **Generate CSR**

4. In the opening view, input the **Distinguished Name** and click **GENERATE CSR**. Save the certificate request file to the local file system and click **DONE**.

   The security server generates a certificate request using the current key and the provided **Distinguished Name**.

_To import a new TLS certificate_, follow these steps.

1. On the **Navigation tabs**, select **KEYS AND CERTIFICATES**

2. In the opening view, select **SECURITY SERVER TLS KEY** tab

3. In the opening view, click **IMPORT CERT.** and point to the file to be imported.

   The imported certificate must be in PEM-format to be accepted. Certificate chains are supported; concatenate possible intermediate certificate(s) to the server certificate before importing the file.

   Note that the Internal TLS Key and Certificate are cached by default for 60 seconds (default cache period for serverconf) so generating a new key and importing a new certificate might affect providing services from the security server for the caching period. The caching period can be changed with System Parameters \[[UG-SYSPAR](#Ref_UG-SYSPAR)\]

_To export the security server's internal TLS certificate_, follow these steps.

1. On the **Navigation tabs**, select **KEYS AND CERTIFICATES**

2. In the opening view, select **SECURITY SERVER TLS KEY** tab

3. In the opening view, click **EXPORT CERT.** and save the prompted file to the local file system.

   Note that only the internal server certificate is exported, not the possible intermediate certificates.

_To view the detailed information of the security server's internal TLS certificate_, follow these steps.

1. On the **Navigation tabs**, select **Keys and Certificates**

2. In the opening view, select **SECURITY SERVER TLS KEY** tab

3. In the "TLS Key and Certificate" section, click on the certificate hash.

### 10.4 Approved Certificate Authorities

_To list the approved certificate authorities_, follow these steps.

1.  In the **Navigation tabs**, select **SETTINGS**.

2.  In the opening view select **SYSTEM PARAMETERS** tab. Approved certificate authorities are listed in the "Approved Certificate Authorities" section.

Lists approved certificate authorities. The listing contains the following information:

* CA certificate subject distinguished name. Top-level CAs are **emphasized**.
* OCSP response status (not applicable to top-level CAs, shown as N/A). See [5.3 Validity States of Certificates](#53-validity-states-of-certificates) for explanation, with the following exceptions:
  * Disabled status is not used
  * Additional status "not available" if the OCSP response is not available at all, e.g. due to an error.
* Certificate expiration date.

## 11 Message Log

The purpose of the message log is to provide means to prove the reception of a regular request or response message to a third party. Messages exchanged between security servers are signed and encrypted. For every regular request and response, the security server produces a complete signed and timestamped document (Associated Signature Container \[[ASiC](#Ref_ASiC)\]).

Message log data is stored to the database of the security server during message exchange. According to the configuration (see [11.1](#111-changing-the-configuration-of-the-message-log)), the timestamping of the signatures of the exchanged messages is either synchronous to the message exchange process or is done asynchronously using the time period set by the X-Road governing agency.

In case of synchronous timestamping, the timestamping is an integral part of the message exchange process (one timestamp is taken for the request and another for the response). If the timestamping fails, the message exchange fails as well and the security server responds with an error message.

In case of asynchronous timestamping, all the messages (maximum limit is determined in the configuration, see [11.1](#111-changing-the-configuration-of-the-message-log)) stored in the message log since the last periodical timestamping event are timestamped with a single (batch) timestamp. By default, the security server uses asynchronous timestamping for better performance and availability.

The security server periodically composes signed (and timestamped) documents from the message log data and archives them in the local file system. Archive files are ZIP containers containing one or more signed documents and a special linking information file for additional integrity verification purpose.


### 11.1 Changing the Configuration of the Message Log

Configuration parameters are defined in INI files \[[INI](#Ref_INI)\], where each section contains the parameters for a particular security server component. The default message log configuration is located in the file

    /etc/xroad/conf.d/addons/message-log.ini

In order to override default values, create or edit the file

    /etc/xroad/conf.d/local.ini

Create the `[message-log]` section (if not present) in the file. Below the start of the section, list the values of the parameters, one per line.

For example, to configure the parameters `archive-path` and `archive-max-filesize`, the following lines must be added to the configuration file:

    [message-log]
    archive-path=/my/arhcive/path/
    archive-max-filesize=67108864


#### 11.1.1 Common parameters

1.  `hash-algo-id` – the hash algorithm that is used for hashing in the message log. Possible choices are `SHA-256`, `SHA-384`, `SHA-512`. Defaults to `SHA-512`.


#### 11.1.2 Timestamping parameters

1.  `timestamp-immediately` – if set to true, the timestamps are created synchronously with the message exchange, i.e., one timestamp is created for a request and another for a response. This is a security policy to guarantee the timestamp at the time of logging the message, but if the timestamping fails, the message exchange fails as well, and if load to the security server increases, then the load to the timestamping service increases as well. The value of this parameter defaults to false for better performance and availability. In case the value of the parameter is false then the timestamping is performed as a periodic background process (the time period is determined in the X-Road governing agency and propagated to the security servers by global configuration) and signatures stored during the time period (see parameter `timestamp-records-limit`) are timestamped in one batch.

2.  `timestamp-records-limit` – maximum number of signed messages that can be timestamped in one batch. The message exchanging load (messages per minute) and the timestamping interval of the security server must be taken into account when changing the default value of this parameter. Do not modify this parameter without a good reason. Defaults to `10000`.

3.  `acceptable-timestamp-failure-period` – time period in seconds, for how long the asynchronous timestamping is allowed to fail before message exchange between security servers is stopped. Set to `0` to disable this check. Defaults to `14400`.


#### 11.1.3 Archiving parameters

1.  `keep-records-for` – time in days for which to keep timestamped and archived records in the database. Defaults to `30`.

2.  `archive-max-filesize` – maximum size for archived files in bytes. Reaching the maximum value triggers the file rotation. Defaults to `33554432` (32 MB).

3.  `archive-interval` – time interval as Cron expression \[[CRON](#Ref_CRON)\] for archiving timestamped records. Defaults to `0 0 0/6 1/1 * ? *` (fire every 6 hours).

4.  `archive-path` – the directory where the timestamped log records are archived. Defaults to `/var/lib/xroad/`.

5.  `clean-interval` – time interval as Cron expression \[[CRON](#Ref_CRON)\] for cleaning archived records from the database. Defaults to `0 0 0/12 1/1 * ? *` (fire every 12 hours).

6.  `archive-transfer-command` – the command executed after the (periodic) archiving process. This enables one to configure an external script to transfer archive files automatically from the security server. Defaults to no operation.


### 11.2 Transferring the Archive Files from the Security Server

In order to save hard disk space, it is recommended to transfer archive files periodically from the security server (manually or automatically) to an external location.

Archive files (ZIP containers) are located in the directory specified by the configuration parameter archive-path. File names are in the format `mlog-X-Y-Z.zip`, where X is the timestamp (UTC time in the format `YYYYMMDDHHmmss`) of the first message log record, Y is the timestamp of the last message log record (records are processed in chronological order) and Z is 10 characters long alphanumeric random. An example of an archive file name is:

    mlog-20150504152559-20150504152559-a7JS05XAJC.zip

The message log package provides a helper script `/usr/share/xroad/scripts/archive-http-transporter.sh` for transferring archive files. This script uses the HTTP/HTTPS protocol (the POST method, the form name is file) to transfer archive files to an archiving server.

Usage of the script:

 Options:          | &nbsp;
------------------ | -----------------------------------------------------------------------------------------------
 `-d, --dir DIR`   | Archive directory. Defaults to '/var/lib/xroad'
 `-r, --remove`    | Remove successfully transported files form the archive directory.
 `-k, --key KEY`   | Private key file name in PEM format (TLS). Defaults to '/etc/xroad/ssl/internal.key'
 `-c, --cert CERT` | Client certificate file in PEM format (TLS). Defaults to '/etc/xroad/ssl/internal.crt'
 `-cacert FILE`    | CA certificate file to verify the peer (TLS). The file may contain multiple CA certificates. The certificate(s) must be in PEM format.
 `-h, --help`      | This help text.

The archive file has been successfully transferred when the archiving server returns the HTTP status code `200`.

Override the configuration parameter archive-transfer-command (create or edit the file `etc/xroad/conf.d/local.ini`) to set up a transferring script. For example:

    [message-log]
    archive-transfer-command=/usr/share/xroad/scripts/archive-http-transporter.sh -r http://my-archiving-server/cgi-bin/upload

The message log package contains the CGI script /usr/share/doc/xroad-addon-messagelog/archive-server/demo-upload.pl for a demo archiving server for the purpose of testing or development.


### 11.3 Using a Remote Database

The message log database can be located outside of the security server. The following guide describes how to configure and populate a remote database schema for the message log. It is assumed that access to the database from the security server has been configured. For detailed information about the configuration of database connections, refer to \[[JDBC](#Ref_JDBC)\].

1.  Create a database user at remote database host:

        postgres@db_host:~$ createuser -P messagelog_user
        Enter password for new role: <messagelog_password>
        Enter it again: <messagelog_password>

2.  Create a database owned by the message log user at remote database host:

        postgres@db_host:~$ createdb messagelog_dbname -O messagelog_user -E UTF-8

3.  Verify connectivity from security server to the remote database:

        user@security_server:~$ psql -h db_host -U messagelog_user messagelog_dbname
        Password for user messagelog_user: <messagelog_password>
        psql (9.3.9)
        SSL connection (cipher: DHE-RSA-AES256-GCM-SHA384, bits: 256)
        Type "help" for help.
        messagelog_dbname=>

4.  Stop xroad-proxy service for reconfiguration:

        root@security_server:~# service xroad-proxy stop

5.  Configure the database connection parameters to achieve encrypted connections, in `/etc/xroad/db.properties`:

        messagelog.hibernate.jdbc.use_streams_for_binary = true
        messagelog.hibernate.dialect = ee.ria.xroad.common.db.CustomPostgreSQLDialect
        messagelog.hibernate.connection.driver_class = org.postgresql.Driver
        messagelog.hibernate.connection.url = jdbc:postgresql://db_host:5432/messagelog_dbname?ssl=true&sslfactory=org.postgresql.ssl.NonValidatingFactory
        messagelog.hibernate.connection.username = messagelog_user
        messagelog.hibernate.connection.password = messagelog_password

6.  Populate database schema by reinstalling messagelog addon package and start xroad-proxy

    Ubuntu: `apt-get install --reinstall xroad-addon-messagelog`  
    RHEL: `yum reinstall xroad-addon-messagelog`

    `service xroad-proxy start`

## 12 Audit Log

The security server keeps an audit log. The audit log events are generated by the user interface when the user changes the system's state or configuration. The user actions are logged regardless of whether the outcome was a success or a failure. The complete list of the audit log events is described in \[[SPEC-AL](#Ref_SPEC-AL)\].

Actions that change the system state or configuration but are not carried out using the user interface are not logged (for example, X-Road software installation and upgrade, user creation and permission granting, and changing the configuration files).

An audit log record contains correlation-id, which can be used to link the record to other log messages about the same request.

An audit log record also contains

-   the description of the user action,

-   the date and time of the event,

-   the username of the user performing the action

-   the authentication type used for this request (Session, ApiKey or HttpBasicPam)
    - `Session` – session based authentication (web application)
    - `ApiKey` - direct API call using API key authentication
    - `HttpBasicPam` – HTTP basic authentication with PAM login (for api key management API operations)

-   the API url for this request, and

-   the data related to the event.

For example, registering a new client in the security server produces the following log record:

  `2020-06-03T11:00:51+00:00 my-security-server-host correlation-id: [24b47d04dc6e1c49] INFO  [X-Road Proxy Admin REST API] 2020-06-03T11:00:51.944Z - {"event":"Register client","user":"admin1","auth":"Session","url":"/api/v1/clients/LXD:GOV:M1:audit-test/register","data":{"clientIdentifier":{"xRoadInstance":"LXD","memberClass":"GOV","memberCode":"M1","subsystemCode":"audit-test","clientStatus":"registration in progress"}}}`

The event is present in JSON \[[JSON](#Ref_JSON)\] format, in order to ensure machine processability.
The field event represents the description of the event, the field user represents the user name of the performer, and the field data represents data related with the event.
Field auth represents the authentication type, and url represents the API url.
The failed action event record contains additional fields reason for the error message, and boolean warning to document whether failure was due to an unhandled warning.
For example:

  `2020-06-03T10:57:46+00:00 my-security-server-host correlation-id: [49458d51a0bbe9ed] INFO  [X-Road Proxy Admin REST API] 2020-06-03T10:57:46.417Z - {"event":"Log in to token failed","user":"admin1","reason":"org.niis.xroad.restapi.service.TokenService$PinIncorrectException: Signer.PinIncorrect: PIN incorrect","warning":false,"auth":"Session","url":"/api/v1/tokens/0/login","data":{"tokenId":"0","tokenSerialNumber":null,"tokenFriendlyName":"softToken-0"}}`

By default, audit log is located in the file

    /var/log/xroad/audit.log


### 12.1 Changing the Configuration of the Audit Log

The X-Road software writes the audit log to the *syslog* (*rsyslog*) using UDP interface (default port is 514). Corresponding configuration is located in the file

    /etc/rsyslog.d/90-udp.conf

The audit log records are written with level INFO and facility LOCAL0. By default, log records of that level and facility are saved to the X-Road audit log file

    /var/log/xroad/audit.log

The default behavior can be changed by editing the *rsyslog* configuration file

    /etc/rsyslog.d/40-xroad.conf

Restart the *rsyslog* service to apply the changes made to the configuration file

    service rsyslog restart

The audit log is rotated monthly by *logrotate*. To configure the audit log rotation, edit the *logrotate* configuration file

    /etc/logrotate.d/xroad-proxy


### 12.2 Archiving the Audit Log

In order to save hard disk space and avoid loss of the audit log records during security server crash, it is recommended to archive the audit log files periodically to an external storage or a log server.

The X-Road software does not offer special tools for archiving the audit log. The *rsyslog* can be configured to redirect the audit log to an external location.


## 13 Back up and Restore


### 13.1 Back up and Restore in the User Interface

**Access rights:** [System Administrator](#xroad-system-administrator)

The backup and restore view can be accessed from the **Navigation tabs** by selecting **Back Up and Restore**.

To **back up configuration**, follow these steps.

1.  Navigate to **SETTINGS** tab and in the view that opens click **BACKUP AND RESTORE** tab.

2.  Click **BACK UP CONFIG.**

3.  The configuration backup file appears in the list of configuration backup files.

4.  To save the configuration backup file to the local file system, click **DOWNLOAD** on the configuration file's row.

To **restore configuration**, follow these steps.

1.  Click **Restore** on the appropriate row in the list of configuration backup files and click **YES**.

2.  A popup notification shows after the restore whether the restoring was successful or not.

If something goes wrong while restoring the configuration it is possible to revert back to the old configuration. Security Server stores so called pre-restore configuration automatically to `/var/lib/xroad/conf_prerestore_backup.tar`. Either move it to `/var/lib/xroad/backup/` folder and utilize the user interface to restore it or use the command line interaface described in the next chapter.

To **delete a configuration backup file**, click **Delete** on the appropriate row in the configuration backup file list and then click **YES**.

To **upload a configuration backup file** from the local file system to the security server, click **UPLOAD BACKUP**, select a file and click **YES**. The uploaded configuration file appears in the list of configuration files.


### 13.2 Restore from the Command Line

To restore configuration from the command line, the following data must be available:

-   The X-Road ID of the security server

It is expected that the restore command is run by the xroad user.

In order to restore configuration, the following command should be used:

    /usr/share/xroad/scripts/restore_xroad_proxy_configuration.sh \
    -s <security server ID> -f <path + filename>

For example (all on one line):

    /usr/share/xroad/scripts/restore_xroad_proxy_configuration.sh \
    -s AA/GOV/TS1OWNER/TS1 \
    –f /var/lib/xroad/backup/conf_backup_20140703-110438.tar

If it is absolutely necessary to restore the system from a backup made on a different security server, the forced mode of the restore command can be used with the –F option. For example (all on one line):

    /usr/share/xroad/scripts/restore_xroad_proxy_configuration.sh \
    -F –f /var/lib/xroad/backup/conf_backup_20140703-110438.tar

### 13.3 Automatic Backups

By default the Security Server backs up its configuration automatically once every day. Backups older than 30 days are automatically removed from the server. If needed, the automatic backup policies can be adjusted by editing the `/etc/cron.d/xroad-proxy` file.


## 14 Diagnostics


### 14.1 Examine security server services status information

**Access rights:** [System Administrator](#xroad-system-administrator)

Click on **DIAGNOSTICS** in the **Navigation tabs**.

On this page you can examine the statuses of the following services:

 Service              | Status           | Message        | Previous Update          | Next Update
--------------------- | ---------------- | -------------- | ------------------------ | ------------------------
 Global configuration | Green/yellow/red | Status message | The time of the global configuration client's last run | The estimated time of the global configuration client's next run
 Timestamping         | Green/yellow/red | Status message | The time of the last timestamping operation            | Not used                                   
 OCSP-responders      | Green/yellow/red | Status message | The time of the last contact with the OCSP-responder   | The latest possible time for the next OCSP-refresh

To refresh the service statuses, refresh the page.

The status colors indicate the following:
- **Red indicator** – service cannot be contacted or is not operational
- **Yellow indicator** – service has been contacted but is yet to have been used to verify its status
- **Green indicator** – service has been successfully contacted and used to verify it is operational

The status message offers more detailed information on the current status.

If a section of the diagnostics view appears empty, it means that there either is no configured service available or that checking the service status has failed. If sections are empty, try refreshing the diagnostics view or check the service configuration.

## 15 Operational Monitoring

**Operational monitoring data** contains data about request exchange (such as the ID-s of the client and the service, various attributes of the message read from the message header, request and response timestamps, SOAP sizes etc.) of the X-Road security server(s).

**The operational monitoring daemon** collects and shares operational monitoring data of the X-Road security server(s) as part of request exchange, shares this data, calculates and shares health statistics (the timestamps and number of successful/unsuccessful requests, various metrics of the duration and the SOAP message size of the requests, etc.). The data fields that are stored and shared are described in \[[PR-OPMON](#Ref_PR-OPMON)\].

The security server caches operational monitoring data in the **operational monitoring buffer**. One operational data record is created for each request during the message exchange. Security server forwards operational data cached in the operational monitoring buffer to the operational monitoring daemon. Successfully forwarded records are removed from the operational monitoring buffer.

The operational monitoring daemon makes operational and health data available to the owner of the security server, regular clients and the central monitoring client via the security server. Local health data are available for external monitoring systems (e.g. Zabbix) over the JMXMP interface described in \[[PR-OPMONJMX](#Ref_PR-OPMONJMX)\].

The owner of the security server and the central monitoring client are able to query the records of all clients. For a regular client, only the records associated with that client are available. The internal IP of the security server is included in the response only for the owner of the security server and central monitoring client.

**NOTE:** All the commands in the following sections must be carried out using root permissions.


### 15.1 Operational Monitoring Buffer

In general, the operational monitoring buffer is an internal component of the security server and thus being not directly used by the end user.

The configuration parameters available for configuring the operational monitoring buffer have been documented in \[[UG-OPMONSYSPAR](#Ref_UG-OPMONSYSPAR)\].

The default values of the parameters have been chosen to be sufficient under expected average load using the minimum hardware recommended.

All overrides to the default configuration values must be made in the file `/etc/xroad/conf.d/local.ini`, in the `[op-monitor-buffer]` section.


#### 15.1.1 Stopping the Collecting of Operational Data

If, for any reason, operational data should not be collected and forwarded to the operational monitoring daemon, the parameter size can be set to 0:

    [op-monitor-buffer]
    size = 0

After the configuration change, the xroad-proxy service must be restarted:

    service xroad-proxy restart

In addition, the operational monitoring daemon should be stopped:

    service xroad-opmonitor stop

For the service to stay stopped after reboot the following command should be run:

    echo manual > /etc/init/xroad-opmonitor.override


### 15.2 Operational Monitoring Daemon

The configuration parameters available for configuring the operational monitoring daemon have been documented in \[[UG-OPMONSYSPAR](#Ref_UG-OPMONSYSPAR)\].

Similarly to the operational monitoring buffer, the default values of the parameters have been chosen to be sufficient under expected average load using the minimum recommended hardware.

All overrides to the default configuration values must be made in the file `/etc/xroad/conf.d/local.ini`, in the `[op-monitor]` section.

In the following sections, some parameters are described which may be required to be changed more likely.


#### 15.2.1 Configuring the Health Statistics Period

By default, health statistics are provided for a period of 600 seconds (10 minutes). This means that if no request exchange has taken place for 10 minutes, all the statistical metrics are reset. Please refer to \[[PR-OPMON](#Ref_PR-OPMON)\] for a detailed overview of the health metrics available.

To change the health statistics period, the value of the parameter health-statistics-period-seconds should be set or edited in the `[op-monitor]`
section of the file `/etc/xroad/conf.d/local.ini`.


#### 15.2.2 Configuring the Parameters Related to Database Cleanup

Depending on the load and resources of the system, it may be necessary to change the interval of the removal of old database records.

The following parameters must be placed in the `[op-monitor]` section of the file `/etc/xroad/conf.d/local.ini`.

The parameter `keep-records-for-days` should be edited, for instance if the disk fills up before cleanup occurs, or alternatively, if the default period of 7 days is too short. The parameter `clean-interval` (a Cron expression \[[CRON](#Ref_CRON)\]) defines how often the system checks whether cleanup should be done. If the default period of 12 hours is too long or short it should be edited according to your needs.


#### 15.2.3 Configuring the Parameters related to the HTTP Endpoint of the Operational Monitoring Daemon

For configuring the endpoint of the operational monitoring daemon, the following parameters are available in the `[op-monitor]` section of the configuration:

**host** – listening host of the daemon (by default the value is set to *localhost*).

**port** – listening port (by default the value is set to *2080*).

**scheme** – connection type (by default the value is set to *HTTP*).

If any of these values are changed, both the proxy and the operational monitoring daemon services must be restarted:

    service xroad-proxy restart
    service xroad-opmonitor restart


#### 15.2.4 Installing an External Operational Monitoring Daemon

Technically, the operational monitoring daemon can be installed on a separate host from the security server. It is possible to configure several security servers to use that external operational monitoring daemon, but this setup is correct *only* if the security servers are identical clones installed behind a load balancer.

**NOTE:** The setup of clustered security servers is not officially supported yet and has been implemented for future compatibility.

**NOTE:** It is **strongly advised** to use HTTPS for requests between a security server and the associated external operational monitoring daemon.

For running a separate operational monitoring daemon, the xroad-opmonitor package must be installed. Please refer to \[[IG-SS](#Ref_IG-SS)\] for general instructions on obtaining X-Road packages.

As a result of installation, the following services will be running:

    xroad-confclient
    xroad-signer
    xroad-opmonitor


#### 15.2.5 Configuring an External Operational Monitoring Daemon and the Corresponding Security Server

To make a security server communicate with an external operational monitoring daemon, it is necessary to configure both the daemon and the security server.

By default, the operational monitoring daemon listens on localhost. To make the daemon available to security servers on other hosts, the listening address must be set to the IP address that is relevant in the particular network, as described in the previous section.

As advised, the scheme parameter should be set to "https". For communication over HTTPS, the security server and the operational monitoring daemon must know each other's TLS certificates to enable the security server to authenticate to the monitoring daemon successfully.

**NOTE:** If an external operational monitoring daemon is used, the host, scheme (and optionally, port) parameters must be changed at both hosts.

The internal TLS certificate of the security server is used for authenticating the security server to the operational monitoring daemon. This certificate has been generated beforehand, during the installation process of the security server, and is available in PEM format in the file `/etc/xroad/ssl/internal.crt`. Please refer to Section [10.3](#103-changing-the-internal-tls-key-and-certificate) for the instructions on exporting the internal TLS certificate from UI. The file must be copied to the host running the operational monitoring daemon. The system user xroad must have permissions to read this file.

In the configuration of the external daemon, the corresponding path must be set in `/etc/xroad/conf.d/local.ini`:

    [op-monitor]
    client-tls-certificate = <path/to/security/server/internal/cert>

Next, a TLS key and the corresponding certificate must be generated on the host of the external monitoring daemon as well, using the command

    generate-opmonitor-certificate

The script will prompt you for standard fields for input to TLS certificates and its output (key files and the certificate) will be generated to the directory `/etc/xroad/ssl`.

The generated certificate, in the file `opmonitor.crt`, must be copied to the corresponding security server. The system user `xroad` must have permissions to read this file. Its path at the security server must be written to the configuration (note the name of the section, although it is the proxy service that will read the configuration):

    [op-monitor]
    tls-certificate = <path/to/external/daemon/tls/cert>

For the external operational daemon to be used, the proxy service at the security server must be restarted:

    service xroad-proxy restart

In addition, on the host running the corresponding security server, the operational monitoring daemon must be stopped:

    service xroad-opmonitor stop

For the service to stay stopped after reboot the following command should be run:

    echo manual > /etc/init/xroad-opmonitor.override

The configuration anchor (renamed as `configuration-anchor.xml`) file must be manually copied into the directory `/etc/xroad` of the external monitoring daemon in order for configuration client to be able to download the global configuration (by default configuration download interval is 60 seconds). The system user xroad must have permissions to read this file.


#### 15.2.6 Monitoring Health Data over JMXMP

The operational monitoring daemon makes health data available over the JMXMP protocol. The Zabbix monitoring software can be configured to gather that data periodically, using its built in JMX interface type.

By default, the operational monitoring daemon JMXMP is disabled. JMXMP must be enabled for external tools such as Zabbix to be able to access the data. Please refer to the documentation at \[[JMX](#Ref_JMX)\] for instructions on configuring access to the JMX interface of the operational monitoring daemon.

For Zabbix to be able to gather data over JMX, the Zabbix Java gateway must be installed. See \[[ZABBIX-GATEWAY](#Ref_ZABBIX-GATEWAY)\] for instructions.

The JMX interface must be configured to each host item in Zabbix, for which health data needs to be obtained. See \[[ZABBIX-JMX](#Ref_ZABBIX-JMX)\] for instructions.

Please refer to \[[PR-OPMONJMX](#Ref_PR-OPMONJMX)\] for a specification of the names and attributes of the JMX objects exposed by the operational monitoring daemon.

The xroad-opmonitor package comes with sample host data that can be imported to Zabbix, containing a JMX interface, applications related to sample services and health data items under these services. Also, a script is provided for importing health data related applications and items to several hosts using the Zabbix API. Please find the example files in the directory `/usr/share/doc/xroad-opmonitor/examples/zabbix/`. Please refer to \[[ZABBIX-API](#Ref_ZABBIX-API)\] for information on the Zabbix API.


## 16 Environmental Monitoring

Environmental monitoring provides details of the security servers such as operating system, memory, disk space, CPU load, running processes and installed packages, etc.


### 16.1 Usage via SOAP API

Environmental monitoring provides SOAP API via X-Road message protocol extension. SOAP messages are described in \[[PR-ENVMONMES](#Ref_PR-ENVMONMES)\].

Monitoring extension schema is defined in \[[MONITORING_XSD](#Ref_MONITORING_XSD)\].


### 16.2 Usage via JMX API

Environmental monitoring provides also a standard JMX endpoint which can be accessed with any JMX client (for example Java's jconsole application). See \[[ARC-ENVMON](#Ref_ARC-ENVMON)\] for details.

JMX is disabled on default. JMX is enabled by adding standard JMX-related options to the executable java process as in example by \[[ZABBIX-JMX](#Ref_ZABBIX-JMX)\].

### 16.3 Limiting environmental monitoring remote data set

It is possibility to limit what allowed non-owners can request via environmental monotiring data request by changing monitor-env limit-remote-data-set parameter. By changing flag to be true non-owners who are allowed to query environmental monitoring data will get only certificate, operating system and xroad version information. This parameters is set by default false. Security server owner will always get full data set as requested.

## 17 Logs and System Services

**To read logs**, a user must have root user's rights or belong to the `xroad` and/or `adm` system group.


### 17.1 System Services

The most important system services of a security server are as follows.

 **Service**        | **Purpose**                                   | **Log**
------------------- | --------------------------------------------- | -----------------------------------------
 `xroad-confclient` | Client process for the global configuration distributor | `/var/log/xroad/configuration_client.log`
 `xroad-proxy`      | Message exchanger                             | `/var/log/xroad/proxy.log`
 `xroad-signer`     | Manager process for key settings              | `/var/log/xroad/signer.log`
 `xroad-proxy-ui-api`  | Management UI and REST API                 | `/var/log/xroad/proxy_ui_api.log` and <br/>`/var/log/xroad/proxy_ui_api_access.log` 

System services are managed through the *systemd* facility.

**To start a service**, issue the following command as a `root` user:

    service <service> start

**To stop a service**, enter:

    service <service> stop

Services use the [default unit start rate limits](https://www.freedesktop.org/software/systemd/man/systemd-system.conf.html#DefaultStartLimitIntervalSec=).
An exception to this is `xroad-proxy-ui-api`, which uses a longer start rate limit ([5 starts / 40 seconds](../../src/packages/src/xroad/ubuntu/bionic/debian/xroad-proxy-ui-api.service))
to prevent infinite restart-loop in some specific error situations.

### 17.2 Logging configuration

For logging, the **Logback** system is used. Logback configuration files are stored in the directory `/etc/xroad/conf.d/`.

Default settings for logging are the following:

-   logging level: INFO;

-   rolling policy: whenever the file size reaches 100 MB.


### 17.3 Fault Detail UUID

In case a security server encounters an error condition during the message exchange, the security server returns a SOAP Fault message \[[PR-MESS](#Ref_PR-MESS)\] containing a UUID (a universally unique identifier, e.g. `1328e974-4fe5-412c-a4c4-f1ac36f20b14`) as the fault detail to the service client's information system. The UUID can be used to find the details of the occurred error from the `xroad-proxy` log.

## 18 Federation

Federation allows security servers of two different X-Road instances to exchange messages with each other. The instances
are federated at the central server level. After this, security servers can be configured to opt-in to the federation.
By default, federation is disabled and configuration data for other X-Road instances will not be downloaded.

The federation can be allowed for all X-Road instances that the central server offers, or a list of specific
(comma-separated) instances. The default is to allow none. The values are case-insensitive.

To override the default value, edit the file `/etc/xroad/conf.d/local.ini` and add or change the value of the system
parameter `allowed-federations` for the server component `configuration-client`. To restore the default, either remove
the system parameter entirely or set the value to `none`. X-Road services `xroad-confclient` and `xroad-proxy` need to
be restarted (in that order) for any setting changes to take effect.

Below are some examples for `/etc/xroad/conf.d/local.ini`.

To allow federation with all offered X-Road instances:
```
[configuration-client]
allowed-federations=all
```

To allow federation with specific instances `xe-test` and `ee-test`:
```
[configuration-client]
allowed-federations=xe-test,ee-test
```

To disable federation, just remove the `allowed-federations` system parameter entirely or use:
```
[configuration-client]
allowed-federations=none
```

Please note that if the keyword `all` is present in the comma-separated list, it will override the single allowed
instances. The keyword `none` will override all other values. This means that the following setting will allow all
federations:
```
[configuration-client]
allowed-federations=xe-test, all, ee-test
```
And the following will allow none:
```
[configuration-client]
allowed-federations=xe-test, all, none, ee-test
```

## 19 Management REST APIs

Security server has REST APIs that can be used to do all the same server configuration operations that can be done
using the web UI.

Management REST APIs are protected with an API key based authentication. To execute REST calls, API keys need to be created.

All REST APIs are protected by TLS. Since server uses self signed certificate, the caller needs to accept this (for example
with `curl` you need to use `--insecure` or `-k` option.

Request sent to REST APIs have a *limit for maximum size*. If a too large request is sent
to REST API, it will not be processed, and http status 413 Payload too large will be returned.
There is a different limit for binary file uploads, and for other requests.

Limits are
- 10MB for file uploads
- 50KB for other requests

REST APIs are also *rate limited*. Rate limits apply per each calling IP. If the number of calls
from one IP address exceeds the limit, REST APIs return http status 429 Too Many Requests.

Limits are
- 600 requests per minute
- 20 requests per second

If the default limits are too restricting (or too loose), they can be overridden with command line arguments. Limits are set with
application properties
- `request.sizelimit.regular`
- `request.sizelimit.binary.upload`
- `ratelimit.requests.per.second`
- `ratelimit.requests.per.minute`

Size limit parameters support formats from Formats from [DataSize](https://docs.spring.io/spring/docs/current/javadoc-api/org/springframework/util/unit/DataSize.html),
for example `5MB`.

Command line arguments can be modified using configuration file `local.conf`.
Example from `/etc/xroad/services/local.conf` with modifications:

```
PROXY_UI_API_PARAMS=" $PROXY_UI_API_PARAMS -Dratelimit.requests.per.second=100"
PROXY_UI_API_PARAMS=" $PROXY_UI_API_PARAMS -Drequest.sizelimit.binary.upload=1MB"
```

### 19.1 API key management operations

**Access rights:** [System Administrator](#xroad-system-administrator)

An API key is linked to a role or roles, and grants access to the operations that are allowed for that role/roles.
A separate REST api exists for API key management.
API key management API is authenticated to with [HTTP basic authentication](https://en.wikipedia.org/wiki/Basic_access_authentication) (username and password)
or with session authentication (for admin web application).
Basic authentication access is limited to localhost by default, but this can
be changed using System Parameters \[[UG-SYSPAR](#Ref_UG-SYSPAR)\].

#### 19.1.1 Creating new API keys

A new API key is created with a `POST` request to `/api/v1/api-keys`. Message body must contain the roles to be
associated with the key. Server responds with data that contains the actual API key. After this point the key
cannot be retrieved, as it is not stored in plaintext.

```
curl -X POST -u <user>:<password> https://localhost:4000/api/v1/api-keys --data '["XROAD_SECURITYSERVER_OBSERVER","XROAD_REGISTRATION_OFFICER"]' --header "Content-Type: application/json" -k
{
  "roles": [
    "XROAD_REGISTRATION_OFFICER",
    "XROAD_SECURITYSERVER_OBSERVER"
  ],
  "id": 61,
  "key": "23bc57cd-b1ba-4702-9657-8d53e335c843"
}

```

In this example the created key was `23bc57cd-b1ba-4702-9657-8d53e335c843`.

#### 19.1.2 Listing API keys

Existing API keys can be listed with a `GET` request to `/api/v1/api-keys`. This lists all keys, regardless of who has created them.

```
curl -X GET -u <user>:<password> https://localhost:4000/api/v1/api-keys -k
[
  {
    "id": 59,
    "roles": [
      "XROAD_REGISTRATION_OFFICER",
      "XROAD_SECURITYSERVER_OBSERVER",
      "XROAD_SERVICE_ADMINISTRATOR"
    ]
  },
  {
    "id": 60,
...

```

#### 19.1.3 Updating API keys

An existing API key is updated with a `PUT` request to `/api/v1/api-key/{id}`. Message body must contain the roles to be
associated with the key. Server responds with data that contains the key id and roles associated with the key.

```
curl -X PUT -u <user>:<password> https://localhost:4000/api/v1/api-key/60 --data '["XROAD_SECURITYSERVER_OBSERVER","XROAD_REGISTRATION_OFFICER"]' --header "Content-Type: application/json" -k
{
  "id": 60,
  "roles": [
    "XROAD_REGISTRATION_OFFICER",
    "XROAD_SECURITYSERVER_OBSERVER"
  ]
}

```

#### 19.1.4 Revoking API keys

An API key can be revoked with a `DELETE` request to `/api/v1/api-keys/{id}`. Server responds with `HTTP 200` if
revocation was successful and `HTTP 404` if key did not exist.

```
curl -X DELETE -u <user>:<password> https://localhost:4000/api/v1/api-keys/60  -k

```

#### 19.1.5 API key caching

API keys are cached in memory. In typical security server configurations this does not create problems.
However, if you have configured a setup where multiple security servers share the same `serverconf` database,
and use multiple nodes to access REST APIs and execute API key management operations, the caches of different nodes
can become out of sync.

For example, you may revoke an API key from node 1 but node 2 is not aware of this, and still grants access to
REST APIs with this API key.

If you operate such a configuration, you need to target all REST API operations to the same security server node,
or otherwise ensure that caching will not create problems (for example, always restart REST API modules when API key
operations are executed).

### 19.2 Executing REST calls

**Access rights:** Depends on the API.

Once a valid API key has been created, it is used by providing an `Authorization: X-Road-ApiKey token=<api key>` HTTP
header in the REST calls. For example

```
curl --header "Authorization: X-Road-apikey token=ff6f55a8-cc63-4e83-aa4c-55f99dc77bbf" "https://localhost:4000/api/v1/clients" -k
[
  {
    "id": "XRD2:GOV:999:foobar",
    "member_name": Foo Name,
    "member_class": "GOV",
    "member_code": "999",
    "subsystem_code": "SUBS_1",
    "status": "saved
...
```

The available APIs are documented in OpenAPI specification (TBD). Access rights for different APIs follow the same rules
as the corresponding UI operations.
Access to regular APIs is allowed from all IP addresses by default, but this can
be changed using System Parameters \[[UG-SYSPAR](#Ref_UG-SYSPAR)\].

### 19.3 Correlation ID HTTP header

The REST APIs return an **X-Road-UI-Correlation-ID** HTTP header. This header is also logged in `proxy_ui_api.log`, so it
can be used to find the log messages related to a specific API call.

The correlation ID header is returned for all requests, both successful and failed ones.

For example, these log messages are related to an API call with correlation ID `3d5f193102435242`:
```
2019-08-26 13:16:23,611 [https-jsse-nio-4000-exec-10] correlation-id:[3d5f193102435242] DEBUG o.s.s.w.c.HttpSessionSecurityContextRepository - The HttpSession is currently null, and the HttpSessionSecurityContextRepository is prohibited from creating an HttpSession (because the allowSessionCreation property is false) - SecurityContext thus not stored for next request
2019-08-26 13:16:23,611 [https-jsse-nio-4000-exec-10] correlation-id:[3d5f193102435242] WARN  o.s.w.s.m.m.a.ExceptionHandlerExceptionResolver - Resolved [org.niis.xroad.restapi.exceptions.ConflictException: local group with code koodi6 already added]
2019-08-26 13:16:23,611 [https-jsse-nio-4000-exec-10] correlation-id:[3d5f193102435242] DEBUG o.s.s.w.a.ExceptionTranslationFilter - Chain processed normally
```

### 19.4 Validation errors

An error response from the REST API can include validation errors if an unsupported parameter was provided with the request.
When 

Example request and response of adding a new subsystem with illegal characters:
```
POST https://ss1:4100/api/v1/clients

Request body:
{
  "client": {
    "member_class": "ORG",
    "member_code": "0/1234",
    "subsystem_code": "Subsystem%Code"
  },
  "ignore_warnings": false
}

Response body:
{
  "error": {
    "code": "validation_failure",
    "validation_errors": {
      "clientAdd.client.memberCode": [
        "NoForwardslashes"
      ],
      "clientAdd.client.subsystemCode": [
        "NoPercents"
      ]
    }
  },
  "status": 400
}
```

In addition to the validation messages declared in [Java Validation API](https://javaee.github.io/javaee-spec/javadocs/javax/validation/constraints/package-summary.html), the following validation errors are possible:
```
NoControlChars
NoColons
NoSemicolons
NoForwardslashes
NoBackslashes
NoPercents
```

### 19.5 Warning responses

Error response from the Management API can include additional warnings that you can ignore if seen necessary. The warnings can be ignored by your decision, by executing the same operation with `ignore_warnings` boolean parameter set to `true`. *Always consider the warning before making the decision to ignore it.* 

An example case:
1. Client executes a REST request, without `ignore_warnings` parameter, to backend
2. Backend notices warnings and responds with error message that contains the warnings. Nothing is updated at this point
3. Client determines if warnings can be ignored. If the request was sent via the admin UI, a popup with `CONTINUE` button is shown
4. If the warnings can be ignored, client resends the REST request, but with `ignore_warnings` parameter set to `true`. If the request was sent via the admin UI and a warning popup with the `CONTINUE` button is shown, clicking the button will ignore warnings and proceed to executing the operation
5. Backend ignores the warnings and executes the operation

Error response with warnings always contains the error code `warnings_detected`.

Like errors, warnings contain an identifier (code) and possibly some metadata.

Warning example when trying to register a WSDL that produces non-fatal validation warnings: 
```
{
  "status": 400,
  "error": {
    "code": "warnings_detected"
  },
  "warnings": [
    {
      "code": "wsdl_validation_warnings",
      "metadata": [
        "WSDLValidator Error : Summary: Failures: 0, Warnings: 1 <<< WARNING! Operation 'someService' in PortType: {http://test.x-road.global/some-service}someService.servicePortType has no output message"
      ]
    }
  ]
}
```

## 20 Migrating to Remote Database Host

Since version `6.22.0` Security Server supports using remote databases. In case you have an already running Security Server with local database, it is possible to migrate it to use remote database host instead. The instructions for this process are listed below.

1. Shutdown X-Road processes.

    ```
    systemctl stop "xroad*"
    ```

2. Dump the local databases to be migrated. You can find the passwords of users `serverconf`, `messagelog` and `opmonitor` in `/etc/xroad/db.properties`. Notice that the versions of the local PostgreSQL client and remote PostgreSQL server must match. Also take into account that on a busy system the messagelog database can be quite large and therefore dump and restore can take considerable amount of time and disk space.

    ```
    pg_dump -F t -h 127.0.0.1 -p 5432 -U serverconf -f serverconf.dat serverconf
    pg_dump -F t -h 127.0.0.1 -p 5432 -U messagelog -f messagelog.dat messagelog
    pg_dump -F t -h 127.0.0.1 -p 5432 -U opmonitor_admin -f op-monitor.dat op-monitor
    ```

3. Shut down and mask local `postgresql` so it won't start when `xroad-proxy` starts.

    ```
    systemctl stop postgresql
    systemctl mask postgresql
    ```

4. Connect to the remote database server as the superuser `postgres` and create roles, databases and access permissions as follows. Note that the line `GRANT serverconf to postgres` is AWS RDS specific and not necessary if the `postgres` user is a true super-user.

    ```
    psql -h <remote-db-url> -p <remote-db-port> -U postgres
    CREATE ROLE serverconf LOGIN PASSWORD '<serverconf-password>';
    GRANT serverconf to postgres;
    CREATE DATABASE serverconf OWNER serverconf ENCODING 'UTF-8';
    \c serverconf
    CREATE EXTENSION IF NOT EXISTS hstore;
    \c postgres

    CREATE ROLE messagelog LOGIN PASSWORD '<messagelog-password>';
    GRANT messagelog to postgres;
    CREATE DATABASE messagelog OWNER messagelog ENCODING 'UTF-8';

    CREATE ROLE opmonitor_admin LOGIN PASSWORD '<opmonitor_admin-password>';
    CREATE ROLE opmonitor LOGIN PASSWORD '<opmonitor-password>';
    GRANT opmonitor_admin to postgres;
    CREATE DATABASE "op-monitor" OWNER opmonitor_admin ENCODING "UTF-8";
    grant usage on schema public to opmonitor;
    ```

5. Restore the database dumps on the remote database host.

    ```
    pg_restore -h <remote-db-url> -p <remote-db-port> -U serverconf -O -n public -1 -d serverconf serverconf.dat
    pg_restore -h <remote-db-url> -p <remote-db-port> -U messagelog -O -n public -1 -d messagelog messagelog.dat
    pg_restore -h <remote-db-url> -p <remote-db-port> -U opmonitor_admin -O -n public -1 -d op-monitor op-monitor.dat
    ```

6. Create properties file `/etc/xroad.properties` containing the superuser password.

    ```
    sudo touch /etc/xroad.properties
    sudo chown root:root /etc/xroad.properties
    sudo chmod 600 /etc/xroad.properties
    ```

7. Edit `/etc/xroad.properties`.

    ```
    postgres.connection.password = <postgres-password>
    op-monitor.database.admin_password = <opmonitor_admin-password>
    serverconf.database.initialized = true
    messagelog.database.initialized = true
    op-monitor.database.initialized = true
    ```

8. Update `/etc/xroad/db.properties` contents with correct database host URLs and passwords.

    ```
    serverconf.hibernate.connection.url = jdbc:postgresql://<remote-db-url>:<remote-db-port>/serverconf
    messagelog.hibernate.connection.url = jdbc:postgresql://<remote-db-url>:<remote-db-port>/messagelog
    op-monitor.hibernate.connection.url = jdbc:postgresql://<remote-db-url>:<remote-db-port>/op-monitor
    serverconf.hibernate.connection.password = <serverconf-password>
    messagelog.hibernate.connection.password = <messagelog-password>
    op-monitor.hibernate.connection.password = <opmonitor-password>
    ```

9. Start again the X-Road services.

    ```
    systemctl start "xroad*"
    ```<|MERGE_RESOLUTION|>--- conflicted
+++ resolved
@@ -6,11 +6,7 @@
 
 **X-ROAD 6**
 
-<<<<<<< HEAD
-Version: 2.48  
-=======
-Version: 2.49  
->>>>>>> 3ed7c9b7
+Version: 2.51  
 Doc. ID: UG-SS
 
 ---
@@ -83,14 +79,11 @@
  08.07.2020 | 2.44    | Update chapter on access rights [7](#7-access-rights) | Petteri Kivimäki
  30.07.2020 | 2.45    | Added mention about proxy_ui_api.log to [17 Logs and System Services](#17-logs-and-system-services) | Janne Mattila
  10.08.2020 | 2.46    | Added mention about unit start rate limits to [17.1 System Services](#171-system-services) | Janne Mattila
-<<<<<<< HEAD
  21.09.2020 | 2.47    | Added a validation error example to [19.4 Validation errors](#194-validation-errors) | Caro Hautamäki
- 13.10.2020 | 2.48    | Added a section about the warning responses [19.5 Warning responses](#195-warning-responses) | Caro Hautamäki
-=======
- 29.09.2020 | 2.47    | Update chapters [3](#3-security-server-registration), [4](#4-security-server-clients), [6](#6-x-road-services), [7](#7-access-rights), [8](#8-local-access-right-groups) and [13](#13-back-up-and-restore) to match the new management API | Tapio Jaakkola
- 30.09.2020 | 2.48    | Update chapters [3](#3-security-server-registration), [5](#5-security-tokens-keys-and-certificates), [9](#9-communication-with-the-client-information-systems), [10](#10-system-parameters), [14](#14-diagnostics) and [17](#17-logs-and-system-services) to match the new management API | Caro Hautamäki
- 15.10.2020 | 2.49    | Added chapter [2.3 Managing API Keys](#23-managing-api-keys) | Caro Hautamäki
->>>>>>> 3ed7c9b7
+ 29.09.2020 | 2.48    | Update chapters [3](#3-security-server-registration), [4](#4-security-server-clients), [6](#6-x-road-services), [7](#7-access-rights), [8](#8-local-access-right-groups) and [13](#13-back-up-and-restore) to match the new management API | Tapio Jaakkola
+ 30.09.2020 | 2.49    | Update chapters [3](#3-security-server-registration), [5](#5-security-tokens-keys-and-certificates), [9](#9-communication-with-the-client-information-systems), [10](#10-system-parameters), [14](#14-diagnostics) and [17](#17-logs-and-system-services) to match the new management API | Caro Hautamäki
+ 13.10.2020 | 2.50    | Added a section about the warning responses [19.5 Warning responses](#195-warning-responses) | Caro Hautamäki
+ 15.10.2020 | 2.51    | Added chapter [2.3 Managing API Keys](#23-managing-api-keys) | Caro Hautamäki
 
 ## Table of Contents <!-- omit in toc -->
 
