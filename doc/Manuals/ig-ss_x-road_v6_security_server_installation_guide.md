
| ![European Union / European Regional Development Fund / Investing in your future](img/eu_rdf_75_en.png "Documents that are tagged with EU/SF logos must keep the logos until 1.1.2022, if it has not stated otherwise in the documentation. If new documentation is created  using EU/SF resources the logos must be tagged appropriately so that the deadline for logos could be found.") |
| -------------------------: |

# Security Server Installation Guide for Ubuntu <!-- omit in toc -->

**X-ROAD 6**

Version: 2.18  
Doc. ID: IG-SS

---


## Version history <!-- omit in toc -->

 Date       | Version | Description                                                     | Author
 ---------- | ------- | --------------------------------------------------------------- | --------------------
 01.12.2014 | 1.0     | Initial version                                                 |
 19.01.2015 | 1.1     | License information added                                       |
 18.03.2015 | 1.2     | Meta-package for security server added. Legacy securelog module removed |
 02.04.2015 | 1.3     | “sdsb” change to “xroad”                                        |
 27.05.2015 | 1.4     | Some typos fixed                                                |
 30.06.2015 | 1.5     | Minor corrections done                                          |
 06.07.2015 | 1.6     | New repository address                                          |
 18.09.2015 | 1.7     | Reference data in [3.2](#32-reference-data) updated                                   |
 18.09.2015 | 2.0     | Editorial changes made                                          |
 13.10.2015 | 2.1     | Editorial changes made                                          |
 10.12.2015 | 2.2     | Updated the installing of the support for hardware tokens ([2.7](#27-installing-the-support-for-hardware-tokens)) |
 17.12.2015 | 2.3     | Added *xroad-addon-wsdlvalidator* package                       |
 19.05.2016 | 2.4     | Merged changes from xtee6-doc repo. Updated table [2.2](#22-reference-data) with p 1.12, added chapter [2.8](#28-installing-support-for-monitoring) and updated [3.2](#32-reference-data). |
 30.09.2016 | 2.5     | Added chapter „[Different versions of xroad-\* package after successful upgrade](#45-different-versions-of-xroad--packages-after-successful-upgrade)“. |
 07.12.2016 | 2.6     | Added operational data monitoring packages. 2 GB RAM -&gt; 3 GB RAM |
 23.02.2017 | 2.7     | Converted to Github flavoured Markdown, added license text, adjusted tables for better output in PDF | Toomas Mölder
 13.04.2017 | 2.8     | Added token ID formatting                                       | Cybernetica AS
 25.08.2017 | 2.9     | Update environmental monitoring installation information | Ilkka Seppälä
 15.09.2017 | 2.10    | Added package with configuration specific to Estonia xroad-securityserver-ee | Cybernetica AS
 05.03.2018 | 2.11    | Added terms and abbreviations reference and document links | Tatu Repo
 10.04.2018 | 2.12    | Updated chapter "[Installing the Support for Hardware Tokens](#27-installing-the-support-for-hardware-tokens)" with configurable parameters described in the configuration file 'devices.ini' | Cybernetica AS
 14.10.2018 | 2.13    | Update package repository address | Petteri Kivimäki
 25.10.2018 | 2.14    | Add RHEL7 as supported platform, update section 2.2 Reference data | Petteri Kivimäki
 15.11.2018 | 2.15    | Add Ubuntu 18 installation instructions | Jarkko Hyöty
 28.01.2018 | 2.16    | Update port 2080 documentation | Petteri Kivimäki
<<<<<<< HEAD
 30.05.2019 | 2.17    | Added package installation instructions on chapter "[2.4 Preparing OS](#24-preparing-os)" | Raul Martinez
 12.09.2019 | 2.18    | Add instructions for using remote databases | Ilkka Seppälä
=======
 30.05.2018 | 2.17    | Added package installation instructions on chapter "[2.4 Preparing OS](#24-preparing-os)" | Raul Martinez
 11.09.2019 | 2.18    | Remove Ubuntu 14.04 from supported platforms | Jarkko Hyöty
>>>>>>> aacb16f9
  
## Table of Contents <!-- omit in toc -->

<!-- toc -->

- [License](#license)
- [1 Introduction](#1-introduction)
  - [1.1 Target Audience](#11-target-audience)
  - [1.2 Terms and abbreviations](#12-terms-and-abbreviations)
  - [1.3 References](#13-references)
- [2 Installation](#2-installation)
  - [2.1 Supported Platforms](#21-supported-platforms)
  - [2.2 Reference Data](#22-reference-data)
  - [2.3 Requirements for the Security Server](#23-requirements-for-the-security-server)
  - [2.4 Preparing OS](#24-preparing-os)
  - [2.5 Installation](#25-installation)
  - [2.6 Post-Installation Checks](#26-post-installation-checks)
  - [2.7 Installing the Support for Hardware Tokens](#27-installing-the-support-for-hardware-tokens)
  - [2.8 Installing the Support for Environmental Monitoring](#28-installing-the-support-for-environmental-monitoring)
  - [2.9 Remote Database Post-Installation Tasks](#29-remote-database-post-installation-tasks)
- [3 Security Server Initial Configuration](#3-security-server-initial-configuration)
  - [3.1 Prerequisites](#31-prerequisites)
  - [3.2 Reference Data](#32-reference-data)
  - [3.3 Configuration](#33-configuration)
- [4 Installation Error handling](#4-installation-error-handling)
  - [4.1 Cannot Set LC\_ALL to Default Locale](#41-cannot-set-lcall-to-default-locale)
  - [4.2 PostgreSQL Is Not UTF8 Compatible](#42-postgresql-is-not-utf8-compatible)
  - [4.3 Could Not Create Default Cluster](#43-could-not-create-default-cluster)
  - [4.4 Is Postgres Running On Port 5432?](#44-is-postgres-running-on-port-5432)
  - [4.5 Different versions of xroad-\* packages after successful upgrade](#45-different-versions-of-xroad--packages-after-successful-upgrade)

<!-- tocstop -->

## License

This document is licensed under the Creative Commons Attribution-ShareAlike 3.0 Unported License. To view a copy of this license, visit http://creativecommons.org/licenses/by-sa/3.0/

## 1 Introduction


### 1.1 Target Audience

The intended audience of this Installation Guide are X-Road Security server system administrators responsible for installing and using X-Road software. The daily operation and maintenance of the security server is covered by its User Guide \[[UG-SS](#Ref_UG-SS)\].

The document is intended for readers with a moderate knowledge of Linux server management, computer networks, and the X-Road working principles.

### 1.2 Terms and abbreviations

See X-Road terms and abbreviations documentation \[[TA-TERMS](#Ref_TERMS)\].

### 1.3 References

1.  <a id="Ref_UG-SS" class="anchor"></a>\[UG-SS\] Cybernetica AS. X-Road 6. Security Server User Guide. Document ID: [UG-SS](ug-ss_x-road_6_security_server_user_guide.md)

2.  <a id="Ref_TERMS" class="anchor"></a>\[TA-TERMS\] X-Road Terms and Abbreviations. Document ID: [TA-TERMS](../terms_x-road_docs.md).

## 2 Installation


### 2.1 Supported Platforms

The security server runs on the following platforms:

* Ubuntu Server 18.04 Long-Term Support (LTS) operating system on a 64-bit platform. The security server software is distributed as .deb packages through the official X-Road repository at https://artifactory.niis.org/xroad-release-deb/
* Red Hat Enterprise Linux 7.3 (RHEL7) or newer operating system. See [IG-SS-RHEL7](ig-ss_x-road_v6_security_server_installation_guide_for_rhel7.md) for more information.

The software can be installed both on physical and virtualized hardware (of the latter, Xen and Oracle VirtualBox have been tested).


### 2.2 Reference Data

*Note*: The information in empty cells should be determined before the server’s installation, by the person performing the installation.

**Caution**: Data necessary for the functioning of the operating system is not included.


 **Ref** |                                        | **Explanation**
 ------ | --------------------------------------- | ----------------------------------------------------------
 1.0    | Ubuntu 18.04, 64-bit<br>3 GB RAM, 3 GB free disk space | Minimum requirements
 1.1    | https://artifactory.niis.org/xroad-release-deb               | X-Road package repository
 1.2    | https://artifactory.niis.org/api/gpg/key/public | The repository key
 1.3    |                                         | Account name in the user interface
 1.4    | TCP 5500                                | Port for inbound connections (from the external network to the security server)<br> Message exchange between security servers
 &nbsp; | TCP 5577                                | Port for inbound connections (from the external network to the security server)<br> Querying of OCSP responses between security servers
 &nbsp; | TCP 9011                                | Port for inbound connections (from the external network to the security server)<br> Operational data monitoring daemon JMX listening port
 &nbsp; | TCP 9999                                | Port for inbound connections (from the external network to the security server)<br> Environmental monitoring daemon JMX listening port
 1.5  | TCP 5500                                  | Ports for outbound connections (from the security server to the external network)<br> Message exchange between security servers
 &nbsp; | TCP 5577                                | Ports for outbound connections (from the security server to the external network)<br> Querying of OCSP responses between security servers
 &nbsp; | TCP 4001                                | Ports for outbound connections (from the security server to the external network)<br> Communication with the central server
 &nbsp; | TCP 2080                                | Ports for outbound connections (from the security server to the internal network)<br> Message exchange between security server and operational data monitoring daemon (by default on localhost)
 &nbsp; | TCP 80                                  | Ports for outbound connections (from the security server to the external network)<br> Downloading global configuration
 &nbsp; | TCP 80,443                              | Ports for outbound connections (from the security server to the external network)<br> Most common OCSP and time-stamping services
 1.6  | TCP 4000                                  | User interface (local network)
 1.7  | TCP 80                                    | Information system access points (in the local network)<br> Connections from information systems
 &nbsp; | TCP 443                                 | Information system access points (in the local network)<br> Connections from information systems
 1.8  |                                           | Security server internal IP address(es) and hostname(s)
 1.9  |                                           | Security server public IP address, NAT address
 1.10 | &lt;by default, the server’s IP addresses and names are added to the certificate’s Distinguished Name (DN) field&gt; | Information about the user interface TLS certificate
 1.11 | &lt;by default, the server’s IP addresses and names are added to the certificate’s Distinguished Name (DN) field&gt; | Information about the services TLS certificate


### 2.3 Requirements for the Security Server

Minimum recommended hardware parameters:

-   the server’s hardware (motherboard, CPU, network interface cards, storage system) must be supported by Ubuntu in general;

-   a 64-bit dual-core Intel, AMD or compatible CPU; AES instruction set support is highly recommended;

-   3 GB RAM;

-   a 100 Mbps network interface card;

-   if necessary, interfaces for the use of hardware tokens.

Requirements to software and settings:

-   an installed and configured Ubuntu 18.04 LTS x86-64 operating system;

-   if the security server is separated from other networks by a firewall and/or NAT, the necessary connections to and from the security server are allowed (**reference data: 1.4; 1.5; 1.6; 1.7**). The enabling of auxiliary services which are necessary for the functioning and management of the operating system (such as DNS, NTP, and SSH) stay outside the scope of this guide;

-   if the security server has a private IP address, a corresponding NAT record must be created in the firewall (**reference data: 1.9**).


### 2.4 Preparing OS

-   Add system user (**reference data: 1.3**) whom all roles in the user interface are granted to. Add a new user with the command

        sudo adduser <username>

    User roles are discussed in detail in X-Road Security Server User Guide \[[UG-SS](#Ref_UG-SS)\].

-   Set the operating system locale. Add following line to the `/etc/environment` file.

        LC_ALL=en_US.UTF-8

-   Ensure that the packages `locales` and `software-properties-common` are present

        sudo apt-get install locales software-properties-common

-   Ensure that the locale is available

        sudo locale-gen en_US.UTF-8


### 2.5 Installation

To install the X-Road security server software on *Ubuntu* operating system, follow these steps.

1.  Add the X-Road repository’s signing key to the list of trusted keys (**reference data: 1.2**):

        curl https://artifactory.niis.org/api/gpg/key/public | sudo apt-key add -

2.  Add X-Road package repository (**reference data: 1.1**)

        sudo apt-add-repository -y "deb https://artifactory.niis.org/xroad-release-deb $(lsb_release -sc)-current main"

3.  Issue the following commands to install the security server packages (use package xroad-securityserver-ee to include configuration specific to Estonia; use package xroad-securityserver-fi to include configuration specific to Finland):

        sudo apt-get update
        sudo apt-get install xroad-securityserver

Upon the first installation of the packages, the system asks for the following information.

-   Account name for the user who will be granted the rights to perform all activities in the user interface (**reference data: 1.3**).

-   Database server URL. Locally installed database is suggested as default but remote databases can be used as well. In case remote database is used, one should verify that the version of the local PostgreSQL client matches the version of the remote PostgreSQL server.

-   Remote database master password. In case remote database URL was configured in previous step, this question is presented. This is the password for user postgres.

-   The Distinguished Name of the owner of the **user interface’s** self-signed TLS certificate (*Subject DN*) and its alternative names (*subjectAltName*) (**reference data: 1.8; 1.10**). The certificate is used for securing connections to the user interface.
    The name and IP addresses detected from the operating system are suggested as default values.

    -   The *Subject DN* must be entered in the format:

            /CN=server.domain.tld

    -   All IP addresses and domain names in use must be entered as alternative names in the format:

            IP:1.2.3.4,IP:4.3.2.1,DNS:servername,DNS:servername2.domain.tld

-   The Distinguished Name of the owner of the TLS certificate that is used for securing the HTTPS access point of information systems (**reference data: 1.8; 1.11**).
    The name and IP addresses detected from the system are suggested as default values.

    -   The *Subject DN* must be entered in the format:

            /CN=server.domain.tld

    -   All IP addresses and domain names in use must be entered as alternative names in the format:

            IP:1.2.3.4,IP:4.3.2.1,DNS:servername,DNS:servername2.domain.tld

The meta-package `xroad-securityserver` also installs metaservices module `xroad-addon-metaservices`, messagelog module `xroad-addon-messagelog` and WSDL validator module `xroad-addon-wsdlvalidator`. Both meta-packages `xroad-securityserver-ee` and `xroad-securityserver-fi` install operational data monitoring module `xroad-addon-opmonitoring`.


### 2.6 Post-Installation Checks

The installation is successful if system services are started and the user interface is responding.

-   Ensure from the command line that X-Road services are in the `running` state (example output follows):

    - Ubuntu 18.04
        ```
        sudo systemctl list-units "xroad*"

        UNIT                     LOAD   ACTIVE SUB     DESCRIPTION
        xroad-confclient.service loaded active running X-Road confclient
        xroad-jetty.service      loaded active running X-Road Jetty server
        xroad-monitor.service    loaded active running X-Road Monitor
        xroad-proxy.service      loaded active running X-Road Proxy
        xroad-signer.service     loaded active running X-Road signer
        ```

-   Ensure that the security server user interface at https://SECURITYSERVER:4000/ (**reference data: 1.8; 1.6**) can be opened in a Web browser. To log in, use the account name chosen during the installation (**reference data: 1.3**). While the user interface is still starting up, the Web browser may display the “502 Bad Gateway” error.


### 2.7 Installing the Support for Hardware Tokens

To configure support for hardware security tokens (smartcard, USB token, Hardware Security Module), act as follows.

1.  Install the hardware token support module using the following command:

        sudo apt-get install xroad-addon-hwtokens

2.  Install and configure a PKCS\#11 driver for the hardware token according to the manufacturer's instructions.

3.  Add the path to the PKCS\#11 driver to the file `/etc/xroad/devices.ini` (as described in the example given in the file).

4.  After installing and configuring the driver, the `xroad-signer` service must be restarted:

        sudo service xroad-signer restart

If you are running a high availability (HA) hardware token setup (such as a cluster with replicated tokens) then you may need to constrain the token identifier format such that the token replicas can be seen as the same token. The token identifier format can be changed in `/etc/xroad/devices.ini` via the `token_id_format` property (default value: `{moduleType}{slotIndex}{serialNumber}{label}`). Removing certain parts of the identifier will allow the HA setup to work correctly when one of the tokens goes down and is replaced by a replica. For example, if the token replicas are reported to be on different slots the `{slotIndex}` part should be removed from the identifier format.

Depending on the hardware token there may be a need for more additional configuration. All possible configurable parameters in the `/etc/xroad/devices.ini` are described in the next table.

Parameter   | Type    | Default Value | Explanation
----------- | ------- |-------------- | ---------------------------------------
*enabled*     | BOOLEAN | *true* | Indicates whether this device is enabled.
*library*     | STRING  |      | The path to the pkcs#11 library of the device driver.
*library_cant_create_os_threads* | BOOLEAN | *false* | Indicates whether application threads, which are executing calls to the pkcs#11 library, may not use native operating system calls to spawn new threads (in other words, the library’s code may not create its own threads). 
*os_locking_ok* | BOOLEAN | *false* | Indicates whether the pkcs#11 library may use the native operation system threading model for locking.
*sign_verify_pin* | BOOLEAN | *false* | Indicates whether the PIN should be entered per signing operation.
*token_id_format* | STRING | *{moduleType}{slotIndex}{serialNumber}{label}* | Specifies the identifier format used to uniquely identify a token. In certain high availability setups may need be constrained to support replicated tokens (eg. by removing the slot index part which may be diffirent for the token replicas).
*sign_mechanism*  | STRING | *CKM_RSA_PKCS* | Specifies the signing mechanism. Supported values: *CKM_RSA_PKCS*, *CKM_RSA_PKCS_PSS*.
*pub_key_attribute_encrypt*  | BOOLEAN | *true* | Indicates whether public key can be used for encryption.
*pub_key_attribute_verify* | BOOLEAN | *true* | Indicates whether public key can be used for verification.
*pub_key_attribute_wrap* | BOOLEAN | | Indicates whether public key can be used for wrapping other keys.
*pub_key_attribute_allowed_mechanisms* | STRING LIST | | Specifies public key allowed mechanisms. Supported values: *CKM_RSA_PKCS*, *CKM_SHA256_RSA_PKCS*, *CKM_SHA384_RSA_PKCS*, *CKM_SHA512_RSA_PKCS*, and *CKM_RSA_PKCS_PSS*, *CKM_SHA256_RSA_PKCS_PSS*, *CKM_SHA384_RSA_PKCS_PSS*, *CKM_SHA512_RSA_PKCS_PSS*.
*priv_key_attribute_sensitive* | BOOLEAN | *true* | Indicates whether private key is sensitive.
*priv_key_attribute_decrypt* | BOOLEAN | *true* | Indicates whether private key can be used for encryption.
*priv_key_attribute_sign* | BOOLEAN | *true* | Indicates whether private key can be used for signing.
*priv_key_attribute_unwrap* | BOOLEAN | | Indicates whether private key can be used for unwrapping wrapped keys.
*priv_key_attribute_allowed_mechanisms* | STRING LIST | | Specifies private key allowed mechanisms. Supported values: *CKM_RSA_PKCS*, *CKM_SHA256_RSA_PKCS*, *CKM_SHA384_RSA_PKCS*, *CKM_SHA512_RSA_PKCS*, and *CKM_RSA_PKCS_PSS*, *CKM_SHA256_RSA_PKCS_PSS*, *CKM_SHA384_RSA_PKCS_PSS*, *CKM_SHA512_RSA_PKCS_PSS*.

**Note 1:** Only parameter *library* is mandatory, all the others are optional.  
**Note 2:** The item separator of the type STRING LIST is ",".


### 2.8 Installing the Support for Environmental Monitoring

The support for environmental monitoring functionality on a security server is provided by package xroad-monitor that is installed by default. The package installs and starts the `xroad-monitor` process that will gather and make available the monitoring information.

### 2.9 Remote Database Post-Installation Tasks

Local PostgreSQL is always installed with Security Server. When remote database host is used, the local PostgreSQL can be stopped and disabled after the installation.

To stop the local PostgreSQL server

`systemctl stop postgresql`

To disable the local PostgreSQL server so that it does not start automatically when the server is rebooted.

`systemctl mask postgresql`


## 3 Security Server Initial Configuration

During the security server initial configuration, the server’s X-Road membership information and the software token’s PIN are set.


### 3.1 Prerequisites

Configuring the security server assumes that the security server owner is a member of the X-Road.


### 3.2 Reference Data

ATTENTION: Reference items 2.1 - 2.3 in the reference data are provided to the security server owner by the X-Road central’s administrator.

The security server code and the software token’s PIN will be determined during the installation at the latest, by the person performing the installation.

 Ref  |                                                   | Explanation
 ---- | ------------------------------------------------- | --------------------------------------------------
 2.1  | &lt;global configuration anchor file&gt; or &lt;URL&gt; | Global configuration anchor file
 2.2  | E.g.<br>GOV - government<br> COM - commercial     | Member class of the security server's owner
 2.3  | &lt;security server owner register code&gt;       | Member code of the security server's owner
 2.4  | &lt;choose security server identificator name&gt; | Security server's code
 2.5  | &lt;choose PIN for software token&gt;             | Software token’s PIN


### 3.3 Configuration

To perform the initial configuration, open the address

    https://SECURITYSERVER:4000/

in a Web browser (**reference data: 1.8; 1.6**). To log in, use the account name chosen during the installation (**reference data: 1.3).**

Upon first log-in, the system asks for the following information.

-   The global configuration anchor file (**reference data: 2.1**).

    **Please verify anchor hash value with the published value.**

If the configuration is successfully downloaded, the system asks for the following information.

-   The security server owner’s member class (**reference data: 2.2**).

-   The security server owner’s member code (**reference data: 2.3**).
    If the member class and member code are correctly entered, the system displays the security server owner’s name as registered in the X-Road center.

-   Security server code (**reference data: 2.4**), which is chosen by the security server administrator and which has to be unique across all the security servers belonging to the same X-Road member.

-   Software token’s PIN (**reference data: 2.5**). The PIN will be used to protect the keys stored in the software token. The PIN must be stored in a secure place, because it will be no longer possible to use or recover the private keys in the token once the PIN has been lost.


## 4 Installation Error handling


### 4.1 Cannot Set LC\_ALL to Default Locale

If running the locale command results in the error message

    locale: Cannot set LC_ALL to default locale: No such file or directory,

then the support for this particular language has not been installed. To install it, run the command (the example uses the English language):

    sudo apt-get install language-pack-en

Then, to update the system’s locale files, run the following commands (the example uses the US locale):

    sudo locale-gen en_US.UTF-8
    sudo update-locale en_US.UTF-8

Set operating system locale. Add following line to `/etc/environment` file:

    LC_ALL=en_US.UTF-8

After updating the system’s locale settings, it is recommended to restart the operating system.


### 4.2 PostgreSQL Is Not UTF8 Compatible

If the security server installation is aborted with the error message

    postgreSQL is not UTF8 compatible,

then the PostgreSQL package is installed with a wrong locale. One way to resolve it is to remove the data store created upon the PostgreSQL installation and recreate it with the correct encoding.

**WARNING**: All data in the database will be erased!

    sudo pg_dropcluster --stop 9.3 main
    LC_ALL="en_US.UTF-8" sudo pg_createcluster --start 9.3 main

To complete the interrupted installation, run the command

    sudo apt-get -f install


### 4.3 Could Not Create Default Cluster

If the following error message is displayed during PostgreSQL installation:

    Error: The locale requested by the environment is invalid.
    Error: could not create default cluster. Please create it manually with pg_createcluster 9.3 main –start,

use the following command to create the PostgreSQL data cluster:

    LC_ALL="en_US.UTF-8" sudo pg_createcluster --start 9.3 main

The interrupted installation can be finished using

    sudo apt-get -f install


### 4.4 Is Postgres Running On Port 5432?

If the following error message appears during installation

    Is postgres running on port 5432 ?
    Aborting installation! please fix issues and rerun with apt-get -f install,

check if any of the following errors occurred during the installation of PostgreSQL.

-   Error installing the data cluster. Refer to section [“Could not create default cluster”](#43-could-not-create-default-cluster).

-   The PostgreSQL data cluster installed during the installation of the security server is not configured to listen on port 5432. To verify and configure the listening port, edit the PostgreSQL configuration file in `/etc/postgresql/9.3/main/postgresql.conf`. If you change the listening port, the postgresql service must be restarted.

The interrupted installation can be finished using

    sudo apt-get -f install


### 4.5 Different versions of xroad-\* packages after successful upgrade

Sometimes, after using `sudo apt-get upgrade` command, some of the packages are not upgraded. In the following example `xroad-securityserver` package version is still 6.8.3 although other packages are upgraded to 6.8.5:

    # sudo dpkg -l | grep xroad-
    ii xroad-addon-messagelog 6.8.5.20160929134539gitfe60f90
    ii xroad-addon-metaservices 6.8.5.20160929134539gitfe60f90
    ii xroad-addon-wsdlvalidator 6.8.5.20160929134539gitfe60f90
    ii xroad-common 6.8.5.20160929134539gitfe60f90
    ii xroad-jetty9 6.8.5.20160929134539gitfe60f90
    ii xroad-proxy 6.8.5.20160929134539gitfe60f90
    ii xroad-securityserver 6.8.3-3-201605131138

`apt-get upgrade` command doesn’t install new packages - in this particular case new packages `xroad-monitor` and `xroad-addon-proxymonitor` installation is needed for upgrade of `xroad-securityserver` package.

To be sure that packages are installed correctly please use `sudo apt upgrade` or `sudo apt full-upgrade` commands.
<|MERGE_RESOLUTION|>--- conflicted
+++ resolved
@@ -6,7 +6,7 @@
 
 **X-ROAD 6**
 
-Version: 2.18  
+Version: 2.19  
 Doc. ID: IG-SS
 
 ---
@@ -41,13 +41,9 @@
  25.10.2018 | 2.14    | Add RHEL7 as supported platform, update section 2.2 Reference data | Petteri Kivimäki
  15.11.2018 | 2.15    | Add Ubuntu 18 installation instructions | Jarkko Hyöty
  28.01.2018 | 2.16    | Update port 2080 documentation | Petteri Kivimäki
-<<<<<<< HEAD
  30.05.2019 | 2.17    | Added package installation instructions on chapter "[2.4 Preparing OS](#24-preparing-os)" | Raul Martinez
- 12.09.2019 | 2.18    | Add instructions for using remote databases | Ilkka Seppälä
-=======
- 30.05.2018 | 2.17    | Added package installation instructions on chapter "[2.4 Preparing OS](#24-preparing-os)" | Raul Martinez
  11.09.2019 | 2.18    | Remove Ubuntu 14.04 from supported platforms | Jarkko Hyöty
->>>>>>> aacb16f9
+ 12.09.2019 | 2.19    | Add instructions for using remote databases | Ilkka Seppälä
   
 ## Table of Contents <!-- omit in toc -->
 
