--- conflicted
+++ resolved
@@ -6,7 +6,7 @@
 
 **X-ROAD 6**
 
-Version: 2.34  
+Version: 2.35  
 Doc. ID: IG-SS
 
 ---
@@ -57,11 +57,8 @@
  04.02.2021 | 2.31    | Minor updates. | Ilkka Seppälä
  13.04.2021 | 2.32    | Update minimum requirements in section [2.2 Reference data](#22-reference-data) | Petteri Kivimäki
  16.04.2021 | 2.33    | Update remote database installation instructions                | Jarkko Hyöty
-<<<<<<< HEAD
- 02.06.2021 | 2.34    | Add backup encryption information                | Andres Allkivi
-=======
  18.05.2021 | 2.34    | Update error handling section | Ilkka Seppälä
->>>>>>> 03743309
+ 02.06.2021 | 2.35    | Add backup encryption information | Andres Allkivi
 
 ## License
 
@@ -72,45 +69,6 @@
 <!-- toc -->
 <!-- vim-markdown-toc GFM -->
 
-<<<<<<< HEAD
-* [1 Introduction](#1-introduction)
-  * [1.1 Target Audience](#11-target-audience)
-  * [1.2 Terms and abbreviations](#12-terms-and-abbreviations)
-  * [1.3 References](#13-references)
-* [2 Installation](#2-installation)
-  * [2.1 Prerequisites to Installation](#21-prerequisites-to-installation)
-  * [2.2 Reference Data](#22-reference-data)
-    * [2.2.1 Network Diagram](#221-network-diagram)
-  * [2.3 Requirements for the Security Server](#23-requirements-for-the-security-server)
-  * [2.4 Preparing OS](#24-preparing-os)
-  * [2.5 Setup Package Repository](#25-setup-package-repository)
-  * [2.6 Remote Database Setup (optional)](#26-remote-database-setup-optional)
-  * [2.7 Security Server Installation](#27-security-server-installation)
-  * [2.8 Post-Installation Checks](#28-post-installation-checks)
-  * [2.9 Installing the Support for Hardware Tokens](#29-installing-the-support-for-hardware-tokens)
-  * [2.10 Installing the Support for Environmental Monitoring](#210-installing-the-support-for-environmental-monitoring)
-* [3 Security Server Initial Configuration](#3-security-server-initial-configuration)
-  * [3.1 Prerequisites](#31-prerequisites)
-  * [3.2 Reference Data](#32-reference-data)
-  * [3.3 Configuration](#33-configuration)
-  * [3.4 Configuring configuration backup encryption](#34-configuring-configuration-backup-encryption)
-* [4 Installation Error handling](#4-installation-error-handling)
-  * [4.1 Cannot Set LC\_ALL to Default Locale](#41-cannot-set-lc_all-to-default-locale)
-  * [4.2 PostgreSQL Is Not UTF8 Compatible](#42-postgresql-is-not-utf8-compatible)
-  * [4.3 Could Not Create Default Cluster](#43-could-not-create-default-cluster)
-  * [4.4 Is Postgres Running On Port 5432?](#44-is-postgres-running-on-port-5432)
-  * [4.5 Different versions of xroad-\* packages after successful upgrade](#45-different-versions-of-xroad--packages-after-successful-upgrade)
-* [Annex A Security Server Default Database Properties](#annex-a-security-server-default-database-properties)
-* [Annex B Default Database Users](#annex-b-default-database-users)
-* [Annex C Deployment Options](#annex-c-deployment-options)
-  * [C.1 General](#c1-general)
-  * [C.2 Local Database](#c2-local-database)
-  * [C.3 Remote Database](#c3-remote-database)
-  * [C.4 High Availability Setup](#c4-high-availability-setup)
-  * [C.5 Load Balancing Setup](#c5-load-balancing-setup)
-  * [C.6 Summary](#c6-summary)
-* [Annex D Create Database Structure Manually](#annex-d-create-database-structure-manually)
-=======
 - [License](#license)
 - [1 Introduction](#1-introduction)
   - [1.1 Target Audience](#11-target-audience)
@@ -132,7 +90,8 @@
   - [3.1 Prerequisites](#31-prerequisites)
   - [3.2 Reference Data](#32-reference-data)
   - [3.3 Configuration](#33-configuration)
-- [4 Installation Error handling](#4-installation-error-handling)
+  - [3.4 Configuring configuration backup encryption](#34-configuring-configuration-backup-encryption)
+* [4 Installation Error handling](#4-installation-error-handling)
   - [4.1 Cannot Set LC\_ALL to Default Locale](#41-cannot-set-lc_all-to-default-locale)
   - [4.2 PostgreSQL Is Not UTF8 Compatible](#42-postgresql-is-not-utf8-compatible)
   - [4.3 Could Not Create Default Cluster](#43-could-not-create-default-cluster)
@@ -149,7 +108,6 @@
   - [C.5 Load Balancing Setup](#c5-load-balancing-setup)
   - [C.6 Summary](#c6-summary)
 - [Annex D Create Database Structure Manually](#annex-d-create-database-structure-manually)
->>>>>>> 03743309
 
 <!-- vim-markdown-toc -->
 <!-- tocstop -->
