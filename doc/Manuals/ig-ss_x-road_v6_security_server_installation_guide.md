
| ![European Union / European Regional Development Fund / Investing in your future](img/eu_rdf_75_en.png "Documents that are tagged with EU/SF logos must keep the logos until 1.1.2022, if it has not stated otherwise in the documentation. If new documentation is created  using EU/SF resources the logos must be tagged appropriately so that the deadline for logos could be found.") |
| -------------------------: |

# Security Server Installation Guide for Ubuntu <!-- omit in toc -->

**X-ROAD 6**

Version: 2.19  
Doc. ID: IG-SS

---


## Version history <!-- omit in toc -->

 Date       | Version | Description                                                     | Author
 ---------- | ------- | --------------------------------------------------------------- | --------------------
 01.12.2014 | 1.0     | Initial version                                                 |
 19.01.2015 | 1.1     | License information added                                       |
 18.03.2015 | 1.2     | Meta-package for security server added. Legacy securelog module removed |
 02.04.2015 | 1.3     | “sdsb” change to “xroad”                                        |
 27.05.2015 | 1.4     | Some typos fixed                                                |
 30.06.2015 | 1.5     | Minor corrections done                                          |
 06.07.2015 | 1.6     | New repository address                                          |
 18.09.2015 | 1.7     | Reference data in [3.2](#32-reference-data) updated                                   |
 18.09.2015 | 2.0     | Editorial changes made                                          |
 13.10.2015 | 2.1     | Editorial changes made                                          |
 10.12.2015 | 2.2     | Updated the installing of the support for hardware tokens ([2.7](#27-installing-the-support-for-hardware-tokens)) |
 17.12.2015 | 2.3     | Added *xroad-addon-wsdlvalidator* package                       |
 19.05.2016 | 2.4     | Merged changes from xtee6-doc repo. Updated table [2.2](#22-reference-data) with p 1.12, added chapter [2.8](#28-installing-support-for-monitoring) and updated [3.2](#32-reference-data). |
 30.09.2016 | 2.5     | Added chapter „[Different versions of xroad-\* package after successful upgrade](#45-different-versions-of-xroad--packages-after-successful-upgrade)“. |
 07.12.2016 | 2.6     | Added operational data monitoring packages. 2 GB RAM -&gt; 3 GB RAM |
 23.02.2017 | 2.7     | Converted to Github flavoured Markdown, added license text, adjusted tables for better output in PDF | Toomas Mölder
 13.04.2017 | 2.8     | Added token ID formatting                                       | Cybernetica AS
 25.08.2017 | 2.9     | Update environmental monitoring installation information | Ilkka Seppälä
 15.09.2017 | 2.10    | Added package with configuration specific to Estonia xroad-securityserver-ee | Cybernetica AS
 05.03.2018 | 2.11    | Added terms and abbreviations reference and document links | Tatu Repo
 10.04.2018 | 2.12    | Updated chapter "[Installing the Support for Hardware Tokens](#27-installing-the-support-for-hardware-tokens)" with configurable parameters described in the configuration file 'devices.ini' | Cybernetica AS
 14.10.2018 | 2.13    | Update package repository address | Petteri Kivimäki
 25.10.2018 | 2.14    | Add RHEL7 as supported platform, update section 2.2 Reference data | Petteri Kivimäki
 15.11.2018 | 2.15    | Add Ubuntu 18 installation instructions | Jarkko Hyöty
 28.01.2018 | 2.16    | Update port 2080 documentation | Petteri Kivimäki
 30.05.2019 | 2.17    | Added package installation instructions on chapter "[2.4 Preparing OS](#24-preparing-os)" | Raul Martinez
 11.09.2019 | 2.18    | Remove Ubuntu 14.04 from supported platforms | Jarkko Hyöty
 20.09.2019 | 2.19    | Add instructions for using remote databases | Ilkka Seppälä
  
## Table of Contents <!-- omit in toc -->

<!-- toc -->

- [License](#license)
- [1 Introduction](#1-introduction)
  - [1.1 Target Audience](#11-target-audience)
  - [1.2 Terms and abbreviations](#12-terms-and-abbreviations)
  - [1.3 References](#13-references)
- [2 Installation](#2-installation)
  - [2.1 Supported Platforms](#21-supported-platforms)
  - [2.2 Reference Data](#22-reference-data)
  - [2.3 Requirements for the Security Server](#23-requirements-for-the-security-server)
  - [2.4 Preparing OS](#24-preparing-os)
  - [2.5 Installation](#25-installation)
  - [2.6 Post-Installation Checks](#26-post-installation-checks)
  - [2.7 Installing the Support for Hardware Tokens](#27-installing-the-support-for-hardware-tokens)
  - [2.8 Installing the Support for Environmental Monitoring](#28-installing-the-support-for-environmental-monitoring)
  - [2.9 Remote Database Post-Installation Tasks](#29-remote-database-post-installation-tasks)
- [3 Security Server Initial Configuration](#3-security-server-initial-configuration)
  - [3.1 Prerequisites](#31-prerequisites)
  - [3.2 Reference Data](#32-reference-data)
  - [3.3 Configuration](#33-configuration)
- [4 Installation Error handling](#4-installation-error-handling)
  - [4.1 Cannot Set LC\_ALL to Default Locale](#41-cannot-set-lcall-to-default-locale)
  - [4.2 PostgreSQL Is Not UTF8 Compatible](#42-postgresql-is-not-utf8-compatible)
  - [4.3 Could Not Create Default Cluster](#43-could-not-create-default-cluster)
  - [4.4 Is Postgres Running On Port 5432?](#44-is-postgres-running-on-port-5432)
  - [4.5 Different versions of xroad-\* packages after successful upgrade](#45-different-versions-of-xroad--packages-after-successful-upgrade)

<!-- tocstop -->

## License

This document is licensed under the Creative Commons Attribution-ShareAlike 3.0 Unported License. To view a copy of this license, visit http://creativecommons.org/licenses/by-sa/3.0/

## 1 Introduction


### 1.1 Target Audience

The intended audience of this Installation Guide are X-Road Security server system administrators responsible for installing and using X-Road software. The daily operation and maintenance of the security server is covered by its User Guide \[[UG-SS](#Ref_UG-SS)\].

The document is intended for readers with a moderate knowledge of Linux server management, computer networks, and the X-Road working principles.

### 1.2 Terms and abbreviations

See X-Road terms and abbreviations documentation \[[TA-TERMS](#Ref_TERMS)\].

### 1.3 References

1.  <a id="Ref_UG-SS" class="anchor"></a>\[UG-SS\] Cybernetica AS. X-Road 6. Security Server User Guide. Document ID: [UG-SS](ug-ss_x-road_6_security_server_user_guide.md)

2.  <a id="Ref_TERMS" class="anchor"></a>\[TA-TERMS\] X-Road Terms and Abbreviations. Document ID: [TA-TERMS](../terms_x-road_docs.md).

## 2 Installation


### 2.1 Supported Platforms

The security server runs on the following platforms:

* Ubuntu Server 18.04 Long-Term Support (LTS) operating system on a 64-bit platform. The security server software is distributed as .deb packages through the official X-Road repository at https://artifactory.niis.org/xroad-release-deb/
* Red Hat Enterprise Linux 7.3 (RHEL7) or newer operating system. See [IG-SS-RHEL7](ig-ss_x-road_v6_security_server_installation_guide_for_rhel7.md) for more information.

The software can be installed both on physical and virtualized hardware (of the latter, Xen and Oracle VirtualBox have been tested).


### 2.2 Reference Data

*Note*: The information in empty cells should be determined before the server’s installation, by the person performing the installation.

**Caution**: Data necessary for the functioning of the operating system is not included.


 **Ref** |                                        | **Explanation**
 ------ | --------------------------------------- | ----------------------------------------------------------
 1.0    | Ubuntu 18.04, 64-bit<br>3 GB RAM, 3 GB free disk space | Minimum requirements
 1.1    | https://artifactory.niis.org/xroad-release-deb               | X-Road package repository
 1.2    | https://artifactory.niis.org/api/gpg/key/public | The repository key
 1.3    |                                         | Account name in the user interface
 1.4    | TCP 5500                                | Port for inbound connections (from the external network to the security server)<br> Message exchange between security servers
 &nbsp; | TCP 5577                                | Port for inbound connections (from the external network to the security server)<br> Querying of OCSP responses between security servers
 &nbsp; | TCP 9011                                | Port for inbound connections (from the external network to the security server)<br> Operational data monitoring daemon JMX listening port
 &nbsp; | TCP 9999                                | Port for inbound connections (from the external network to the security server)<br> Environmental monitoring daemon JMX listening port
 1.5  | TCP 5500                                  | Ports for outbound connections (from the security server to the external network)<br> Message exchange between security servers
 &nbsp; | TCP 5577                                | Ports for outbound connections (from the security server to the external network)<br> Querying of OCSP responses between security servers
 &nbsp; | TCP 4001                                | Ports for outbound connections (from the security server to the external network)<br> Communication with the central server
 &nbsp; | TCP 2080                                | Ports for outbound connections (from the security server to the internal network)<br> Message exchange between security server and operational data monitoring daemon (by default on localhost)
 &nbsp; | TCP 80                                  | Ports for outbound connections (from the security server to the external network)<br> Downloading global configuration
 &nbsp; | TCP 80,443                              | Ports for outbound connections (from the security server to the external network)<br> Most common OCSP and time-stamping services
 1.6  | TCP 4000                                  | User interface (local network)
 1.7  | TCP 80                                    | Information system access points (in the local network)<br> Connections from information systems
 &nbsp; | TCP 443                                 | Information system access points (in the local network)<br> Connections from information systems
 1.8  |                                           | Security server internal IP address(es) and hostname(s)
 1.9  |                                           | Security server public IP address, NAT address
 1.10 | &lt;by default, the server’s IP addresses and names are added to the certificate’s Distinguished Name (DN) field&gt; | Information about the user interface TLS certificate
 1.11 | &lt;by default, the server’s IP addresses and names are added to the certificate’s Distinguished Name (DN) field&gt; | Information about the services TLS certificate


### 2.3 Requirements for the Security Server

Minimum recommended hardware parameters:

-   the server’s hardware (motherboard, CPU, network interface cards, storage system) must be supported by Ubuntu in general;

-   a 64-bit dual-core Intel, AMD or compatible CPU; AES instruction set support is highly recommended;

-   3 GB RAM;

-   a 100 Mbps network interface card;

-   if necessary, interfaces for the use of hardware tokens.

Requirements to software and settings:

-   an installed and configured Ubuntu 18.04 LTS x86-64 operating system;

-   if the security server is separated from other networks by a firewall and/or NAT, the necessary connections to and from the security server are allowed (**reference data: 1.4; 1.5; 1.6; 1.7**). The enabling of auxiliary services which are necessary for the functioning and management of the operating system (such as DNS, NTP, and SSH) stay outside the scope of this guide;

-   if the security server has a private IP address, a corresponding NAT record must be created in the firewall (**reference data: 1.9**).


### 2.4 Preparing OS

-   Add system user (**reference data: 1.3**) whom all roles in the user interface are granted to. Add a new user with the command

        sudo adduser <username>

    User roles are discussed in detail in X-Road Security Server User Guide \[[UG-SS](#Ref_UG-SS)\].

-   Set the operating system locale. Add following line to the `/etc/environment` file.

        LC_ALL=en_US.UTF-8

-   Ensure that the packages `locales` and `software-properties-common` are present

        sudo apt-get install locales software-properties-common

-   Ensure that the locale is available

        sudo locale-gen en_US.UTF-8


### 2.5 Installation

To install the X-Road security server software on *Ubuntu* operating system, follow these steps.

1.  Add the X-Road repository’s signing key to the list of trusted keys (**reference data: 1.2**):

        curl https://artifactory.niis.org/api/gpg/key/public | sudo apt-key add -

2.  Add X-Road package repository (**reference data: 1.1**)

        sudo apt-add-repository -y "deb https://artifactory.niis.org/xroad-release-deb $(lsb_release -sc)-current main"

3. (Optional step) If you want to use remote database server instead of the default locally installed one, you need to pre-create a configuration file containing the database administrator master password. This can be done by performing the following steps:

        sudo touch /etc/xroad.properties
        sudo chown root:root /etc/xroad.properties
        sudo chmod 600 /etc/xroad.properties
        
    Edit `/etc/xroad.properties` contents. See the example below. Replace parameter values with your own.

        postgres.connection.password = 54F46A19E50C11DA8631468CF09BE5DB

4.  Issue the following commands to install the security server packages (use package xroad-securityserver-ee to include configuration specific to Estonia; use package xroad-securityserver-fi to include configuration specific to Finland):

        sudo apt-get update
        sudo apt-get install xroad-securityserver

Upon the first installation of the packages, the system asks for the following information.

-   Account name for the user who will be granted the rights to perform all activities in the user interface (**reference data: 1.3**).

<<<<<<< HEAD
-   The Distinguished Name of the owner of the **user interface's and management REST API's** self-signed TLS certificate (*Subject DN*) and its alternative names (*subjectAltName*) (**reference data: 1.8; 1.10**). The certificate is used for securing connections to the user interface and to the management REST APIs.
=======
-   Database server URL. Locally installed database is suggested as default but remote databases can be used as well. In case remote database is used, one should verify that the version of the local PostgreSQL client matches the version of the remote PostgreSQL server.

-   The Distinguished Name of the owner of the **user interface’s** self-signed TLS certificate (*Subject DN*) and its alternative names (*subjectAltName*) (**reference data: 1.8; 1.10**). The certificate is used for securing connections to the user interface.
>>>>>>> 4cd99c51
    The name and IP addresses detected from the operating system are suggested as default values.

    -   The *Subject DN* must be entered in the format:

            /CN=server.domain.tld

    -   All IP addresses and domain names in use must be entered as alternative names in the format:

            IP:1.2.3.4,IP:4.3.2.1,DNS:servername,DNS:servername2.domain.tld

-   The Distinguished Name of the owner of the TLS certificate that is used for securing the HTTPS access point of information systems (**reference data: 1.8; 1.11**).
    The name and IP addresses detected from the system are suggested as default values.

    -   The *Subject DN* must be entered in the format:

            /CN=server.domain.tld

    -   All IP addresses and domain names in use must be entered as alternative names in the format:

            IP:1.2.3.4,IP:4.3.2.1,DNS:servername,DNS:servername2.domain.tld

The meta-package `xroad-securityserver` also installs metaservices module `xroad-addon-metaservices`, messagelog module `xroad-addon-messagelog` and WSDL validator module `xroad-addon-wsdlvalidator`. Both meta-packages `xroad-securityserver-ee` and `xroad-securityserver-fi` install operational data monitoring module `xroad-addon-opmonitoring`.


### 2.6 Post-Installation Checks

The installation is successful if system services are started and the user interface is responding.

-   Ensure from the command line that X-Road services are in the `running` state (example output follows):

    - Ubuntu 18.04
        ```
        sudo systemctl list-units "xroad*"

        UNIT                     LOAD   ACTIVE SUB     DESCRIPTION
        xroad-confclient.service loaded active running X-Road confclient
        xroad-jetty.service      loaded active running X-Road Jetty server
        xroad-monitor.service    loaded active running X-Road Monitor
        xroad-proxy.service      loaded active running X-Road Proxy
        xroad-signer.service     loaded active running X-Road signer
        ```

-   Ensure that the security server user interface at https://SECURITYSERVER:4000/ (**reference data: 1.8; 1.6**) can be opened in a Web browser. To log in, use the account name chosen during the installation (**reference data: 1.3**). While the user interface is still starting up, the Web browser may display the “502 Bad Gateway” error.


### 2.7 Installing the Support for Hardware Tokens

To configure support for hardware security tokens (smartcard, USB token, Hardware Security Module), act as follows.

1.  Install the hardware token support module using the following command:

        sudo apt-get install xroad-addon-hwtokens

2.  Install and configure a PKCS\#11 driver for the hardware token according to the manufacturer's instructions.

3.  Add the path to the PKCS\#11 driver to the file `/etc/xroad/devices.ini` (as described in the example given in the file).

4.  After installing and configuring the driver, the `xroad-signer` service must be restarted:

        sudo service xroad-signer restart

If you are running a high availability (HA) hardware token setup (such as a cluster with replicated tokens) then you may need to constrain the token identifier format such that the token replicas can be seen as the same token. The token identifier format can be changed in `/etc/xroad/devices.ini` via the `token_id_format` property (default value: `{moduleType}{slotIndex}{serialNumber}{label}`). Removing certain parts of the identifier will allow the HA setup to work correctly when one of the tokens goes down and is replaced by a replica. For example, if the token replicas are reported to be on different slots the `{slotIndex}` part should be removed from the identifier format.

Depending on the hardware token there may be a need for more additional configuration. All possible configurable parameters in the `/etc/xroad/devices.ini` are described in the next table.

Parameter   | Type    | Default Value | Explanation
----------- | ------- |-------------- | ---------------------------------------
*enabled*     | BOOLEAN | *true* | Indicates whether this device is enabled.
*library*     | STRING  |      | The path to the pkcs#11 library of the device driver.
*library_cant_create_os_threads* | BOOLEAN | *false* | Indicates whether application threads, which are executing calls to the pkcs#11 library, may not use native operating system calls to spawn new threads (in other words, the library’s code may not create its own threads). 
*os_locking_ok* | BOOLEAN | *false* | Indicates whether the pkcs#11 library may use the native operation system threading model for locking.
*sign_verify_pin* | BOOLEAN | *false* | Indicates whether the PIN should be entered per signing operation.
*token_id_format* | STRING | *{moduleType}{slotIndex}{serialNumber}{label}* | Specifies the identifier format used to uniquely identify a token. In certain high availability setups may need be constrained to support replicated tokens (eg. by removing the slot index part which may be diffirent for the token replicas).
*sign_mechanism*  | STRING | *CKM_RSA_PKCS* | Specifies the signing mechanism. Supported values: *CKM_RSA_PKCS*, *CKM_RSA_PKCS_PSS*.
*pub_key_attribute_encrypt*  | BOOLEAN | *true* | Indicates whether public key can be used for encryption.
*pub_key_attribute_verify* | BOOLEAN | *true* | Indicates whether public key can be used for verification.
*pub_key_attribute_wrap* | BOOLEAN | | Indicates whether public key can be used for wrapping other keys.
*pub_key_attribute_allowed_mechanisms* | STRING LIST | | Specifies public key allowed mechanisms. Supported values: *CKM_RSA_PKCS*, *CKM_SHA256_RSA_PKCS*, *CKM_SHA384_RSA_PKCS*, *CKM_SHA512_RSA_PKCS*, and *CKM_RSA_PKCS_PSS*, *CKM_SHA256_RSA_PKCS_PSS*, *CKM_SHA384_RSA_PKCS_PSS*, *CKM_SHA512_RSA_PKCS_PSS*.
*priv_key_attribute_sensitive* | BOOLEAN | *true* | Indicates whether private key is sensitive.
*priv_key_attribute_decrypt* | BOOLEAN | *true* | Indicates whether private key can be used for encryption.
*priv_key_attribute_sign* | BOOLEAN | *true* | Indicates whether private key can be used for signing.
*priv_key_attribute_unwrap* | BOOLEAN | | Indicates whether private key can be used for unwrapping wrapped keys.
*priv_key_attribute_allowed_mechanisms* | STRING LIST | | Specifies private key allowed mechanisms. Supported values: *CKM_RSA_PKCS*, *CKM_SHA256_RSA_PKCS*, *CKM_SHA384_RSA_PKCS*, *CKM_SHA512_RSA_PKCS*, and *CKM_RSA_PKCS_PSS*, *CKM_SHA256_RSA_PKCS_PSS*, *CKM_SHA384_RSA_PKCS_PSS*, *CKM_SHA512_RSA_PKCS_PSS*.

**Note 1:** Only parameter *library* is mandatory, all the others are optional.  
**Note 2:** The item separator of the type STRING LIST is ",".


### 2.8 Installing the Support for Environmental Monitoring

The support for environmental monitoring functionality on a security server is provided by package xroad-monitor that is installed by default. The package installs and starts the `xroad-monitor` process that will gather and make available the monitoring information.

### 2.9 Remote Database Post-Installation Tasks

Local PostgreSQL is always installed with Security Server. When remote database host is used, the local PostgreSQL can be stopped and disabled after the installation.

To stop the local PostgreSQL server

`systemctl stop postgresql`

To disable the local PostgreSQL server so that it does not start automatically when the server is rebooted.

`systemctl mask postgresql`


## 3 Security Server Initial Configuration

During the security server initial configuration, the server’s X-Road membership information and the software token’s PIN are set.


### 3.1 Prerequisites

Configuring the security server assumes that the security server owner is a member of the X-Road.


### 3.2 Reference Data

ATTENTION: Reference items 2.1 - 2.3 in the reference data are provided to the security server owner by the X-Road central’s administrator.

The security server code and the software token’s PIN will be determined during the installation at the latest, by the person performing the installation.

 Ref  |                                                   | Explanation
 ---- | ------------------------------------------------- | --------------------------------------------------
 2.1  | &lt;global configuration anchor file&gt; or &lt;URL&gt; | Global configuration anchor file
 2.2  | E.g.<br>GOV - government<br> COM - commercial     | Member class of the security server's owner
 2.3  | &lt;security server owner register code&gt;       | Member code of the security server's owner
 2.4  | &lt;choose security server identificator name&gt; | Security server's code
 2.5  | &lt;choose PIN for software token&gt;             | Software token’s PIN


### 3.3 Configuration

To perform the initial configuration, open the address

    https://SECURITYSERVER:4000/

in a Web browser (**reference data: 1.8; 1.6**). To log in, use the account name chosen during the installation (**reference data: 1.3).**

Upon first log-in, the system asks for the following information.

-   The global configuration anchor file (**reference data: 2.1**).

    **Please verify anchor hash value with the published value.**

If the configuration is successfully downloaded, the system asks for the following information.

-   The security server owner’s member class (**reference data: 2.2**).

-   The security server owner’s member code (**reference data: 2.3**).
    If the member class and member code are correctly entered, the system displays the security server owner’s name as registered in the X-Road center.

-   Security server code (**reference data: 2.4**), which is chosen by the security server administrator and which has to be unique across all the security servers belonging to the same X-Road member.

-   Software token’s PIN (**reference data: 2.5**). The PIN will be used to protect the keys stored in the software token. The PIN must be stored in a secure place, because it will be no longer possible to use or recover the private keys in the token once the PIN has been lost.


## 4 Installation Error handling


### 4.1 Cannot Set LC\_ALL to Default Locale

If running the locale command results in the error message

    locale: Cannot set LC_ALL to default locale: No such file or directory,

then the support for this particular language has not been installed. To install it, run the command (the example uses the English language):

    sudo apt-get install language-pack-en

Then, to update the system’s locale files, run the following commands (the example uses the US locale):

    sudo locale-gen en_US.UTF-8
    sudo update-locale en_US.UTF-8

Set operating system locale. Add following line to `/etc/environment` file:

    LC_ALL=en_US.UTF-8

After updating the system’s locale settings, it is recommended to restart the operating system.


### 4.2 PostgreSQL Is Not UTF8 Compatible

If the security server installation is aborted with the error message

    postgreSQL is not UTF8 compatible,

then the PostgreSQL package is installed with a wrong locale. One way to resolve it is to remove the data store created upon the PostgreSQL installation and recreate it with the correct encoding.

**WARNING**: All data in the database will be erased!

    sudo pg_dropcluster --stop 9.3 main
    LC_ALL="en_US.UTF-8" sudo pg_createcluster --start 9.3 main

To complete the interrupted installation, run the command

    sudo apt-get -f install


### 4.3 Could Not Create Default Cluster

If the following error message is displayed during PostgreSQL installation:

    Error: The locale requested by the environment is invalid.
    Error: could not create default cluster. Please create it manually with pg_createcluster 9.3 main –start,

use the following command to create the PostgreSQL data cluster:

    LC_ALL="en_US.UTF-8" sudo pg_createcluster --start 9.3 main

The interrupted installation can be finished using

    sudo apt-get -f install


### 4.4 Is Postgres Running On Port 5432?

If the following error message appears during installation

    Is postgres running on port 5432 ?
    Aborting installation! please fix issues and rerun with apt-get -f install,

check if any of the following errors occurred during the installation of PostgreSQL.

-   Error installing the data cluster. Refer to section [“Could not create default cluster”](#43-could-not-create-default-cluster).

-   The PostgreSQL data cluster installed during the installation of the security server is not configured to listen on port 5432. To verify and configure the listening port, edit the PostgreSQL configuration file in `/etc/postgresql/9.3/main/postgresql.conf`. If you change the listening port, the postgresql service must be restarted.

The interrupted installation can be finished using

    sudo apt-get -f install


### 4.5 Different versions of xroad-\* packages after successful upgrade

Sometimes, after using `sudo apt-get upgrade` command, some of the packages are not upgraded. In the following example `xroad-securityserver` package version is still 6.8.3 although other packages are upgraded to 6.8.5:

    # sudo dpkg -l | grep xroad-
    ii xroad-addon-messagelog 6.8.5.20160929134539gitfe60f90
    ii xroad-addon-metaservices 6.8.5.20160929134539gitfe60f90
    ii xroad-addon-wsdlvalidator 6.8.5.20160929134539gitfe60f90
    ii xroad-common 6.8.5.20160929134539gitfe60f90
    ii xroad-jetty9 6.8.5.20160929134539gitfe60f90
    ii xroad-proxy 6.8.5.20160929134539gitfe60f90
    ii xroad-securityserver 6.8.3-3-201605131138

`apt-get upgrade` command doesn’t install new packages - in this particular case new packages `xroad-monitor` and `xroad-addon-proxymonitor` installation is needed for upgrade of `xroad-securityserver` package.

To be sure that packages are installed correctly please use `sudo apt upgrade` or `sudo apt full-upgrade` commands.
<|MERGE_RESOLUTION|>--- conflicted
+++ resolved
@@ -220,13 +220,9 @@
 
 -   Account name for the user who will be granted the rights to perform all activities in the user interface (**reference data: 1.3**).
 
-<<<<<<< HEAD
+-   Database server URL. Locally installed database is suggested as default but remote databases can be used as well. In case remote database is used, one should verify that the version of the local PostgreSQL client matches the version of the remote PostgreSQL server.
+
 -   The Distinguished Name of the owner of the **user interface's and management REST API's** self-signed TLS certificate (*Subject DN*) and its alternative names (*subjectAltName*) (**reference data: 1.8; 1.10**). The certificate is used for securing connections to the user interface and to the management REST APIs.
-=======
--   Database server URL. Locally installed database is suggested as default but remote databases can be used as well. In case remote database is used, one should verify that the version of the local PostgreSQL client matches the version of the remote PostgreSQL server.
-
--   The Distinguished Name of the owner of the **user interface’s** self-signed TLS certificate (*Subject DN*) and its alternative names (*subjectAltName*) (**reference data: 1.8; 1.10**). The certificate is used for securing connections to the user interface.
->>>>>>> 4cd99c51
     The name and IP addresses detected from the operating system are suggested as default values.
 
     -   The *Subject DN* must be entered in the format:
