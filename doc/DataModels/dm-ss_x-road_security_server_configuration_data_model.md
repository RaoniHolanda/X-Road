--- conflicted
+++ resolved
@@ -1,10 +1,6 @@
 # X-Road: Security Server Configuration Data Model
 
-<<<<<<< HEAD
-Version: 1.4
-=======
-Version: 1.4  
->>>>>>> 0cec34b7
+Version: 1.5
 Doc. ID: DM-SS
 
 ## Version history
@@ -18,71 +14,10 @@
 | 19.10.2015 | 1.1     | Indexes added                                           | Martin Lind        |
 | 11.12.2015 | 1.2     | Small fixes                                             | Siim Annuk         |
 | 28.01.2019 | 1.3     | Wsdl changes to servicedescription. Document converted to Markdown.  | Ilkka Seppälä      |
-<<<<<<< HEAD
 | 26.03.2019 | 1.4     | Added tables for API keys                                            | Janne Mattila      |
-=======
-| 04.07.2019 | 1.4     | REST access rights                                      | Jarkko Hyöty |
->>>>>>> 0cec34b7
-
-
-<<<<<<< HEAD
-- [X-Road: Security Server Configuration Data Model](#x-road-security-server-configuration-data-model)
-	- [Table of Contents](#table-of-contents)
-	- [License](#license)
-- [1 General](#1-general)
-	- [1.1 Preamble](#11-preamble)
-	- [1.2 Database Version](#12-database-version)
-	- [1.3 Creating, Backing Up and Restoring the Database](#13-creating-backing-up-and-restoring-the-database)
-	- [1.4 Saving Database History](#14-saving-database-history)
-	- [1.5 Entity-Relationship Diagram](#15-entity-relationship-diagram)
-	- [1.6 List of Stored Procedures](#16-list-of-stored-procedures)
-	- [1.7 List of Triggers](#17-list-of-triggers)
-- [2 Description of Entities](#2-description-of-entities)
-	- [2.1 ACCESSRIGHT](#21-accessright)
-		- [2.1.1 Indexes](#211-indexes)
-		- [2.1.2 Attributes](#212-attributes)
-	- [2.2 APIKEY](#22-apikey)
-		- [2.2.1 Attributes](#221-attributes)
-	- [2.3 APIKEY_ROLES](#23-apikey_roles)
-		- [2.3.1 Indexes](#231-indexes)
-		- [2.3.2 Attributes](#232-attributes)
-	- [2.4 CERTIFICATE](#24-certificate)
-		- [2.4.1 Attributes](#241-attributes)
-	- [2.5 CLIENT](#25-client)
-		- [2.5.1 Indexes](#251-indexes)
-		- [2.5.2 Attributes](#252-attributes)
-	- [2.6 DATABASECHANGELOG](#26-databasechangelog)
-		- [2.6.1 Attributes](#261-attributes)
-	- [2.7 DATABASECHANGELOGLOCK](#27-databasechangeloglock)
-		- [2.7.1 Attributes](#271-attributes)
-	- [2.8 GROUPMEMBER](#28-groupmember)
-		- [2.8.1 Indexes](#281-indexes)
-		- [2.8.2 Attributes](#282-attributes)
-	- [2.9 HISTORY](#29-history)
-		- [2.9.1 Attributes](#291-attributes)
-	- [2.10 IDENTIFIER](#210-identifier)
-		- [2.10.1 Attributes](#2101-attributes)
-	- [2.11 LOCALGROUP](#211-localgroup)
-		- [2.11.1 Indexes](#2111-indexes)
-		- [2.11.2 Attributes](#2112-attributes)
-	- [2.12 SERVERCONF](#212-serverconf)
-		- [2.12.1 Indexes](#2121-indexes)
-		- [2.12.2 Attributes](#2122-attributes)
-	- [2.13 SERVICE](#211-service)
-		- [2.13.1 Indexes](#2131-indexes)
-		- [2.13.2 Attributes](#2132-attributes)
-	- [2.14 SERVICE_SECURITYCATEGORIES](#214-servicesecuritycategories)
-		- [2.14.1 Indexes](#2141-indexes)
-		- [2.14.2 Attributes](#2142-attributes)
-	- [2.15 TSP](#215-tsp)
-		- [2.15.1 Indexes](#2151-indexes)
-		- [2.15.2 Attributes](#2152-attributes)
-	- [2.16 UIUSER](#216-uiuser)
-		- [2.16.1 Attributes](#2161-attributes)
-	- [2.17 SERVICEDESCRIPTION](#217-servicedescription)
-		- [2.17.1 Indexes](#2171-indexes)
-		- [2.17.2 Attributes](#2172-attributes)
-=======
+| 04.07.2019 | 1.5     | REST access rights                                      | Jarkko Hyöty |
+
+
 ## Table of Contents
 <!-- vim-markdown-toc GFM -->
 
@@ -99,45 +34,49 @@
   * [2.1 ACCESSRIGHT](#21-accessright)
     * [2.1.1 Indexes](#211-indexes)
     * [2.1.2 Attributes](#212-attributes)
-  * [2.2 CERTIFICATE](#22-certificate)
-    * [2.2.1 Attributes](#221-attributes)
-  * [2.3 CLIENT](#23-client)
-    * [2.3.1 Indexes](#231-indexes)
-    * [2.3.2 Attributes](#232-attributes)
-  * [2.4 DATABASECHANGELOG](#24-databasechangelog)
+    * [2.2 APIKEY](#22-apikey)
+      * [2.2.1 Attributes](#221-attributes)
+    * [2.3 APIKEY_ROLES](#23-apikey_roles)
+      * [2.3.1 Indexes](#231-indexes)
+      * [2.3.2 Attributes](#232-attributes)
+  * [2.4 CERTIFICATE](#24-certificate)
     * [2.4.1 Attributes](#241-attributes)
-  * [2.5 DATABASECHANGELOGLOCK](#25-databasechangeloglock)
-    * [2.5.1 Attributes](#251-attributes)
-  * [2.6 GROUPMEMBER](#26-groupmember)
-    * [2.6.1 Indexes](#261-indexes)
-    * [2.6.2 Attributes](#262-attributes)
-  * [2.7 HISTORY](#27-history)
+  * [2.5 CLIENT](#25-client)
+    * [2.5.1 Indexes](#251-indexes)
+    * [2.5.2 Attributes](#252-attributes)
+  * [2.6 DATABASECHANGELOG](#26-databasechangelog)
+    * [2.6.1 Attributes](#261-attributes)
+  * [2.7 DATABASECHANGELOGLOCK](#27-databasechangeloglock)
     * [2.7.1 Attributes](#271-attributes)
-  * [2.8 IDENTIFIER](#28-identifier)
-    * [2.8.1 Attributes](#281-attributes)
-  * [2.9 LOCALGROUP](#29-localgroup)
-    * [2.9.1 Indexes](#291-indexes)
-    * [2.9.2 Attributes](#292-attributes)
-  * [2.10 SERVERCONF](#210-serverconf)
-    * [2.10.1 Indexes](#2101-indexes)
-    * [2.10.2 Attributes](#2102-attributes)
-  * [2.11 SERVICE](#211-service)
+  * [2.8 GROUPMEMBER](#28-groupmember)
+    * [2.8.1 Indexes](#281-indexes)
+    * [2.8.2 Attributes](#282-attributes)
+  * [2.9 HISTORY](#29-history)
+    * [2.9.1 Attributes](#291-attributes)
+  * [2.10 IDENTIFIER](#210-identifier)
+    * [2.10.1 Attributes](#2101-attributes)
+  * [2.11 LOCALGROUP](#211-localgroup)
     * [2.11.1 Indexes](#2111-indexes)
     * [2.11.2 Attributes](#2112-attributes)
-  * [2.12 SERVICE_SECURITYCATEGORIES](#212-service_securitycategories)
+  * [2.12 SERVERCONF](#212-serverconf)
     * [2.12.1 Indexes](#2121-indexes)
     * [2.12.2 Attributes](#2122-attributes)
-  * [2.13 TSP](#213-tsp)
+  * [2.13 SERVICE](#213-service)
     * [2.13.1 Indexes](#2131-indexes)
     * [2.13.2 Attributes](#2132-attributes)
-  * [2.14 UIUSER](#214-uiuser)
-    * [2.14.1 Attributes](#2141-attributes)
-  * [2.15 SERVICEDESCRIPTION](#215-servicedescription)
+  * [2.14 SERVICE_SECURITYCATEGORIES](#214-service_securitycategories)
+    * [2.14.1 Indexes](#2141-indexes)
+    * [2.14.2 Attributes](#2142-attributes)
+  * [2.15 TSP](#215-tsp)
     * [2.15.1 Indexes](#2151-indexes)
     * [2.15.2 Attributes](#2152-attributes)
+  * [2.16 UIUSER](#216-uiuser)
+    * [2.16.1 Attributes](#2161-attributes)
+  * [2.17 SERVICEDESCRIPTION](#217-servicedescription)
+    * [2.17.1 Indexes](#2171-indexes)
+    * [2.17.2 Attributes](#2172-attributes)
 
 <!-- vim-markdown-toc -->
->>>>>>> 0cec34b7
 
 ## License
 
@@ -208,11 +147,7 @@
 | path        | text                   |          | Allowed URL path (REST services; NULL means ANY). |
 | client_id [FK]     | bigint         |         | The security server client who provides the service. References id attribute of CLIENT entity.          |
 
-<<<<<<< HEAD
-## 2.2 APIKEY
-=======
-### 2.2 CERTIFICATE
->>>>>>> 0cec34b7
+### 2.2 APIKEY
 
 API key which grants access to REST API operations.
 
@@ -223,17 +158,17 @@
 | id [PK]     | bigint         | NOT NULL         | Primary key          |
 | encodedkey | character varying(255) | NOT NULL | Encoded API key |
 
-## 2.3 APIKEY_ROLES
+### 2.3 APIKEY_ROLES
 
 Roles linked to one API key.
 
-### 2.3.1 Indexes
+#### 2.3.1 Indexes
 
 | Name        | Columns           |
 |:----------- |:-----------------:|
 | unique_apikey_role | apikey_id, role |
 
-### 2.3.2 Attributes
+#### 2.3.2 Attributes
 
 | Name        | Type           | Modifiers        | Description          |
 |:----------- |:--------------:|:----------------:|:--------------------:|
@@ -241,11 +176,11 @@
 | apikey_id [FK]     | bigint         | NOT NULL         | Links one role to an API key          |
 | role | character varying(255) | NOT NULL | Role name. Check constraint `valid_role` limits value to valid ones. |
 
-## 2.4 CERTIFICATE
+### 2.4 CERTIFICATE
 
 Trusted authentication certificate associated with an information system belonging to a particular security server client. A certificate record is created when a certificate is uploaded for a security server client. The record is deleted when the certificate is deleted from the system configuration. The record is never modified.
 
-### 2.4.1 Attributes
+#### 2.4.1 Attributes
 
 | Name        | Type           | Modifiers        | Description           |
 |:----------- |:-----------------:|:----------- |:-----------------|
@@ -253,11 +188,7 @@
 | data | oid |  | X.509 public key certificate in binary DER form. |
 | client_id [FK] | bigint | | The security server client whose information system server uses this authentication certificate. References id attribute of CLIENT entity. |
 
-<<<<<<< HEAD
-## 2.5 CLIENT
-=======
-### 2.3 CLIENT
->>>>>>> 0cec34b7
+### 2.5 CLIENT
 
 Member or subsystem that is using this security server. The security server owner is also registered as a client.
 For owner, the record is created when the administrator initializes the security server. For security server users, the record is created when the administrator adds new client in the user interface.
@@ -271,22 +202,14 @@
 * _deletion in progress_ -- the security server has successfully sent client deletion request to the central server. From this state, the only possible action is to delete the client from security server configuration.
 * _global error_ -- the client was in state “registered”, but the connection between the client and the security server has been deleted from the global configuration. From this state the administrator can either wait for updated global configuration (in case the deletion was caused by an error), contact the systems administrator of the central server or delete the client.
 
-<<<<<<< HEAD
-### 2.5.1 Indexes
-=======
-#### 2.3.1 Indexes
->>>>>>> 0cec34b7
+#### 2.5.1 Indexes
 
 | Name        | Columns           |
 |:----------- |:-----------------:|
 | CLIENT_CONF_ID_fkey | conf_id   |
 | CLIENT_IDENTIFIER_fkey | identifier |
 
-<<<<<<< HEAD
-### 2.5.2 Attributes
-=======
-#### 2.3.2 Attributes
->>>>>>> 0cec34b7
+#### 2.5.2 Attributes
 
 | Name        | Type           | Modifiers        | Description           |
 |:----------- |:-----------------:|:----------- |:-----------------|
@@ -296,19 +219,11 @@
 | clientstatus | character varying(255) |  | Current status of the client. Possible values are “saved”, “registration in progress”, “registered”, “deletion in progress”, “global error” |
 | isauthentication | character varying(255) |  | Type of HTTPS authentication that is used with the client's information systems. Possible values are the following <ul><li>“NOSSL” -- the client can connect with HTTP or HTTPS protocol. For HTTPS connection, no authentication is used.</li><li>“SSLNOAUTH” -- the client can only connect with HTTPS protocol. No certificate-based authentication is used.</li><li>“SSLAUTH” -- the client can only connect with HTTPS protocol. The client must authenticate the connection with certificate.</li></ul>|
 
-<<<<<<< HEAD
-## 2.6 DATABASECHANGELOG
+### 2.6 DATABASECHANGELOG
 
 Liquibase migration of the database. A record is created when the administrator updates the software package containing this database and the database structure needs to be modified. The record is never modified or deleted. This table has a technical nature and is not managed by X-Road application software.
 
-### 2.6.1 Attributes
-=======
-### 2.4 DATABASECHANGELOG
-
-Liquibase migration of the database. A record is created when the administrator updates the software package containing this database and the database structure needs to be modified. The record is never modified or deleted. This table has a technical nature and is not managed by X-Road application software.
-
-#### 2.4.1 Attributes
->>>>>>> 0cec34b7
+#### 2.6.1 Attributes
 
 | Name        | Type           | Modifiers        | Description           |
 |:----------- |:--------------:|:---------------- |:----------------------|
@@ -327,19 +242,11 @@
 | labels | character varying(255) |  | Labels of the migration. |
 | deployment_id | character varying(10) |  | Deployment id of the migration. |
 
-<<<<<<< HEAD
-## 2.7 DATABASECHANGELOGLOCK
+### 2.7 DATABASECHANGELOGLOCK
 
 Lock used by Liquibase to allow only one migration of the database to run at a time. This table has a technical nature and is not managed by X-Road application software.
 
-### 2.7.1 Attributes
-=======
-### 2.5 DATABASECHANGELOGLOCK
-
-Lock used by Liquibase to allow only one migration of the database to run at a time. This table has a technical nature and is not managed by X-Road application software.
-
-#### 2.5.1 Attributes
->>>>>>> 0cec34b7
+#### 2.7.1 Attributes
 
 | Name        | Type           | Modifiers        | Description           |
 |:----------- |:-----------------:|:----------- |:-----------------|
@@ -348,30 +255,18 @@
 | lockgranted | timestamp with time zone |  | Date and time when the lock was granted. |
 | lockedby | character varying(255) |  | Human-readable description of who the lock was granted to. |
 
-<<<<<<< HEAD
-## 2.8 GROUPMEMBER
+### 2.8 GROUPMEMBER
 
 Member of a local group. A group membership record is created when the administrator adds a new subsystem to a local group. The record is deleted when the administrator removes the subsystem from the local group. The record is never modified. 
 
-### 2.8.1 Indexes
-=======
-### 2.6 GROUPMEMBER
-
-Member of a local group. A group membership record is created when the administrator adds a new subsystem to a local group. The record is deleted when the administrator removes the subsystem from the local group. The record is never modified. 
-
-#### 2.6.1 Indexes
->>>>>>> 0cec34b7
+#### 2.8.1 Indexes
 
 | Name        | Columns           |
 |:----------- |:-----------------:|
 | GROUPMEMBER_GROUPMEMBERID_fkey | groupmemberid |
 | GROUPMEMBER_LOCALGROUP_ID_fkey | localgroup_id |
 
-<<<<<<< HEAD
-### 2.8.2 Attributes
-=======
-#### 2.6.2 Attributes
->>>>>>> 0cec34b7
+#### 2.8.2 Attributes
 
 | Name        | Type           | Modifiers        | Description    |
 |:----------- |:-----------------:|:----------- |:-----------------|
@@ -380,19 +275,11 @@
 | added | timestamp with time zone | NOT NULL | The time when the group member  was added. |
 | localgroup_id [FK] | bigint |  | The local group. References id attribute of LOCALGROUP entity. |
 
-<<<<<<< HEAD
-## 2.9 HISTORY
+### 2.9 HISTORY
 
 Operations (insertions, updates and deletions of records) on the tables of this database, for the purpose of auditing. Each record corresponds to the change of a single field. The record is created in the manner described in section 1.4. The record is never modified or deleted.
 
-### 2.9.1 Attributes
-=======
-### 2.7 HISTORY
-
-Operations (insertions, updates and deletions of records) on the tables of this database, for the purpose of auditing. Each record corresponds to the change of a single field. The record is created in the manner described in section 1.4. The record is never modified or deleted.
-
-#### 2.7.1 Attributes
->>>>>>> 0cec34b7
+#### 2.9.1 Attributes
 
 | Name        | Type           | Modifiers        | Description           |
 |:----------- |:-----------------:|:----------- |:-----------------|
@@ -406,19 +293,11 @@
 | user_name   | character varying(255) | NOT NULL | Name of either the logged in user of the UI or the database user behind the connection, that initiated the operation. |
 | timestamp  | timestamp without time zone | NOT NULL | Date and time of the operation.  |
 
-<<<<<<< HEAD
-## 2.10 IDENTIFIER
+### 2.10 IDENTIFIER
 
 Identifier that can be used to identify various objects on X-Road. An identifier record is only created together with records of other entities and only one record of each identifier is ever created. For example, if a security server client record is created and its identifier is not found among identifier records, new one is created. The record is never modified or deleted.
 
-### 2.10.1 Attributes
-=======
-### 2.8 IDENTIFIER
-
-Identifier that can be used to identify various objects on X-Road. An identifier record is only created together with records of other entities and only one record of each identifier is ever created. For example, if a security server client record is created and its identifier is not found among identifier records, new one is created. The record is never modified or deleted.
-
-#### 2.8.1 Attributes
->>>>>>> 0cec34b7
+#### 2.10.1 Attributes
 
 | Name        | Type           | Modifiers        | Description           |
 |:----------- |:-----------------:|:----------- |:-----------------|
@@ -435,29 +314,17 @@
 | securitycategory | character varying(255) |   | Security category. Present in identifiers of SECURITYCATEGORY type.  |
 | servercode | character varying(255) |   | Security server code. Present in identifiers of SERVER type.  |
 
-<<<<<<< HEAD
-## 2.11 LOCALGROUP
+### 2.11 LOCALGROUP
 
 Group of members and/or subsystems. The group is local to a security server client and is used in access rights management. Local groups are connected to a security server client and can only be used for services belonging to that client. A local group record is created when the administrator adds a new local group to a security server client. The record is modified when the administrator changes the description of the group. The record is deleted when the administrator deletes the group or the security server client for whom the group is defined.
 
-### 2.11.1 Indexes
-=======
-### 2.9 LOCALGROUP
-
-Group of members and/or subsystems. The group is local to a security server client and is used in access rights management. Local groups are connected to a security server client and can only be used for services belonging to that client. A local group record is created when the administrator adds a new local group to a security server client. The record is modified when the administrator changes the description of the group. The record is deleted when the administrator deletes the group or the security server client for whom the group is defined.
-
-#### 2.9.1 Indexes
->>>>>>> 0cec34b7
+#### 2.11.1 Indexes
 
 | Name        | Columns           |
 |:----------- |:-----------------:|
 | LOCALGROUP_CLIENT_ID_fkey | client_id |
 
-<<<<<<< HEAD
-### 2.11.2 Attributes
-=======
-#### 2.9.2 Attributes
->>>>>>> 0cec34b7
+#### 2.11.2 Attributes
 
 | Name        | Type           | Modifiers        | Description           |
 |:----------- |:-----------------:|:----------- |:-----------------|
@@ -467,29 +334,17 @@
 | updated | timestamp with time zone | NOT NULL | The time when the description of the group was last updated. |
 | client_id [FK] | bigint |  | The security server client for whom the local group is defined. References id attribute of CLIENT entity. |
 
-<<<<<<< HEAD
-## 2.12 SERVERCONF
+### 2.12 SERVERCONF
 
 The top-level configuration of the security server, specifying the owner and the code of this security server. This table contains only one record that is created when the security server is initialized. The record is never modified or deleted.
 
-### 2.12.1 Indexes
-=======
-### 2.10 SERVERCONF
-
-The top-level configuration of the security server, specifying the owner and the code of this security server. This table contains only one record that is created when the security server is initialized. The record is never modified or deleted.
-
-#### 2.10.1 Indexes
->>>>>>> 0cec34b7
+#### 2.12.1 Indexes
 
 | Name        | Columns           |
 |:----------- |:-----------------:|
 | SERVERCONF_OWNER_fkey | owner |
 
-<<<<<<< HEAD
-### 2.12.2 Attributes
-=======
-#### 2.10.2 Attributes
->>>>>>> 0cec34b7
+#### 2.12.2 Attributes
 
 | Name        | Type           | Modifiers        | Description           |
 |:----------- |:-----------------:|:----------- |:-----------------|
@@ -497,29 +352,17 @@
 | servercode  | character varying(255) |  | The code of this security server.  |
 | owner [FK]  | bigint |  | The security server client who is the owner of this security server. References id attribute of CLIENT entity. |
 
-<<<<<<< HEAD
-## 2.13 SERVICE
+### 2.13 SERVICE
 
 Service provided by a security server client. A service record is created when the administrator adds or refreshes a WSDL of a security server client, and a new service description is found in the WSDL. The record is modified if the administrator edits the service parameters in the user interface. The record is deleted when the administrator deletes the WSDL containing the service description or when the administrator deletes the security server client owning the WSDL.
 
-### 2.13.1 Indexes
-=======
-### 2.11 SERVICE
-
-Service provided by a security server client. A service record is created when the administrator adds or refreshes a WSDL of a security server client, and a new service description is found in the WSDL. The record is modified if the administrator edits the service parameters in the user interface. The record is deleted when the administrator deletes the WSDL containing the service description or when the administrator deletes the security server client owning the WSDL.
-
-#### 2.11.1 Indexes
->>>>>>> 0cec34b7
+#### 2.13.1 Indexes
 
 | Name        | Columns           |
 |:----------- |:-----------------:|
 | SERVICE_WSDL_ID_fkey | wsdl_id |
 
-<<<<<<< HEAD
-### 2.13.2 Attributes
-=======
-#### 2.11.2 Attributes
->>>>>>> 0cec34b7
+#### 2.13.2 Attributes
 
 | Name        | Type           | Modifiers        | Description           |
 |:----------- |:-----------------:|:----------- |:-----------------|
@@ -532,19 +375,11 @@
 | timeout | integer |  | The maximum time in seconds that the service provider can  take to respond to a query. |
 | servicedescription_id [FK] | bigint |  | The servicedescription of which this service is part of. References id attribute of SERVICEDESCRIPTION entity. |
 
-<<<<<<< HEAD
-## 2.14 SERVICE_SECURITYCATEGORIES
+### 2.14 SERVICE_SECURITYCATEGORIES
 
 Security category of a service. Currently security categories is a disabled feature and services cannot be assigned security categories.
 
-### 2.14.1 Indexes
-=======
-### 2.12 SERVICE_SECURITYCATEGORIES
-
-Security category of a service. Currently security categories is a disabled feature and services cannot be assigned security categories.
-
-#### 2.12.1 Indexes
->>>>>>> 0cec34b7
+#### 2.14.1 Indexes
 
 | Name        | Columns           |
 |:----------- |:-----------------:|
@@ -552,11 +387,7 @@
 | SERVICE_SECURITYCATEGORIES_SERVICE_ID_fkey | service_id |
 | service_securitycategories_id_key | id |
 
-<<<<<<< HEAD
-### 2.14.2 Attributes
-=======
-#### 2.12.2 Attributes
->>>>>>> 0cec34b7
+#### 2.14.2 Attributes
 
 | Name        | Type              | Modifiers   | Description      |
 |:----------- |:-----------------:|:-----------:|:-----------------|
@@ -564,29 +395,17 @@
 | service_id [FK] | bigint        | NOT NULL    | The service for which the security category is assigned. References id attribute of SERVICE entity. |
 | security_cat_id [FK] | bigint   | NOT NULL    | The identifier of the security category. References id attribute of IDENTIFIER entity. |
 
-<<<<<<< HEAD
-## 2.15 TSP
+### 2.15 TSP
 
 Timestamping service provider (TSP) that is used by the security server to time-stamp messages stored in the message log. Only connection parameters to the TSP are included. The data needed for verifying time stamps is read from the global configuration. A TSP record is created when the administrator adds a new TSP in the user interface. The record is deleted when the administrator deletes the TSP in the user interface. The record is never modified. 
 
-### 2.15.1 Indexes
-=======
-### 2.13 TSP
-
-Timestamping service provider (TSP) that is used by the security server to time-stamp messages stored in the message log. Only connection parameters to the TSP are included. The data needed for verifying time stamps is read from the global configuration. A TSP record is created when the administrator adds a new TSP in the user interface. The record is deleted when the administrator deletes the TSP in the user interface. The record is never modified. 
-
-#### 2.13.1 Indexes
->>>>>>> 0cec34b7
+#### 2.15.1 Indexes
 
 | Name        | Columns           |
 |:----------- |:-----------------:|
 | TSP_CONF_ID_fkey | conf_id      |
 
-<<<<<<< HEAD
-### 2.15.2 Attributes
-=======
-#### 2.13.2 Attributes
->>>>>>> 0cec34b7
+#### 2.15.2 Attributes
 
 | Name        | Type           | Modifiers   | Description      |
 |:----------- |:--------------:|:----------- |:-----------------|
@@ -595,19 +414,11 @@
 | name  | character varying(255) |  | The name of the TSP. Used for displaying in the user interface. |
 | url  | character varying(255) | NOT NULL | The URL of the TSP. The security server will send time-stamping request using HTTP POST method.  |
 
-<<<<<<< HEAD
-## 2.16 UIUSER
+### 2.16 UIUSER
 
 Preferences of the user interface user. A record is created when the user changes the user interface language for the first time. The record is modified on later changes to the language. The record is never deleted.
 
-### 2.16.1 Attributes
-=======
-### 2.14 UIUSER
-
-Preferences of the user interface user. A record is created when the user changes the user interface language for the first time. The record is modified on later changes to the language. The record is never deleted.
-
-#### 2.14.1 Attributes
->>>>>>> 0cec34b7
+#### 2.16.1 Attributes
 
 | Name        | Type           | Modifiers   | Description      |
 |:----------- |:--------------:|:----------- |:-----------------|
@@ -615,29 +426,17 @@
 | username | character varying(255) | NOT NULL | Name of the user who has customized their user interface language. |
 | locale | character varying(255) |  | The preferred language code. Valid values are 'en' for English, and 'et' for Estonian. |
 
-<<<<<<< HEAD
-## 2.17 SERVICEDESCRIPTION
+### 2.17 SERVICEDESCRIPTION
 
 Pointer to a SERVICEDESCRIPTION containing the descriptions of services provided by a security server client. A SERVICEDESCRIPTION record is created when the administrator adds a new service description to a security server client in the user interface. The record is modified when the administrator refreshes, enables or disables the service description. The record is deleted when the administrator deletes the service description or the security server client owning the service description.
 
-### 2.17.1 Indexes
-=======
-### 2.15 SERVICEDESCRIPTION
-
-Pointer to a SERVICEDESCRIPTION containing the descriptions of services provided by a security server client. A SERVICEDESCRIPTION record is created when the administrator adds a new service description to a security server client in the user interface. The record is modified when the administrator refreshes, enables or disables the service description. The record is deleted when the administrator deletes the service description or the security server client owning the service description.
-
-#### 2.15.1 Indexes
->>>>>>> 0cec34b7
+#### 2.17.1 Indexes
 
 | Name        | Columns           |
 |:----------- |:-----------------:|
 | WSDL_CLIENT_ID_fkey | client_id |
 
-<<<<<<< HEAD
-### 2.17.2 Attributes
-=======
-#### 2.15.2 Attributes
->>>>>>> 0cec34b7
+#### 2.17.2 Attributes
 
 | Name        | Type           | Modifiers        | Description     |
 |:----------- |:-----------------:|:----------- |:------------------|
