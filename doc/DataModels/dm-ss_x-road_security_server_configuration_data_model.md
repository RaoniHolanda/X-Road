--- conflicted
+++ resolved
@@ -70,17 +70,14 @@
   * [2.15 TSP](#215-tsp)
     * [2.15.1 Indexes](#2151-indexes)
     * [2.15.2 Attributes](#2152-attributes)
-<<<<<<< HEAD
-  * [2.16 UIUSER](#216-uiuser)
-    * [2.16.1 Attributes](#2161-attributes)
+  * [2.16UI UIUSER](#216ui-uiuser)
+    * [2.16UI.1 Attributes](#2161ui-attributes)
+  * [2.16 ENDPOINT](#216-endpoint)
+    * [2.16.1 Indexes](#2161-indexes-1)
+    * [2.16.2 Attributes](#2162-attributes)
   * [2.17 SERVICEDESCRIPTION](#217-servicedescription)
     * [2.17.1 Indexes](#2171-indexes)
     * [2.17.2 Attributes](#2172-attributes)
-=======
-  * [2.16 ENDPOINT](#216-endpoint)
-    * [2.15.1 Indexes](#2151-indexes-1)
-    * [2.16.2 Attributes](#2162-attributes)
->>>>>>> 55aa8783
 
 <!-- vim-markdown-toc -->
 
@@ -418,11 +415,11 @@
 | name  | character varying(255) |  | The name of the TSP. Used for displaying in the user interface. |
 | url  | character varying(255) | NOT NULL | The URL of the TSP. The security server will send time-stamping request using HTTP POST method.  |
 
-### 2.16 UIUSER
+### 2.16UI UIUSER
 
 Preferences of the user interface user. A record is created when the user changes the user interface language for the first time. The record is modified on later changes to the language. The record is never deleted.
 
-#### 2.16.1 Attributes
+#### 2.16UI.1 Attributes
 
 | Name        | Type           | Modifiers   | Description      |
 |:----------- |:--------------:|:----------- |:-----------------|
@@ -454,7 +451,7 @@
 
 ### 2.16 ENDPOINT
 
-#### 2.15.1 Indexes
+#### 2.16.1 Indexes
 
 | Name        | Columns           |
 |:----------- |:-----------------:|
