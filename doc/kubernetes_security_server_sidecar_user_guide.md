--- conflicted
+++ resolved
@@ -6,6 +6,7 @@
  ---------- | ------- | --------------------------------------------------------------- | --------------------
  05.01.2021 | 1.0     | Initial version                                                 | Alberto Fernandez Lorenzo
  08.03.2021 | 1.1     | Add Horizontal Pod Autoscaler                                   | Alberto Fernandez Lorenzo
+ 15.03.2021 | 1.1     | Add Ip address options                                          | Alberto Fernandez Lorenzo
 
 ## Table of Contents
 
@@ -56,17 +57,6 @@
   * [6.1 Setup Container Insights on AWS EKS](#61-setup-container-insights-on-aws-eks)
 * [7 Version update](#7-version-update)
 * [8 Message logs and disk space](#8-message-logs-and-disk-space)
-<<<<<<< HEAD
-* [9 Horizontal Pod Autoescaler (HPA)](#9-horizontal-pod-autoescaler-hpa)
-  * [9.1 Prerequisites](#91-prerequisites)
-  * [9.2 Requirements](#92-requirements)
-  * [9.3 Reference data](#93-reference-data)
-  * [9.4 Installation](#94-installation)
-    * [9.4.1 Deploy Prometheus Operator](#941-deploy-prometheus-operator)
-    * [9.4.2 Deploy Prometheus Adapter](#942-deploy-prometheus-adapter)
-    * [9.4.3 Deploy HorizontalPodAutoescaler](#943-deploy-horizontalpodautoescaler)
-  * [9.5 Autoscale when Pods fails](#95-autoscale-when-pods-fails)
-=======
 * [9 Horizontal Pod Autoscaler (HPA)](#9-horizontal-pod-autoscaler-hpa)
   * [9.1 Prerequisites](#91-prerequisites)
   * [9.2 Requirements](#92-requirements)
@@ -78,7 +68,6 @@
   * [9.5 Autoscale when Pods fails](#95-autoscale-when-pods-fails)
   * [9.6 Installation with default metrics](#96-installation-with-default-metrics)
 
->>>>>>> dff5f7dc
 ## 1 Introduction
 
 ### 1.1 Target Audience
@@ -1195,20 +1184,6 @@
     aws s3 sync <volume mount path> s3://<bucket name>/path/to/bucket-folder --sse aws:kms --sse-kms-key-id <arn encryption key>
     ```
 
-<<<<<<< HEAD
-## 9 Horizontal Pod Autoescaler (HPA)
-
-The Horizontal Pod Autoscaler automatically scales the number of Pods in a replication controller, deployment, replica set based on observed CPU/Memory utilization or some other custom metrics.
-We are going to use the HPA to scale the secondary Pods described in the scenario [2.3 Multiple Pods using a Load Balancer](#23-multiple-pods-using-a-load-balancer). The number of Pod replicas will go up when the load increase and down when the load decrease. The Horizontal Pod Autoscaler is implemented as a Kubernetes API resource and a controller. The controlled will adjust the number of replicas periodically (default value is 30 seconds).
-The algorithm for calculating the number of Pod replicas operates on the radio between desired metric value and current metric value:
-
-desiredReplicas = ceil[currentReplicas * ( currentMetricValue / desiredMetricValue )]
-### 9.1 Prerequisites
-
-* [Helm](https://helm.sh/docs/intro/install/) installed.
-* [Metrics Server](https://github.com/kubernetes-sigs/metrics-server) deployed on our cluster.
-* The [API aggregation layer](https://kubernetes.io/docs/tasks/extend-kubernetes/configure-aggregation-layer/) is enabled. (If you are using an AWS EKS cluster this doesn't require any action).
-=======
 ## 9 Horizontal Pod Autoscaler (HPA)
 
 The Horizontal Pod Autoscaler automatically scales the number of Pods in a replication controller, deployment, replica set based on the observed CPU/Memory utilization or some other custom metrics.
@@ -1223,37 +1198,16 @@
 * The [Helm](https://helm.sh/docs/intro/install/) package should be installed.
 * The [Kubernetes Metrics Server](https://github.com/kubernetes-sigs/metrics-server) should be deployed on the cluster.
 * The [API aggregation layer](https://kubernetes.io/docs/tasks/extend-kubernetes/configure-aggregation-layer/) should be enabled. Note! If you are using an AWS EKS cluster this doesn't require any action.
->>>>>>> dff5f7dc
 
 ### 9.2 Requirements
 
 * A Kubernetes cluster with version 1.6 or later.
-<<<<<<< HEAD
-* The scenario [2.3 Multiple Pods using a Load Balancer](#23-multiple-pods-using-a-load-balancer) deployed in our cluster.
-=======
 * The scenario [2.3 Multiple Pods using a Load Balancer](#23-multiple-pods-using-a-load-balancer) deployed in the cluster.
->>>>>>> dff5f7dc
 
 ### 9.3 Reference data
 
 **Ref** | **Value**                                | **Explanation**
 ------- | ----------------------------------------- | ----------------------------------------------------------
-<<<<<<< HEAD
-4.1    | &lt;hpa name&gt;                    | Unique name of the HorizontalPodAutescaler object.
-4.2    | &lt;hpa min replicas&gt;                    | Minumun of Pod replicas we can have in our deployment.
-4.3    | &lt;hpa max replicas&gt;                    | Maximun number of Pod replicas we can scale in our deployment.
-4.4    | &lt;hpa metric name&gt;                    | Name of the metric we want to monitor with the HorizontalPodAutoescaler, in our example will be "container_network_receive_packets_per_minute".
-4.5    | &lt;hpa deployment name&gt;                    | Name of the deployment we want to autoscale (In our scenario, the deployment will be the secondary pods deployment).
-4.6    | &lt;hpa target average value&gt;                    | Expected value of the metric expresed in "milli packets", the HPA will scale up if the current value is higher than the target average value and down if the current value lower than te target average value (Example value: 100000m).
-4.7    | &lt;target cpu percent&gt;                    | Maximum average percentage used by the Pods inside a Deployment before the HPA creates new replicas.
-4.8    | &lt;hpa averge memory utilization&gt;         | Average Memory utilization in a Deployment by the Pods inside a Deployment before the HPA creates new replicas, for example 500Mi.
-
-### 9.4 Installation with custom metrics
-
-The [Metrics Server](https://github.com/kubernetes-sigs/metrics-server) server give us the possibility to autoscale the Pods base on CPU/Memory utilization, although this could be enough in certain scenarios, in this guide we are going to show how Pods can be scaled with custom metrics, specifically we are going to autoscale Pods based on network load.
-
-For autoscaling based on custom metrics, we are going to use the metrics collected by Prometheus, even though these metrics cannot be accessed directly from the Kubernetes metrics API, for this, we also need to install an Prometheus Adapter to fetch the metrics in our deployment.
-=======
 4.1    | &lt;hpa name&gt;                    | Unique name of the HorizontalPodAutoscaler object.
 4.2    | &lt;hpa min replicas&gt;                    | Minimum amount of Pod replicas allowed in the deployment.
 4.3    | &lt;hpa max replicas&gt;                    | Maximum amount of Pod replicas allowed in the deployment.
@@ -1268,25 +1222,16 @@
 The [Kubernetes Metrics Server](https://github.com/kubernetes-sigs/metrics-server) gives the possibility to autoscale the Pods based on CPU/Memory utilization metrics. Although this could be enough in certain scenarios, in this guide we are going to show how Pods can be scaled with custom metrics, specifically based on network load.
 
 For autoscaling based on custom metrics, we are going to use the metrics collected by Prometheus Server, even though these metrics cannot be accessed directly from the Kubernetes metrics API. For this, you need to install a Prometheus Adapter to fetch these metrics in your deployment.
->>>>>>> dff5f7dc
 
 <p align="center">
   <img src="img/hpa_graphic.jpeg" />
 </p>
 
-<<<<<<< HEAD
-The Prometheus operator gets a metric from the pods via HTTP. The Prometheus Adaptor pulls metrics from Prometheus operator and makes them available to custom-metrics API. The HPA looks at the custom-metrics API and based on target value, it scales up/down the Deployment.
+The Prometheus operator obtains the custom metrics from the Pods via HTTP. The Prometheus Adapter pulls these metrics from the Prometheus operator and makes them available to the custom-metrics API. The HPA fetches them through the custom-metrics API to compare them with the target value and scales up or down the Pods in the Deployment accordingly.
 
 #### 9.4.1 Deploy Prometheus Operator
 
-We can easily install it with Helm, Prometheus Operator is included as a module in the [Kube-Prometheus-Stack](https://github.com/prometheus-community/helm-charts/tree/main/charts/kube-prometheus-stack).
-=======
-The Prometheus operator obtains the custom metrics from the Pods via HTTP. The Prometheus Adapter pulls these metrics from the Prometheus operator and makes them available to the custom-metrics API. The HPA fetches them through the custom-metrics API to compare them with the target value and scales up or down the Pods in the Deployment accordingly.
-
-#### 9.4.1 Deploy Prometheus Operator
-
 Prometheus Operator is included as a module in the [kube-prometheus stack](https://github.com/prometheus-community/helm-charts/tree/main/charts/kube-prometheus-stack) which we can easily install with Helm.
->>>>>>> dff5f7dc
 
 - The kube-prometheus stack contains the following preconfigured modules:
   - [Alert Manager](https://prometheus.io/docs/alerting/latest/alertmanager/).
@@ -1296,15 +1241,9 @@
   - [Grafana](https://github.com/helm/charts/tree/master/stable/grafana).
   - [Kube State Metrics](https://github.com/kubernetes/kube-state-metrics).
 
-<<<<<<< HEAD
-First, download the values file, located at https://github.com/prometheus-community/helm-charts/blob/main/charts/kube-prometheus-stack/values.yaml, which contains a set of configuration properties.
-
-For autoscaling the Pods we are only going to need the Promethes and Prometheus Operator modules, we can leave the remaining modules if we want any of the extra features, if not, we can disable these modules by editing the `values.yaml` file previously downloaded, inside the file, search for the tags: "kubeStateMetrics", "prometheusOperator", "alertmanager",  "nodeExporter" setting the property `enabled` to false:
-=======
 1. Download the values file, located at https://github.com/prometheus-community/helm-charts/blob/main/charts/kube-prometheus-stack/values.yaml, which contains a set of configuration properties.
 
 2. For autoscaling the Pods, you only need to install the Prometheus and Prometheus Operator modules. The remaining modules are optional to install if you want any of the extra features, otherwise, you can disable them by editing the `values.yaml` file previously downloaded and setting the property `enabled` to false on these tags: "kubeStateMetrics", "prometheusOperator", "alertmanager", "nodeExporter".
->>>>>>> dff5f7dc
 
 ``` yaml
 [...]
@@ -1324,22 +1263,14 @@
 [...]
 ```
 
-<<<<<<< HEAD
-After editing the `values.yaml` file we can install the "kube-prometheus-stack" by running (**reference data: 3.1**) (It's recommended deploy the Prometheus related objects in a new namespace):
-=======
 3. Install the "kube-prometheus-stack" by running (**reference data: 3.1**) the following command. Note! It's recommended to deploy the Prometheus related objects in a new namespace:
->>>>>>> dff5f7dc
 ``` bash
 helm repo add prometheus-community https://prometheus-community.github.io/helm-charts
 helm repo update
 helm install -f values.yaml  prometheus prometheus-community/kube-prometheus-stack --namespace <namespace name>
 ```
 
-<<<<<<< HEAD
-Verify if the Pods and Services are deployed and running (**reference data: 3.1**) :
-=======
 4. Verify if the Pods and Services are deployed by running the following commands (**reference data: 3.1**):
->>>>>>> dff5f7dc
 ``` bash
 kubectl get pods -n <namespace name>
 NAME                                                   READY   STATUS    RESTARTS   AGE
@@ -1353,40 +1284,24 @@
 prometheus-kube-prometheus-prometheus   ClusterIP   10.100.81.220    <none>        9090/TCP   4d5h
 ```
 
-<<<<<<< HEAD
-Verify that Prometheus UI is accessible, we can expose the Prometheus 9090 port by running (**reference data: 3.1**):
+5. Expose the Prometheus 9090 port by running (**reference data: 3.1**):
 ```
 kubectl port-forward svc/prometheus-kube-prometheus-prometheus 9090:9090 --namespace <namespace name>
 ```
-and then check if it's accessible through the browser in the URL http://localhost:9090.
-
-It is possible uninstall the kube-prometheus-stack Helm chart by running (**reference data: 3.1**):
-=======
-5. Expose the Prometheus 9090 port by running (**reference data: 3.1**):
-```
-kubectl port-forward svc/prometheus-kube-prometheus-prometheus 9090:9090 --namespace <namespace name>
-```
 
 6. Check if Prometheus UI is accessible through the browser in the URL http://localhost:9090.
 
 To uninstall the kube-prometheus-stack Helm chart run the following command (**reference data: 3.1**):
->>>>>>> dff5f7dc
 ``` bash
 helm uninstall prometheus -n <namespace name>
 ```
 #### 9.4.2 Deploy Prometheus Adapter
 
-<<<<<<< HEAD
-Prometheus metrics can not be directly accessed from the Kubernetes metrics API, to be accessed, we need to deploy in our cluster the Prometheus Adapter. This adapter will allow us to discover all Prometheus metrics from Kubernetes.
-First download the value files, which contains a set of configuration properties, located at https://github.com/prometheus-community/helm-charts/blob/main/charts/prometheus-adapter/values.yaml.
-Edit the `values.yaml` file, set the `url` and `port` properties in the `prometheus` object with the following values:
-=======
 Prometheus metrics can not be directly accessed from the Kubernetes metrics API. To discover all the Prometheus metrics from Kubernetes, you need to deploy in your cluster the Prometheus Adapter. This adapter will allow us to discover all Prometheus metrics from Kubernetes.
 
 1. Download the value files, located at https://github.com/prometheus-community/helm-charts/blob/main/charts/prometheus-adapter/values.yaml, which contains a set of configuration properties.
 
 2. Edit the `values.yaml` file and set the `url` and `port` properties in the `prometheus` object with the following values:
->>>>>>> dff5f7dc
 ``` yaml
 [...]
 # Url to access prometheus
@@ -1397,18 +1312,11 @@
  path: ""
 [...]
 ```
-<<<<<<< HEAD
-The URL `prometheus-operated.monitoring.svc.cluster.local` is valid for AWS EKS clusters, for others scenarios the URL may be `prometheus-operated.monitoring.svc`
-
-For detecting the network load, in this example, we are going to use the Prometheus metric `container_network_receive_packets_total` (We can use any other metric provided by Prometheus, like `container_network_receive_bytes_total` ... ). This metrics will inform us about the total number of packages received in our deployment. In principle, this metric may not be very useful to us, because it returns the total number of packets, but in our scenario, we will need to know the number packets in a certain time interval, for that reason, it is required to create a rule in the Prometheus Adapter configuration so that it returns the value of this metric based on the average of packets in a time interval.
-Edit the `values.yaml` file, creating a new custom rule:
-=======
 Note! The URL `prometheus-operated.monitoring.svc.cluster.local` is valid for AWS EKS clusters. For others scenarios, the URL may be `prometheus-operated.monitoring.svc`.
 
 For detecting the network load, we need to know the number of packets received during a certain time interval. In the following example, we are using the Prometheus metric `container_network_receive_packets_total` which informs about the total number of packets received in the Deployment, but you can use any other metric provided by Prometheus, like `container_network_receive_bytes_total`. In principle, this metric might not be very useful, because it returns the total number of packets, but in this example, we will show how to create a rule in the Prometheus Adapter configuration so that it returns the value of this metric based on the average of packets during a time interval.
 
 3. Edit the `values.yaml` file, creating a new custom rule:
->>>>>>> dff5f7dc
 ``` yaml
 [...]
 rules:
@@ -1433,16 +1341,6 @@
   external: []
 [...]
 ```
-<<<<<<< HEAD
-    * The `seriesQuery` property defines the metric and the namespace in wich this metric apply (the namespace of our Deployment). We can set `{namespace!=""}` if we want to make the metric available to all namespaces.
-    * The `resource` property defines wich type of Kubernetes resources can use this metric.
-    * The `name` property changes the metric name from `container_network_receive_packets_total` to `container_network_receive_packets_per_minute`.
-    * The `metricsQuery` property sum the average value of the metric in a time interval, in our example, 1 minute, but it could be any custom time interval.
-
-More information about how to create rules can be found [here](https://github.com/kubernetes-sigs/prometheus-adapter/blob/master/docs/config-walkthrough.md).
-
-Once the `values.yaml` file is configured, we can install the Prometheus Adapter by running (**reference data: 3.1**):
-=======
     * The `seriesQuery` property defines the metric and the namespace in which this metric applies. Use the namespace of your Deployment if you want to make the metric available for your Deployment only or set `{namespace!=""}` if you want to make the metric available to all namespaces.
     * The `resource` property defines which type of Kubernetes resources can use this metric.
     * The `name` property changes the metric name from `container_network_receive_packets_total` to `container_network_receive_packets_per_minute`.
@@ -1451,29 +1349,15 @@
 More information about how to create rules can be found [here](https://github.com/kubernetes-sigs/prometheus-adapter/blob/master/docs/config-walkthrough.md).
 
 4. Install the Prometheus Adapter by running (**reference data: 3.1**):
->>>>>>> dff5f7dc
 ``` bash
 helm install -f values.yaml  prometheus-adapter prometheus-community/prometheus-adapter --namespace <namespace name>
 ```
 
-<<<<<<< HEAD
-After a couple of minutes, we can list the metrics, then verify that the metric `container_network_receive_packets_per_minute` we have just created is included in the list for pods resources by running:
-=======
 5. After a couple of minutes, list the metrics to verify that the metric `container_network_receive_packets_per_minute` created is included in the list for Pods resources:
->>>>>>> dff5f7dc
 ``` bash
 kubectl get --raw /apis/custom.metrics.k8s.io/v1beta1 | jq
 ```
 
-<<<<<<< HEAD
-If we need to modify the Prometheus Adapter rules once is deployed we can:
-  * Edit the configuration file `values.yaml` and run a Helm upgrade (**reference data: 3.1**):
-  ``` bash
-  helm upgrade --install -f values.yaml  prometheus-adapter prometheus-community/prometheus --namespace <namespace name>
-  ```
-  * Search for the Prometheus adapter ConfigMap and edit it (**reference data: 3.1**):
-  ``` bash
-=======
 If you need to modify the Prometheus Adapter rules once it's deployed, do the following:
   1. Edit the configuration file `values.yaml` and run a Helm upgrade (**reference data: 3.1**):
   ``` bash
@@ -1481,7 +1365,6 @@
   ```
   2. Search for the Prometheus adapter ConfigMap and edit it (**reference data: 3.1**):
   ``` bas 2. Search for the Prometheus adapter ConfigMap and edit it (**reference data: 3.1**):h
->>>>>>> dff5f7dc
   kubectl get cm -n <namespace name>
   NAME                                                           DATA   AGE
   prometheus-adapter                                             1      4d5h
@@ -1490,25 +1373,15 @@
   ``` bash
   kubectl edit cm -n <namespace name> prometheus-adapter
   ```
-<<<<<<< HEAD
-It is possible uninstall the prometheus-adapter Helm chart by running (**reference data: 3.1**):
-=======
 You can uninstall the prometheus-adapter Helm chart by running (**reference data: 3.1**):
->>>>>>> dff5f7dc
 ``` bash
 helm uninstall prometheus-adapter -n <namespace name>
 ```
 
-<<<<<<< HEAD
-#### 9.4.3 Deploy HorizontalPodAutoescaler
-
-Create the following manifets file (**reference data: 3.1, 4.1, 4.2, 4.3, 4.4, 4.5, 4.6**) (The namespace should be the same than the Deployment namespace):
-=======
 #### 9.4.3 Deploy HorizontalPodAutoscaler
 
 1. Create the following manifest file (**reference data: 3.1, 4.1, 4.2, 4.3, 4.4, 4.5, 4.6**):
 Note! The namespace should match the Deployment namespace.
->>>>>>> dff5f7dc
 ``` yaml
 kind: HorizontalPodAutoscaler
 apiVersion: autoscaling/v2beta1
@@ -1534,20 +1407,12 @@
       targetAverageValue: <target average value>
 ```
 
-<<<<<<< HEAD
-Apply the HPA:
+2. Apply the HPA:
 ```
 kubectl apply -f /path/to/hpa.yaml
 ```
- If we describe the HPA we should see something similar to this (**reference data 3.1, 4.1**):
-=======
-2. Apply the HPA:
-```
-kubectl apply -f /path/to/hpa.yaml
-```
 
 3. If we describe the HPA we should see something similar to this (**reference data 3.1, 4.1**):
->>>>>>> dff5f7dc
 ```
 kubectl describe hpa -n <namespace name> <hpa name>
 
@@ -1596,25 +1461,6 @@
 
 ```
 
-<<<<<<< HEAD
-The "Metrics" property give us information about the current value of the metric expressed in "milli" packets. In our example, it means that the Pods have recived 5093 "milli" packets in the last minute, and the target value is 100 (100000 milli packets), so the Pods will not scale up.
-
-Pods will scale up when the condition ( "current" > "target" * "Nº of replicas" ) is met.
-
-Now we can test to send request to our X-Road Security Server Sidecar cluster setup to see if the Pods are able to autoscale when the load increased.
-
-
-### 9.5 Autoscale when Pods fails
-The HPA doesn't allow us to scale the Pods when one of them fails. But if we neet to always have a minumin number of Pods in our deployment and create a new one if one of them fails, we can combine the HPA with a [Liveness probe](#4552-liveness-probes).
-Doing that we can set a minumin number of Pods in our HPA (**reference data: 4.2**) and configure a [Liveness probe](#4552-liveness-probes), that will attempt to recreate a new Pod if the healthcheck fails and the Pod is not able to receive messages.
-
-### 9.6 Installation with default metrics
-
-It is possible to skip the Prometheus and Prometheus Adapter steps and only use the default metrics provided by the [Metrics Server](https://github.com/kubernetes-sigs/metrics-server). With this metrics we can autoscale our Deployment base on CPU/Memory utilization.
-For example, if we define a target of 50% percent of CPU utilization, the HPA will scale the number of replicas if the CPU utilization of any of the Pods in the deployment goes higher than 50%.
-
-It is possible to create and HPA for CPU utilization by running (**reference data: 3.1, 4.2, 4.3, 4.5, 4.7**):
-=======
 The "Metrics" property gives information about the current value of the metric expressed in "milli" packets. In this example, it means that the Pods have received 5093 "milli" packets during the last minute. Given the target value of 100 (100000 milli packets), then the Pods will not scale up.
 
 Pods will scale up only when the condition ( "current" > "target" * "Nº of replicas" ) is true.
@@ -1633,17 +1479,12 @@
 For example, if we define a target value of 50% of CPU utilization, the HPA will scale up the number of replicas if the CPU utilization of any of the Pods in the Deployment goes over 50%.
 
 Create an HPA for CPU utilization by running (**reference data: 3.1, 4.2, 4.3, 4.5, 4.7**):
->>>>>>> dff5f7dc
 ``` bash
 kubectl autoscale deployment <hpa deployment name> -n <namespace name> --cpu-percent=<target cpu percent> --min=<hpa min replicas> --max=<hpa max replicas>
 ```
 The name of the HPA will be the same name as the Deployment.
 
-<<<<<<< HEAD
-Another option for creating custom metrics is to create a manifest file, in this example we are going to show how to create an HPA based on Memory utilization (**reference data: 3.1, 4.1, 4.2, 4.3, 4.4, 4.5, 4.8**):
-=======
 Another option for creating custom metrics is to create a manifest file. The following example shows how to create an HPA based on Memory utilization (**reference data: 3.1, 4.1, 4.2, 4.3, 4.4, 4.5, 4.8**):
->>>>>>> dff5f7dc
 ``` yaml
 
 apiVersion: autoscaling/v2beta2
@@ -1657,11 +1498,7 @@
     kind: Deployment
     name: <hpa deployment name>
   minReplicas: <hpa min replicas>
-<<<<<<< HEAD
-  maxReplicas: <hpa min replicas>
-=======
   maxReplicas: <hpa max replicas>
->>>>>>> dff5f7dc
   metrics:
   - type: Resource
     resource:
