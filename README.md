--- conflicted
+++ resolved
@@ -192,7 +192,6 @@
 
 If we need to add environmental and operational monitoring in the consumer Sidecar, we can use for this the provider Sidecar that could be use as a consumer too.
 
-<<<<<<< HEAD
 ## 1.10 Estimated time for new Security Server Sidecar Installation
 
 The installation process from scratch has been tested in the following environment:
@@ -209,8 +208,8 @@
 - Download and install Docker: 30 seconds.
 - Build Consumer image: 17 minutes 30 seconds.
 - Build Provider image (Using the consumer image as base): 3 minutes 30 seconds.
-=======
-### 1.10 Logging Level
+
+### 1.11 Logging Level
 
 It is possible to configure the Security Server Sidecar to adjust the logging level so that it is less verbose. To do this, we must set the environment variable XROAD_LOG_LEVEL, the value of this variable could be one of the case-sensitive string values: TRACE, DEBUG, INFO, WARN, ERROR, ALL or OFF. By default, if the environment variable is not set, the logging level will be INFO.
 For setting the environment variable we can either edit the /etc/environment file or run:
@@ -219,7 +218,6 @@
   export XROAD_LOG_LEVEL=<logging level value>
   ./setup_security_server_sidecar.sh <name of the sidecar container> <admin UI port> <software token PIN code> <admin username> <admin password> 
   ```
->>>>>>> ac699605
 
 ## 2 Security Server Sidecar Initial Configuration
 
