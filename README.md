--- conflicted
+++ resolved
@@ -68,16 +68,6 @@
 
 The script setup_security_server_sidecar.sh will:
 
-<<<<<<< HEAD
-- Create a bridge-type network called xroad-network to provide container-to-container communication in a local development environment.
-- Build a new security server sidecar image and start a new security server sidecar container with the given arguments.
-- Configure xroad-autologin software token PIN code.
-- Configure admin username and password.
-- Update X-Road configuration on startup if the installed version on image has been updated.
-- Generate serverconf database and properties file with default username (serverconf) and random password.
-- Generate internal and admin UI TLS keys and certificates.
-- Replace 'initctl' for 'supervisorctl' in 'xroad_restore.sh' for start and stop the services. 
-=======
 - Create a docker bridge-type network called xroad-network to provide container-to-container communication.
 - Build xroad-sidecar-security-server-image performing the following configuration steps:
   - Downloads and installs the packages xroad-proxy, xroad-addon-metaservices, xroad-addon-wsdlvalidator and xroad-autologin from the public NIIS artifactory repository (version bionic-6.22.0 or later).
@@ -98,6 +88,7 @@
   - Recreates serverconf database and properties file with serverconf username and random password.
   - Optionally configures the security server sidecar to use a remote database server.
   - Starts security server sidecar services.
+  - Replace 'initctl' for 'supervisorctl' in 'xroad_restore.sh' for start and stop the services. 
 
 ## 1.6 Installation with remote server configuration database
 
@@ -181,5 +172,4 @@
 - The current security server sidecar built-in configuration restore implementation fails since it does not support supervisorctl. This limitation will be fixed in future releases.
 - The security server configuration files (located in `/etc/xroad/`) are currently stored inside the sidecar container. Functionality to provide volume support will be added in future releases.
 - The security server sidecar creates and manages its own internal TLS keys and certificates and does TLS termination by itself. This configuration might not be fully compatible with the application load balancer configuration in a cloud environment.
-- The xroad services are run inside the container using supervisord as root, although the processes it starts are not. To avoid potential security issues, it is possible to set up Docker so that it uses Linux user namespaces, in which case root inside the container is not root (user id 0) on the host. For more information, see <https://docs.docker.com/engine/security/userns-remap/>.
->>>>>>> 2ab5b9e7
+- The xroad services are run inside the container using supervisord as root, although the processes it starts are not. To avoid potential security issues, it is possible to set up Docker so that it uses Linux user namespaces, in which case root inside the container is not root (user id 0) on the host. For more information, see <https://docs.docker.com/engine/security/userns-remap/>.