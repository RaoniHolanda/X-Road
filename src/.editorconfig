root=true

[*]
charset=utf-8
end_of_line=lf
trim_trailing_whitespace=true
insert_final_newline=true
indent_style=space
indent_size=4

[*.java]
continuation_indent_size=8

<<<<<<< HEAD
[{*.yml, *.yaml, *.vue, *.ts, *.rb}]
=======
[*.rb]
indent_size=2

[*.yml]
indent_size=2

[*.ts]
>>>>>>> 88df8306
indent_size=2<|MERGE_RESOLUTION|>--- conflicted
+++ resolved
@@ -11,15 +11,8 @@
 [*.java]
 continuation_indent_size=8
 
-<<<<<<< HEAD
 [{*.yml, *.yaml, *.vue, *.ts, *.rb}]
-=======
-[*.rb]
-indent_size=2
-
-[*.yml]
 indent_size=2
 
 [*.ts]
->>>>>>> 88df8306
 indent_size=2