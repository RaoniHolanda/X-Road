--- conflicted
+++ resolved
@@ -34,12 +34,8 @@
     Then the pending management request from Security server E2E-SS2 with owner code e2e-tc2-member-subsystem should be removed from the list
 
   Scenario: User views Details and Approves pending Management Request
-<<<<<<< HEAD
-    Given a client with code e2e-tc2-member-subsystem is registered in security server E2E-SS1 with owner code e2e-tc1-member-subsystem
+    Given a client with code e2e-tc2-member-subsystem and subsystem code e2e-tc2-subsystem is registered in security server E2E-SS1 with owner code e2e-tc1-member-subsystem
     And Management requests tab is selected
-=======
-    Given a client with code e2e-tc2-member-subsystem and subsystem code e2e-tc2-subsystem is registered in security server E2E-SS1 with owner code e2e-tc1-member-subsystem
->>>>>>> 5a53e0d3
     And the option to show only pending requests is selected
     When the user clicks Pending request Add Client from Security server E2E-SS1 with owner code e2e-tc1-member-subsystem
     Then the details page is shown with title Add Client
@@ -82,17 +78,12 @@
     And the user should not see the Management request from Security server E2E-SS2 with owner code e2e-tc2-member-subsystem
 
   Scenario: Search for Management Requests based on Free Text in Visible Columns
-<<<<<<< HEAD
     Given Management requests tab is selected
     And the option to show only pending requests is selected
     When the user unchecks the checkbox to show only pending requests
     Then the option to show only pending requests is not selected
     When the user clicks on search icon
     And the user enters e2e-tc2-member-subsystem in the search field
-    Then the user views the Management request from Security server E2E-SS2 with owner code e2e-tc2-member-subsystem
-=======
-    Given the user clicks on search icon
-    When the user enters e2e-tc2 in the search field
     Then the user views the Management request from Security server E2E-SS2 with owner code e2e-tc2-member-subsystem
 
   Scenario: User Approves Management Request for additional authentication certificate
@@ -118,5 +109,4 @@
     And the details page displays the Affected Security Server Information for the Client request
     And the details page displays the client information for the Client Submitted for Registration
     When the user clicks Approve button
-    Then the pending management request from Security server E2E-SS1 with owner code e2e-tc1-member-subsystem should be removed from the list
->>>>>>> 5a53e0d3
+    Then the pending management request from Security server E2E-SS1 with owner code e2e-tc1-member-subsystem should be removed from the list