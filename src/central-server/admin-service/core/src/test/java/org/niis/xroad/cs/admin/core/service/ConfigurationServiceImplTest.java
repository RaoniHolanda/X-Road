--- conflicted
+++ resolved
@@ -218,31 +218,12 @@
 
     }
 
-<<<<<<< HEAD
     @Nested
     class GetConfigurationAnchor {
         @Test
         void shouldGetInternalConfigurationAnchor() {
             when(configurationSourceRepository.findBySourceTypeAndHaNodeName(INTERNAL_CONFIGURATION, HA_NODE_NAME))
                     .thenReturn(Optional.of(configurationSourceEntity()));
-=======
-    @Test
-    void shouldGetInternalConfigurationAnchorWithFile() {
-        when(configurationSourceRepository.findBySourceTypeAndHaNodeName(INTERNAL_CONFIGURATION, HA_NODE_NAME))
-                .thenReturn(Optional.of(configurationSourceEntityWithFile()));
-
-        final ConfigurationAnchor result = configurationService.getConfigurationAnchorWithFile(INTERNAL_CONFIGURATION);
-
-        assertThat(result.getAnchorFile()).isEqualTo(FILE_DATA);
-        assertThat(result.getAnchorFileHash()).isEqualTo(HASH);
-        assertThat(result.getAnchorGeneratedAt()).isEqualTo(FILE_UPDATED_AT);
-    }
-
-    @Test
-    void shouldGetExternalConfigurationAnchor() {
-        when(configurationSourceRepository.findBySourceTypeAndHaNodeName(EXTERNAL_CONFIGURATION, HA_NODE_NAME))
-                .thenReturn(Optional.of(configurationSourceEntity()));
->>>>>>> eeb5b9f4
 
             final ConfigurationAnchor result = configurationService.getConfigurationAnchor(INTERNAL_CONFIGURATION);
 
@@ -250,32 +231,37 @@
             assertThat(result.getAnchorGeneratedAt()).isEqualTo(FILE_UPDATED_AT);
         }
 
-<<<<<<< HEAD
+        @Test
+        void shouldGetInternalConfigurationAnchorWithFile() {
+            when(configurationSourceRepository.findBySourceTypeAndHaNodeName(INTERNAL_CONFIGURATION, HA_NODE_NAME))
+                    .thenReturn(Optional.of(configurationSourceEntityWithFile()));
+
+            final ConfigurationAnchor result = configurationService.getConfigurationAnchorWithFile(INTERNAL_CONFIGURATION);
+
+            assertThat(result.getAnchorFile()).isEqualTo(FILE_DATA);
+            assertThat(result.getAnchorFileHash()).isEqualTo(HASH);
+            assertThat(result.getAnchorGeneratedAt()).isEqualTo(FILE_UPDATED_AT);
+        }
+
         @Test
         void shouldGetExternalConfigurationAnchor() {
             when(configurationSourceRepository.findBySourceTypeAndHaNodeName(EXTERNAL_CONFIGURATION, HA_NODE_NAME))
                     .thenReturn(Optional.of(configurationSourceEntity()));
-=======
-    @Test
-    void shouldGetExternalConfigurationAnchorWithFile() {
-        when(configurationSourceRepository.findBySourceTypeAndHaNodeName(EXTERNAL_CONFIGURATION, HA_NODE_NAME))
-                .thenReturn(Optional.of(configurationSourceEntityWithFile()));
-
-        final ConfigurationAnchor result = configurationService.getConfigurationAnchorWithFile(EXTERNAL_CONFIGURATION);
-
-        assertThat(result.getAnchorFile()).isEqualTo(FILE_DATA);
-        assertThat(result.getAnchorFileHash()).isEqualTo(HASH);
-        assertThat(result.getAnchorGeneratedAt()).isEqualTo(FILE_UPDATED_AT);
-    }
-
-    @Test
-    void shouldGetInternalGlobalDownloadUrl() {
-        when(systemParameterService.getCentralServerAddress())
-                .thenReturn(CENTRAL_SERVICE);
->>>>>>> eeb5b9f4
 
             final ConfigurationAnchor result = configurationService.getConfigurationAnchor(EXTERNAL_CONFIGURATION);
 
+            assertThat(result.getAnchorFileHash()).isEqualTo(HASH);
+            assertThat(result.getAnchorGeneratedAt()).isEqualTo(FILE_UPDATED_AT);
+        }
+
+        @Test
+        void shouldGetExternalConfigurationAnchorWithFile() {
+            when(configurationSourceRepository.findBySourceTypeAndHaNodeName(EXTERNAL_CONFIGURATION, HA_NODE_NAME))
+                    .thenReturn(Optional.of(configurationSourceEntityWithFile()));
+
+            final ConfigurationAnchor result = configurationService.getConfigurationAnchorWithFile(EXTERNAL_CONFIGURATION);
+
+            assertThat(result.getAnchorFile()).isEqualTo(FILE_DATA);
             assertThat(result.getAnchorFileHash()).isEqualTo(HASH);
             assertThat(result.getAnchorGeneratedAt()).isEqualTo(FILE_UPDATED_AT);
         }
