/**
 * The MIT License
 * Copyright (c) 2019- Nordic Institute for Interoperability Solutions (NIIS)
 * Copyright (c) 2018 Estonian Information System Authority (RIA),
 * Nordic Institute for Interoperability Solutions (NIIS), Population Register Centre (VRK)
 * Copyright (c) 2015-2017 Estonian Information System Authority (RIA), Population Register Centre (VRK)
 * <p>
 * Permission is hereby granted, free of charge, to any person obtaining a copy
 * of this software and associated documentation files (the "Software"), to deal
 * in the Software without restriction, including without limitation the rights
 * to use, copy, modify, merge, publish, distribute, sublicense, and/or sell
 * copies of the Software, and to permit persons to whom the Software is
 * furnished to do so, subject to the following conditions:
 * <p>
 * The above copyright notice and this permission notice shall be included in
 * all copies or substantial portions of the Software.
 * <p>
 * THE SOFTWARE IS PROVIDED "AS IS", WITHOUT WARRANTY OF ANY KIND, EXPRESS OR
 * IMPLIED, INCLUDING BUT NOT LIMITED TO THE WARRANTIES OF MERCHANTABILITY,
 * FITNESS FOR A PARTICULAR PURPOSE AND NONINFRINGEMENT. IN NO EVENT SHALL THE
 * AUTHORS OR COPYRIGHT HOLDERS BE LIABLE FOR ANY CLAIM, DAMAGES OR OTHER
 * LIABILITY, WHETHER IN AN ACTION OF CONTRACT, TORT OR OTHERWISE, ARISING FROM,
 * OUT OF OR IN CONNECTION WITH THE SOFTWARE OR THE USE OR OTHER DEALINGS IN
 * THE SOFTWARE.
 */
package org.niis.xroad.cs.admin.core.converter;

import ee.ria.xroad.common.util.CertUtils;
import ee.ria.xroad.common.util.CryptoUtils;

import lombok.RequiredArgsConstructor;
import lombok.SneakyThrows;
import org.niis.xroad.cs.admin.api.dto.CertificateDetails;
import org.niis.xroad.cs.admin.api.dto.SecurityServerAuthenticationCertificateDetails;
import org.niis.xroad.cs.admin.core.entity.AuthCertEntity;
import org.springframework.stereotype.Component;

import java.security.PublicKey;
import java.security.cert.X509Certificate;
import java.security.interfaces.RSAPublicKey;

import static ee.ria.xroad.common.util.CertUtils.getIssuerCommonName;
import static ee.ria.xroad.common.util.CertUtils.getSubjectAlternativeNames;
import static ee.ria.xroad.common.util.CertUtils.getSubjectCommonName;
import static java.lang.String.valueOf;

@Component
@RequiredArgsConstructor
public class CertificateConverter {

    private static final int RADIX_FOR_HEX = 16;
    private final KeyUsageConverter keyUsageConverter;

<<<<<<< HEAD
    @SneakyThrows
    public CertificateDetails toCertificateDetails(byte[] cert) {
        if (cert == null) {
            return null;
        }
=======
    public CertificateDetails toCertificateDetails(final byte[] cert) {
        CertificateDetails certificateDetails = new CertificateDetails();
        populateCertificateDetails(certificateDetails, cert);
        return certificateDetails;
    }

    public SecurityServerAuthenticationCertificateDetails toCertificateDetails(final AuthCertEntity authCert) {
        SecurityServerAuthenticationCertificateDetails authCertificateDetails =
                new SecurityServerAuthenticationCertificateDetails(authCert.getId());
        populateCertificateDetails(authCertificateDetails, authCert.getCert());
        return authCertificateDetails;
    }
>>>>>>> c2a54dd8

    @SneakyThrows
    private void populateCertificateDetails(final CertificateDetails certificateDetails, byte[] cert) {
        final X509Certificate[] certificates = CertUtils.readCertificateChain(cert);
        final X509Certificate certificate = certificates[0];

        certificateDetails
                .setHash(CryptoUtils.calculateCertHexHash(certificate.getEncoded()).toUpperCase())
                .setVersion(certificate.getVersion())
                .setSerial(valueOf(certificate.getSerialNumber()))
                .setSignatureAlgorithm(certificate.getSigAlgName())
                .setIssuerDistinguishedName(certificate.getIssuerDN().getName())
                .setNotBefore(certificate.getNotBefore().toInstant())
                .setNotAfter(certificate.getNotAfter().toInstant())
                .setSubjectDistinguishedName(certificate.getSubjectDN().getName())
                .setPublicKeyAlgorithm(certificate.getPublicKey().getAlgorithm())
                .setKeyUsages(keyUsageConverter.convert(certificate.getKeyUsage()))
                .setSubjectAlternativeNames(getSubjectAlternativeNames(certificate))
                .setSignature(CryptoUtils.encodeHex(certificate.getSignature()))
                .setIssuerCommonName(getIssuerCommonName(certificate))
                .setSubjectCommonName(getSubjectCommonName(certificate))
                .setEncoded(cert);

        final PublicKey publicKey = certificate.getPublicKey();
        if (publicKey instanceof RSAPublicKey) {
            final RSAPublicKey rsaPublicKey = (RSAPublicKey) publicKey;
            certificateDetails.setRsaPublicKeyExponent(rsaPublicKey.getPublicExponent());
            certificateDetails.setRsaPublicKeyModulus(rsaPublicKey.getModulus().toString(RADIX_FOR_HEX));
        }
    }
}<|MERGE_RESOLUTION|>--- conflicted
+++ resolved
@@ -51,14 +51,10 @@
     private static final int RADIX_FOR_HEX = 16;
     private final KeyUsageConverter keyUsageConverter;
 
-<<<<<<< HEAD
-    @SneakyThrows
-    public CertificateDetails toCertificateDetails(byte[] cert) {
+    public CertificateDetails toCertificateDetails(final byte[] cert) {
         if (cert == null) {
             return null;
         }
-=======
-    public CertificateDetails toCertificateDetails(final byte[] cert) {
         CertificateDetails certificateDetails = new CertificateDetails();
         populateCertificateDetails(certificateDetails, cert);
         return certificateDetails;
@@ -70,7 +66,6 @@
         populateCertificateDetails(authCertificateDetails, authCert.getCert());
         return authCertificateDetails;
     }
->>>>>>> c2a54dd8
 
     @SneakyThrows
     private void populateCertificateDetails(final CertificateDetails certificateDetails, byte[] cert) {
