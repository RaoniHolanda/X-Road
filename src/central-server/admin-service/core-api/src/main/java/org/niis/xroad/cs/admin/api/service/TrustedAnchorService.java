/*
 * The MIT License
 *
 * Copyright (c) 2019- Nordic Institute for Interoperability Solutions (NIIS)
 * Copyright (c) 2018 Estonian Information System Authority (RIA),
 * Nordic Institute for Interoperability Solutions (NIIS), Population Register Centre (VRK)
 * Copyright (c) 2015-2017 Estonian Information System Authority (RIA), Population Register Centre (VRK)
 *
 * Permission is hereby granted, free of charge, to any person obtaining a copy
 * of this software and associated documentation files (the "Software"), to deal
 * in the Software without restriction, including without limitation the rights
 * to use, copy, modify, merge, publish, distribute, sublicense, and/or sell
 * copies of the Software, and to permit persons to whom the Software is
 * furnished to do so, subject to the following conditions:
 *
 * The above copyright notice and this permission notice shall be included in
 * all copies or substantial portions of the Software.
 *
 * THE SOFTWARE IS PROVIDED "AS IS", WITHOUT WARRANTY OF ANY KIND, EXPRESS OR
 * IMPLIED, INCLUDING BUT NOT LIMITED TO THE WARRANTIES OF MERCHANTABILITY,
 * FITNESS FOR A PARTICULAR PURPOSE AND NONINFRINGEMENT. IN NO EVENT SHALL THE
 * AUTHORS OR COPYRIGHT HOLDERS BE LIABLE FOR ANY CLAIM, DAMAGES OR OTHER
 * LIABILITY, WHETHER IN AN ACTION OF CONTRACT, TORT OR OTHERWISE, ARISING FROM,
 * OUT OF OR IN CONNECTION WITH THE SOFTWARE OR THE USE OR OTHER DEALINGS IN
 * THE SOFTWARE.
 */
package org.niis.xroad.cs.admin.api.service;

import org.niis.xroad.cs.admin.api.domain.TrustedAnchor;

import java.util.List;

public interface TrustedAnchorService {
    List<TrustedAnchor> findAll();

    TrustedAnchor preview(byte[] trustedAnchorFile);

    TrustedAnchor upload(byte[] trustedAnchor);

<<<<<<< HEAD
    void delete(String hash);

=======
    TrustedAnchor findByHash(String hash);
>>>>>>> 7d551c24
}<|MERGE_RESOLUTION|>--- conflicted
+++ resolved
@@ -37,10 +37,7 @@
 
     TrustedAnchor upload(byte[] trustedAnchor);
 
-<<<<<<< HEAD
     void delete(String hash);
 
-=======
     TrustedAnchor findByHash(String hash);
->>>>>>> 7d551c24
 }