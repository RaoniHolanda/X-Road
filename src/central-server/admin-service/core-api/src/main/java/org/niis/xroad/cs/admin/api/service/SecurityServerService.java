/**
 * The MIT License
 * <p>
 * Copyright (c) 2019- Nordic Institute for Interoperability Solutions (NIIS)
 * Copyright (c) 2018 Estonian Information System Authority (RIA),
 * Nordic Institute for Interoperability Solutions (NIIS), Population Register Centre (VRK)
 * Copyright (c) 2015-2017 Estonian Information System Authority (RIA), Population Register Centre (VRK)
 * <p>
 * Permission is hereby granted, free of charge, to any person obtaining a copy
 * of this software and associated documentation files (the "Software"), to deal
 * in the Software without restriction, including without limitation the rights
 * to use, copy, modify, merge, publish, distribute, sublicense, and/or sell
 * copies of the Software, and to permit persons to whom the Software is
 * furnished to do so, subject to the following conditions:
 * <p>
 * The above copyright notice and this permission notice shall be included in
 * all copies or substantial portions of the Software.
 * <p>
 * THE SOFTWARE IS PROVIDED "AS IS", WITHOUT WARRANTY OF ANY KIND, EXPRESS OR
 * IMPLIED, INCLUDING BUT NOT LIMITED TO THE WARRANTIES OF MERCHANTABILITY,
 * FITNESS FOR A PARTICULAR PURPOSE AND NONINFRINGEMENT. IN NO EVENT SHALL THE
 * AUTHORS OR COPYRIGHT HOLDERS BE LIABLE FOR ANY CLAIM, DAMAGES OR OTHER
 * LIABILITY, WHETHER IN AN ACTION OF CONTRACT, TORT OR OTHERWISE, ARISING FROM,
 * OUT OF OR IN CONNECTION WITH THE SOFTWARE OR THE USE OR OTHER DEALINGS IN
 * THE SOFTWARE.
 */
package org.niis.xroad.cs.admin.api.service;

import ee.ria.xroad.common.identifier.SecurityServerId;

import io.vavr.control.Option;
import org.niis.xroad.cs.admin.api.domain.FlattenedSecurityServerClientView;
import org.niis.xroad.cs.admin.api.domain.ManagementRequestStatus;
import org.niis.xroad.cs.admin.api.domain.SecurityServer;
import org.niis.xroad.cs.admin.api.domain.XRoadMember;
import org.niis.xroad.cs.admin.api.dto.SecurityServerAuthenticationCertificateDetails;
import org.springframework.data.domain.Page;
import org.springframework.data.domain.Pageable;

import java.util.List;
import java.util.Set;

public interface SecurityServerService {

    Page<SecurityServer> findSecurityServers(String q, Pageable pageable);

    Option<SecurityServer> find(SecurityServerId id);

    ManagementRequestStatus findSecurityServerRegistrationStatus(SecurityServerId serverId);

    Option<SecurityServer> findByOwnerAndServerCode(XRoadMember owner, String serverCode);

    List<SecurityServer> findAll();

    List<FlattenedSecurityServerClientView> findClients(SecurityServerId serverId);

    Set<SecurityServerAuthenticationCertificateDetails> findAuthCertificates(SecurityServerId id);

    Option<SecurityServer> updateSecurityServerAddress(SecurityServerId serverId, String newAddress);

<<<<<<< HEAD
    void deleteAuthCertificate(SecurityServerId serverId, Integer certificateId);
=======
    void delete(SecurityServerId serverId);
>>>>>>> 70ab53ee

}<|MERGE_RESOLUTION|>--- conflicted
+++ resolved
@@ -58,10 +58,8 @@
 
     Option<SecurityServer> updateSecurityServerAddress(SecurityServerId serverId, String newAddress);
 
-<<<<<<< HEAD
+    void delete(SecurityServerId serverId);
+
     void deleteAuthCertificate(SecurityServerId serverId, Integer certificateId);
-=======
-    void delete(SecurityServerId serverId);
->>>>>>> 70ab53ee
 
 }