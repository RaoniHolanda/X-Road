/*
 * The MIT License
 *
 * Copyright (c) 2019- Nordic Institute for Interoperability Solutions (NIIS)
 * Copyright (c) 2018 Estonian Information System Authority (RIA),
 * Nordic Institute for Interoperability Solutions (NIIS), Population Register Centre (VRK)
 * Copyright (c) 2015-2017 Estonian Information System Authority (RIA), Population Register Centre (VRK)
 * <p>
 * Permission is hereby granted, free of charge, to any person obtaining a copy
 * of this software and associated documentation files (the "Software"), to deal
 * in the Software without restriction, including without limitation the rights
 * to use, copy, modify, merge, publish, distribute, sublicense, and/or sell
 * copies of the Software, and to permit persons to whom the Software is
 * furnished to do so, subject to the following conditions:
 * <p>
 * The above copyright notice and this permission notice shall be included in
 * all copies or substantial portions of the Software.
 * <p>
 * THE SOFTWARE IS PROVIDED "AS IS", WITHOUT WARRANTY OF ANY KIND, EXPRESS OR
 * IMPLIED, INCLUDING BUT NOT LIMITED TO THE WARRANTIES OF MERCHANTABILITY,
 * FITNESS FOR A PARTICULAR PURPOSE AND NONINFRINGEMENT. IN NO EVENT SHALL THE
 * AUTHORS OR COPYRIGHT HOLDERS BE LIABLE FOR ANY CLAIM, DAMAGES OR OTHER
 * LIABILITY, WHETHER IN AN ACTION OF CONTRACT, TORT OR OTHERWISE, ARISING FROM,
 * OUT OF OR IN CONNECTION WITH THE SOFTWARE OR THE USE OR OTHER DEALINGS IN
 * THE SOFTWARE.
 */
package org.niis.xroad.cs.test.glue;

import io.cucumber.java.en.Step;
import io.cucumber.java.en.Then;
import io.cucumber.java.en.When;
import org.apache.commons.io.IOUtils;
import org.niis.xroad.cs.openapi.model.ConfigurationAnchorDto;
import org.niis.xroad.cs.openapi.model.ConfigurationPartDto;
import org.niis.xroad.cs.openapi.model.ConfigurationTypeDto;
import org.niis.xroad.cs.openapi.model.GlobalConfDownloadUrlDto;
import org.niis.xroad.cs.test.api.FeignConfigurationPartsApi;
import org.niis.xroad.cs.test.api.FeignConfigurationSourceAnchorApi;
import org.niis.xroad.cs.test.api.FeignConfigurationSourcesApi;
import org.springframework.beans.factory.annotation.Autowired;
import org.springframework.core.io.Resource;
import org.springframework.http.HttpHeaders;
import org.springframework.http.ResponseEntity;

import java.io.IOException;
import java.nio.charset.StandardCharsets;
import java.time.OffsetDateTime;
import java.util.Set;

import static com.nortal.test.asserts.Assertions.equalsAssertion;
import static org.junit.jupiter.api.Assertions.assertEquals;
import static org.niis.xroad.cs.openapi.model.ConfigurationTypeDto.EXTERNAL;
import static org.niis.xroad.cs.openapi.model.ConfigurationTypeDto.INTERNAL;
import static org.springframework.http.HttpStatus.OK;
import static org.springframework.http.MediaType.APPLICATION_XML;

@SuppressWarnings("SpringJavaAutowiredMembersInspection")
public class ConfigurationInfoApiStepDefs extends BaseStepDefs {

    public static final long EXPECTED_INTERNAL_CONFIGURATION_ANCHOR_CONTENT_LENGTH = 1348L;
    public static final long EXPECTED_EXTERNAL_CONFIGURATION_ANCHOR_CONTENT_LENGTH = 1331L;
    @Autowired
    private FeignConfigurationSourceAnchorApi configurationSourceAnchorApi;
    @Autowired
    private FeignConfigurationSourcesApi configurationSourcesApi;
    @Autowired
    private FeignConfigurationPartsApi configurationPartsApi;

<<<<<<< HEAD
    @Step("EXTERNAL configuration parts exists")
    public void viewExternalConfParts() {
=======
    private ResponseEntity<Resource> downloadedAnchor;

    @Step("{} configuration parts exists")
    public void viewConfParts(String configurationType) {
>>>>>>> eeb5b9f4
        final ResponseEntity<Set<ConfigurationPartDto>> response = configurationPartsApi
                .getConfigurationParts(EXTERNAL);

        validate(response)
                .assertion(equalsStatusCodeAssertion(OK))
                .assertion(equalsAssertion(1, "body.size()", "Response contains 1 item"))
                .assertion(equalsAssertion("SHARED-PARAMETERS", "body[0].contentIdentifier",
                        "Response contains content identifier"))
                .assertion(equalsAssertion("shared-params.xml", "body[0].fileName",
                        "Response contains file name "))
                .assertion(equalsAssertion(OffsetDateTime.parse("2022-01-01T01:00Z"), "body[0].fileUpdatedAt",
                        "Response contains date at which file was updated"))
                .assertion(equalsAssertion(2, "body[0].version",
                        "Response contains version "))
                .assertion(equalsAssertion(false, "body[0].optional",
                        "Configuration part is mandatory"))
                .execute();
    }

    @Step("INTERNAL configuration parts exists")
    @SuppressWarnings("checkstyle:MagicNumber")
    public void viewInternalConfParts() {
        final ResponseEntity<Set<ConfigurationPartDto>> response = configurationPartsApi
                .getConfigurationParts(INTERNAL);

        validate(response)
                .assertion(equalsStatusCodeAssertion(OK))
                .assertion(equalsAssertion(4, "body.size()", "Response contains 2 items"))

                .assertion(equalsAssertion("shared-params.xml",
                        "body.^[contentIdentifier=='SHARED-PARAMETERS'].fileName", "File name matches"))
                .assertion(equalsAssertion(2,
                        "body.^[contentIdentifier=='SHARED-PARAMETERS'].version", "Version matches"))
                .assertion(equalsAssertion(OffsetDateTime.parse("2022-01-01T01:00Z"),
                        "body.^[contentIdentifier=='SHARED-PARAMETERS'].fileUpdatedAt", "UpdatedAt matches"))
                .assertion(equalsAssertion(false,
                        "body.^[contentIdentifier=='SHARED-PARAMETERS'].optional", "Part is mandatory"))

                .assertion(equalsAssertion("private-params.xml",
                        "body.^[contentIdentifier=='PRIVATE-PARAMETERS'].fileName", "File name matches"))
                .assertion(equalsAssertion(2,
                        "body.^[contentIdentifier=='SHARED-PARAMETERS'].version", "Version matches"))
                .assertion(equalsAssertion(OffsetDateTime.parse("2022-01-01T01:00Z"),
                        "body.^[contentIdentifier=='SHARED-PARAMETERS'].fileUpdatedAt", "UpdatedAt matches"))
                .assertion(equalsAssertion(false,
                        "body.^[contentIdentifier=='SHARED-PARAMETERS'].optional", "Part is mandatory"))

                .assertion(equalsAssertion("test-configuration-part-1.xml",
                        "body.^[contentIdentifier=='OPTIONAL-CONFIGURATION-PART-1'].fileName", "File name matches"))
                .assertion(isNull("body.^[contentIdentifier=='OPTIONAL-CONFIGURATION-PART-1'].version"))
                .assertion(isNull("body.^[contentIdentifier=='OPTIONAL-CONFIGURATION-PART-1'].fileUpdatedAt"))
                .assertion(equalsAssertion(true,
                        "body.^[contentIdentifier=='OPTIONAL-CONFIGURATION-PART-1'].optional", "Part is optional"))

                .assertion(equalsAssertion("test-configuration-part-2.xml",
                        "body.^[contentIdentifier=='OPTIONAL-CONFIGURATION-PART-2'].fileName", "File name matches"))
                .assertion(isNull("body.^[contentIdentifier=='OPTIONAL-CONFIGURATION-PART-2'].version"))
                .assertion(equalsAssertion(OffsetDateTime.parse("2022-01-01T01:00Z"),
                        "body.^[contentIdentifier=='OPTIONAL-CONFIGURATION-PART-2'].fileUpdatedAt", "UpdatedAt matches"))
                .assertion(equalsAssertion(true,
                        "body.^[contentIdentifier=='OPTIONAL-CONFIGURATION-PART-2'].optional", "Part is optional"))

                .execute();
    }

    @Step("{} configuration source anchor info exists")
    public void viewSourceAnchor(String configurationType) {
        final ResponseEntity<ConfigurationAnchorDto> response = configurationSourceAnchorApi
                .getAnchor(ConfigurationTypeDto.fromValue(configurationType));

        validate(response)
                .assertion(equalsStatusCodeAssertion(OK))
                .assertion(equalsAssertion("4D:72:A8:60:90:88:A2:5B:9C:6B:91:86:3C:D7:44:CE:9E:E1:1C:27:8E:33:F4:E5:31:68:F2:EC",
                        "body.hash",
                        "Response contains file hash"))
                .assertion(equalsAssertion(OffsetDateTime.parse("2022-01-01T01:00Z"), "body.createdAt",
                        "Response contains created at date"))
                .execute();
    }

    @Step("{} configuration source global download url exists")
    public void viewSourceDownloadUrl(String configurationType) {
        final ResponseEntity<GlobalConfDownloadUrlDto> response = configurationSourcesApi
                .getDownloadUrl(ConfigurationTypeDto.fromValue(configurationType));

        validate(response)
                .assertion(equalsStatusCodeAssertion(OK))
                .assertion(equalsAssertion("http://cs/" + configurationType.toLowerCase() + "conf", "body.url",
                        "Response contains global download url"))
                .execute();
    }

    @When("user downloads {} configuration source anchor")
    public void downloadConfigurationSource(String configurationType) {
        downloadedAnchor = configurationSourceAnchorApi
                .downloadAnchor(ConfigurationTypeDto.fromValue(configurationType));
    }

    @Then("it should return internal configuration source anchor file")
    public void validateInternalDownloadedAnchor() throws IOException {
        String expectedAnchorContent = IOUtils.resourceToString("/test-data/internal-configuration-anchor.xml",
                                                                StandardCharsets.UTF_8);
        validate(downloadedAnchor)
                .assertion(equalsStatusCodeAssertion(OK))
                .assertion(equalsAssertion(EXPECTED_INTERNAL_CONFIGURATION_ANCHOR_CONTENT_LENGTH, "body.contentLength",
                                           "Response contains configuration anchor has correct content length"))
                .assertion(equalsAssertion("configuration_anchor_UTC_2022-01-01_01_00_00.xml", "body.filename",
                                           "Configuration anchor file has correct name"))
                .assertion(equalsAssertion(expectedAnchorContent,
                                           "T(org.apache.commons.io.IOUtils).toString(body.inputStream, 'UTF-8')",
                                           "Configuration anchor file content"))
                .execute();
    }

    @Then("it should return external configuration source anchor file")
    public void validateExternalDownloadedAnchor() throws IOException {
        String expectedAnchorContent = IOUtils.resourceToString("/test-data/external-configuration-anchor.xml",
                                                                StandardCharsets.UTF_8);
        validate(downloadedAnchor)
                .assertion(equalsStatusCodeAssertion(OK))
                .assertion(equalsAssertion(EXPECTED_EXTERNAL_CONFIGURATION_ANCHOR_CONTENT_LENGTH, "body.contentLength",
                                           "Response contains configuration anchor has correct content length"))
                .assertion(equalsAssertion("configuration_anchor_UTC_2022-01-01_01_00_00.xml", "body.filename",
                                           "Configuration anchor file has correct name"))
                .assertion(equalsAssertion(expectedAnchorContent,
                                           "T(org.apache.commons.io.IOUtils).toString(body.inputStream, 'UTF-8')",
                                           "Configuration anchor file content"))
                .execute();
    }

    @Step("User can download {} configuration part {} version {}")
    public void downloadConfigurationPart(String configurationType, String contentIdentifier, int version) {
        final ResponseEntity<Resource> response = configurationPartsApi.downloadConfigurationParts(
                ConfigurationTypeDto.valueOf(configurationType), contentIdentifier, version);

        final HttpHeaders headers = response.getHeaders();

        assertEquals(OK, response.getStatusCode());
        assertEquals(resolveFileNamePart(contentIdentifier) + "_2022-01-01_01 00 00.xml", headers.getContentDisposition().getFilename());
        assertEquals("attachment", headers.getContentDisposition().getType());
        assertEquals(APPLICATION_XML, headers.getContentType());
    }

    private String resolveFileNamePart(String contentIdentifier) {
        switch (contentIdentifier) {
            case "SHARED-PARAMETERS":
                return "shared-params";
            case "PRIVATE-PARAMETERS":
                return "private-params";
            default:
                throw new RuntimeException();
        }
    }

}<|MERGE_RESOLUTION|>--- conflicted
+++ resolved
@@ -66,15 +66,10 @@
     @Autowired
     private FeignConfigurationPartsApi configurationPartsApi;
 
-<<<<<<< HEAD
+    private ResponseEntity<Resource> downloadedAnchor;
+
     @Step("EXTERNAL configuration parts exists")
     public void viewExternalConfParts() {
-=======
-    private ResponseEntity<Resource> downloadedAnchor;
-
-    @Step("{} configuration parts exists")
-    public void viewConfParts(String configurationType) {
->>>>>>> eeb5b9f4
         final ResponseEntity<Set<ConfigurationPartDto>> response = configurationPartsApi
                 .getConfigurationParts(EXTERNAL);
 
