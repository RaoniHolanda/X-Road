--- conflicted
+++ resolved
@@ -67,11 +67,7 @@
     private final ClientService clientService;
     private final SecurityServerService securityServerService;
     private final GlobalGroupService globalGroupService;
-<<<<<<< HEAD
-=======
     private final GlobalGroupMemberService globalGroupMemberService;
-    private final CentralServicesService centralServicesService;
->>>>>>> ca8a7ba6
     private final MemberClassService memberClassService;
 
 
