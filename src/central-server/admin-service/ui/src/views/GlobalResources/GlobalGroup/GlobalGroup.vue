<!--
   The MIT License

   Copyright (c) 2019- Nordic Institute for Interoperability Solutions (NIIS)
   Copyright (c) 2018 Estonian Information System Authority (RIA),
   Nordic Institute for Interoperability Solutions (NIIS), Population Register Centre (VRK)
   Copyright (c) 2015-2017 Estonian Information System Authority (RIA), Population Register Centre (VRK)

   Permission is hereby granted, free of charge, to any person obtaining a copy
   of this software and associated documentation files (the "Software"), to deal
   in the Software without restriction, including without limitation the rights
   to use, copy, modify, merge, publish, distribute, sublicense, and/or sell
   copies of the Software, and to permit persons to whom the Software is
   furnished to do so, subject to the following conditions:

   The above copyright notice and this permission notice shall be included in
   all copies or substantial portions of the Software.

   THE SOFTWARE IS PROVIDED "AS IS", WITHOUT WARRANTY OF ANY KIND, EXPRESS OR
   IMPLIED, INCLUDING BUT NOT LIMITED TO THE WARRANTIES OF MERCHANTABILITY,
   FITNESS FOR A PARTICULAR PURPOSE AND NONINFRINGEMENT. IN NO EVENT SHALL THE
   AUTHORS OR COPYRIGHT HOLDERS BE LIABLE FOR ANY CLAIM, DAMAGES OR OTHER
   LIABILITY, WHETHER IN AN ACTION OF CONTRACT, TORT OR OTHERWISE, ARISING FROM,
   OUT OF OR IN CONNECTION WITH THE SOFTWARE OR THE USE OR OTHER DEALINGS IN
   THE SOFTWARE.
 -->
<template>
  <div data-test="global-group-view">
    <div class="navigation-back" data-test="navigation-back">
      <router-link to="/settings/global-resources">
        <v-icon :color="colors.Purple100">mdi-chevron-left</v-icon>
        {{ $t('global.navigation.back') }}
      </router-link>
    </div>

<<<<<<< HEAD
      <template #[`item.created_at`]="{ item }">
        <div>{{ item.created_at | formatDateTime }}</div>
      </template>

      <template #[`item.button`]>
        <div class="cs-table-actions-wrap">
          <xrd-button
            v-if="allowAddAndRemoveGroupMembers"
            text
            :outlined="false"
            >{{ $t('action.remove') }}</xrd-button
          >
        </div>
      </template>
=======
    <global-group-details :group-id="groupId" />
>>>>>>> cfcdba21

    <global-group-members :group-id="groupId" />
  </div>
</template>

<script lang="ts">
import Vue from 'vue';
import GlobalGroupDetails from '@/components/globalGroups/GlobalGroupDetails.vue';
import GlobalGroupMembers from '@/components/globalGroups/GlobalGroupMembers.vue';
import { Colors } from '@/global';

/**
 * Global group view
 */
export default Vue.extend({
  components: {
    GlobalGroupMembers,
    GlobalGroupDetails,
  },
  props: {
    groupId: {
      type: String,
      required: true,
    },
  },
  data() {
    return {
      colors: Colors,
    };
  },
  methods: {
    goBack(): void {
      this.$router.go(-1);
    },
  },
});
</script>

<style lang="scss" scoped>
@import '~styles/colors';
@import '~styles/tables';

.navigation-back {
  color: $XRoad-Link;
  cursor: pointer;
  margin-bottom: 20px;

  a {
    text-decoration: none;
  }
}
</style><|MERGE_RESOLUTION|>--- conflicted
+++ resolved
@@ -33,24 +33,7 @@
       </router-link>
     </div>
 
-<<<<<<< HEAD
-      <template #[`item.created_at`]="{ item }">
-        <div>{{ item.created_at | formatDateTime }}</div>
-      </template>
-
-      <template #[`item.button`]>
-        <div class="cs-table-actions-wrap">
-          <xrd-button
-            v-if="allowAddAndRemoveGroupMembers"
-            text
-            :outlined="false"
-            >{{ $t('action.remove') }}</xrd-button
-          >
-        </div>
-      </template>
-=======
     <global-group-details :group-id="groupId" />
->>>>>>> cfcdba21
 
     <global-group-members :group-id="groupId" />
   </div>
