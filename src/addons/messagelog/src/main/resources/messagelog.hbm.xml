<?xml version='1.0' encoding='utf-8'?>
<!DOCTYPE hibernate-mapping PUBLIC
    "-//Hibernate/Hibernate Mapping DTD//EN"
    "http://www.hibernate.org/dtd/hibernate-mapping-3.0.dtd">
<hibernate-mapping>

    <class name="ee.ria.xroad.common.messagelog.AbstractLogRecord" table="LOGRECORD">
        <id name="id" type="long" access="field">
            <generator class="native"/>
        </id>

        <discriminator column="DISCRIMINATOR" type="string"/>

        <property name="time" access="field"/>
        <property name="archived" access="field"/>

        <subclass name="ee.ria.xroad.common.messagelog.MessageRecord" discriminator-value="m">
            <property name="queryId" access="field" type="string"/>
            <property name="message" access="field" type="text"/>
            <property name="signature" access="field" type="text"/>

            <property name="memberClass" access="field" type="string"/>
            <property name="memberCode" access="field" type="string"/>
            <property name="subsystemCode" access="field" type="string"/>

            <property name="hashChain" access="field" type="text"/>
            <property name="hashChainResult" access="field" type="text"/>

            <property name="signatureHash" access="field" type="text"/>

            <many-to-one name="timestampRecord" access="field" cascade="none" lazy="false"
                class="ee.ria.xroad.common.messagelog.TimestampRecord"/>

            <property name="timestampHashChain" access="field" type="text"/>
            <property name="response" access="field" type="boolean"/>
<<<<<<< HEAD
            <property name="attachment" access="field" lazy="true" type="blob"/>
=======

            <property name="xRequestId" access="field" type="string"/>
>>>>>>> e2360b3d
        </subclass>

        <subclass name="ee.ria.xroad.common.messagelog.TimestampRecord" discriminator-value="t">
            <property name="timestamp" access="field" type="text"/>
            <property name="hashChainResult" access="field" type="text"/>
        </subclass>

<!--
        <subclass name="EncryptedMessageRecord" discriminator-value="e">
            ...
        </subclass>
 -->

    </class>

    <class name="ee.ria.xroad.common.messagelog.archive.DigestEntry" table="LAST_ARCHIVE_DIGEST">
        <id name="id" type="long" access="field">
            <generator class="native"/>
        </id>

        <property name="digest" access="field" type="text"/>
        <property name="fileName" access="field" type="string"/>
    </class>

</hibernate-mapping><|MERGE_RESOLUTION|>--- conflicted
+++ resolved
@@ -33,12 +33,8 @@
 
             <property name="timestampHashChain" access="field" type="text"/>
             <property name="response" access="field" type="boolean"/>
-<<<<<<< HEAD
             <property name="attachment" access="field" lazy="true" type="blob"/>
-=======
-
             <property name="xRequestId" access="field" type="string"/>
->>>>>>> e2360b3d
         </subclass>
 
         <subclass name="ee.ria.xroad.common.messagelog.TimestampRecord" discriminator-value="t">
