--- conflicted
+++ resolved
@@ -1,12 +1,8 @@
 #!/bin/bash
 set -e
 
-<<<<<<< HEAD
 VERSION=7.1.0
-=======
-VERSION=7.0.0
 LAST_SUPPORTED_VERSION=6.26.0
->>>>>>> 03743309
 
 if [[ $1 == "-release" ]] ; then
   RELEASE=1
@@ -45,8 +41,4 @@
     --define "srcdir $DIR/src/xroad" \
     --define "_rpmdir ${DIR}/build/rhel/%{rhel}" \
     --define "_binary_payload $compress" \
-<<<<<<< HEAD
     -"${CMD}" "${ROOT}/SPECS/"${FILES}
-=======
-    -"${CMD}" "${ROOT}/SPECS/"${FILES}
->>>>>>> 03743309
