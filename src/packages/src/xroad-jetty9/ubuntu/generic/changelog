--- conflicted
+++ resolved
@@ -1,16 +1,14 @@
-<<<<<<< HEAD
 xroad-jetty9 (7.2.0-0) stable; urgency=medium
 
   * Version bump
 
  -- NIIS <info@niis.org>  Mon, 29 Jun 2022 10:34:13 +0300
-=======
+
 xroad-jetty9 (7.1.1-1) stable; urgency=medium
 
   * Version bump
 
  -- NIIS <info@niis.org>  Thu, 18 Aug 2022 13:41:48 +0300
->>>>>>> 207db6d7
 
 xroad-jetty9 (7.1.0-1) stable; urgency=medium
 
