--- conflicted
+++ resolved
@@ -13,11 +13,7 @@
             <maxFileSize>100MB</maxFileSize>
         </rollingPolicy>
         <encoder>
-<<<<<<< HEAD
-            <pattern>%d{"yyyy-MM-dd'T'HH:mm:ss.SSSXXX", UTC} [%thread] %-5level %logger{36} - %xrdcheck(%msg) %n</pattern>
-=======
-            <pattern>%d{"yyyy-MM-dd'T'HH:mm:ss.SSSXXX"} [%thread] %-5level %logger{36} - %msg%n</pattern>
->>>>>>> 86f37f67
+            <pattern>%d{"yyyy-MM-dd'T'HH:mm:ss.SSSXXX"} [%thread] %-5level %logger{36} - %xrdcheck(%msg) %n</pattern>
             <charset>UTF-8</charset>
         </encoder>
     </appender>
@@ -33,11 +29,7 @@
         <syslogHost>localhost</syslogHost>
         <port>514</port>
         <facility>LOCAL0</facility>
-<<<<<<< HEAD
-        <suffixPattern>%-5level [%contextName] %d{"yyyy-MM-dd'T'HH:mm:ss.SSSXXX", UTC} - %xrdcheck(%msg)</suffixPattern>
-=======
-        <suffixPattern>%-5level [%contextName] %d{"yyyy-MM-dd'T'HH:mm:ss.SSSXXX"} - %msg</suffixPattern>
->>>>>>> 86f37f67
+        <suffixPattern>%-5level [%contextName] %d{"yyyy-MM-dd'T'HH:mm:ss.SSSXXX"} - %xrdcheck(%msg)</suffixPattern>
     </appender>
 
     <logger name="ee.ria.xroad" level="INFO"/>
