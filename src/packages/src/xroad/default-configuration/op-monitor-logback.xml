<?xml version="1.0" encoding="UTF-8" ?>
<configuration scan="true" scanPeriod="60 seconds">

    <property name="logOutputPath" value="/var/log/xroad" />

    <conversionRule conversionWord="xrdcheck" converterClass="ee.ria.xroad.common.validation.XroadLogbackCharacterConverter" />

    <appender name="FILE" class="ch.qos.logback.core.rolling.RollingFileAppender">
        <file>${logOutputPath}/op-monitor.log</file>
        <rollingPolicy class="ch.qos.logback.core.rolling.SizeAndTimeBasedRollingPolicy">
            <fileNamePattern>${logOutputPath}/op-monitor.%d{yyyy-MM-dd}.%i.log.zip</fileNamePattern>
            <maxFileSize>100MB</maxFileSize>
        </rollingPolicy>
        <encoder>
<<<<<<< HEAD
            <pattern>%d{"yyyy-MM-dd'T'HH:mm:ss.SSSXXX", UTC} [%thread] %-5level %logger{36} - %xrdcheck(%msg) %n</pattern>
=======
            <pattern>%d{"yyyy-MM-dd'T'HH:mm:ss.SSSXXX"} [%thread] %-5level %logger{36} - %msg%n</pattern>
>>>>>>> 86f37f67
            <charset>UTF-8</charset>
        </encoder>
    </appender>

    <logger name="ee.ria.xroad" level="INFO" />
    <logger name="akka" level="WARN" />

    <root level="INFO">
        <appender-ref ref="FILE" />
    </root>
</configuration><|MERGE_RESOLUTION|>--- conflicted
+++ resolved
@@ -12,11 +12,7 @@
             <maxFileSize>100MB</maxFileSize>
         </rollingPolicy>
         <encoder>
-<<<<<<< HEAD
-            <pattern>%d{"yyyy-MM-dd'T'HH:mm:ss.SSSXXX", UTC} [%thread] %-5level %logger{36} - %xrdcheck(%msg) %n</pattern>
-=======
-            <pattern>%d{"yyyy-MM-dd'T'HH:mm:ss.SSSXXX"} [%thread] %-5level %logger{36} - %msg%n</pattern>
->>>>>>> 86f37f67
+            <pattern>%d{"yyyy-MM-dd'T'HH:mm:ss.SSSXXX"} [%thread] %-5level %logger{36} - %xrdcheck(%msg) %n</pattern>
             <charset>UTF-8</charset>
         </encoder>
     </appender>
