--- conflicted
+++ resolved
@@ -1,21 +1,11 @@
-<<<<<<< HEAD
-xroad (7.2.1-1) stable; urgency=medium
-=======
 xroad (7.3.0-1) stable; urgency=medium
->>>>>>> 9e03177d
-
-  * Change history is found at /usr/share/doc/xroad-
-    common/CHANGELOG.md.gz
-
-<<<<<<< HEAD
- -- NIIS <info@niis.org>  Fri, 10 Feb 2023 16:51:40 +0200
+
+  * Change history is found at /usr/share/doc/xroad-
+    common/CHANGELOG.md.gz
+
+ -- NIIS <info@niis.org>  Tue, 13 Dec 2022 15:34:21 +0200
 
 xroad (7.2.0-1) stable; urgency=medium
-=======
- -- NIIS <info@niis.org>  Tue, 13 Dec 2022 15:34:21 +0200
-
-xroad (7.2.0-0) stable; urgency=medium
->>>>>>> 9e03177d
 
   * Change history is found at /usr/share/doc/xroad-
     common/CHANGELOG.md.gz
