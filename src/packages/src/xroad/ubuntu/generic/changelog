xroad (7.1.0-0) stable; urgency=medium
<<<<<<< HEAD

  * Change history is found at /usr/share/doc/xroad-
    common/CHANGELOG.md.gz

 -- NIIS <info@niis.org>  Thu, 25 Mar 2021 12:00:30 +0200

xroad (7.0.0-0) stable; urgency=medium
=======
>>>>>>> 1a14f5b0

  * Change history is found at /usr/share/doc/xroad-
    common/CHANGELOG.md.gz

 -- NIIS <info@niis.org>  Mon, 29 Nov 2021 09:38:13 +0200

xroad (7.0.0-1) stable; urgency=medium

  * Change history is found at /usr/share/doc/xroad-
    common/CHANGELOG.md.gz

 -- NIIS <info@niis.org>  Fri, 26 Nov 2021 10:39:16 +0200

xroad (6.26.0-1) stable; urgency=medium

  * Change history is found at /usr/share/doc/xroad-
    common/CHANGELOG.md.gz

 -- NIIS <info@niis.org>  Tue, 23 Mar 2021 08:26:31 +0200

xroad (6.25.0-1) stable; urgency=medium

  * Change history is found at /usr/share/doc/xroad-
    common/CHANGELOG.md.gz

 -- NIIS <info@niis.org>  Thu, 26 Nov 2020 14:30:19 +0200

xroad (6.24.1-1) stable; urgency=medium

  * Change history is found at /usr/share/doc/xroad-
    common/CHANGELOG.md.gz

 -- NIIS <info@niis.org>  Thu, 17 Sep 2020 14:20:14 +0300

xroad (6.23.0-1) stable; urgency=medium

  * Change history is found at /usr/share/doc/xroad-
    common/CHANGELOG.md.gz

 -- NIIS <info@niis.org>  Wed, 19 Feb 2020 10:28:31 +0200

xroad (6.22.1-1) stable; urgency=medium

  * Change history is found at /usr/share/doc/xroad-
    common/CHANGELOG.md.gz

 -- NIIS <info@niis.org>  Thu, 07 Nov 2019 12:13:36 +0200

xroad (6.22.0-1) stable; urgency=medium

  * Change history is found at /usr/share/doc/xroad-common/CHANGELOG.md.gz

 -- NIIS <info@niis.org>  Tue, 22 Oct 2019 13:37:25 +0300

xroad (6.21.1-1) stable; urgency=medium

  * Change history is found at /usr/share/doc/xroad-common/CHANGELOG.md.gz

 -- NIIS <info@niis.org>  Wed, 22 May 2019 09:42:31 +0300

xroad (6.21.0-1) stable; urgency=medium

  * Change history is found at /usr/share/doc/xroad-common/CHANGELOG.md.gz

 -- NIIS <info@niis.org>  Wed, 24 Apr 2019 15:33:20 +0300

xroad (6.20.1-1) stable; urgency=medium

  * Change history is found at /usr/share/doc/xroad-common/CHANGELOG.md.gz

 -- NIIS <info@niis.org>  Tue, 05 Feb 2019 14:14:14 +0200

xroad (6.20.0-1) stable; urgency=medium

  * Change history is found at /usr/share/doc/xroad-common/CHANGELOG.md.gz

 -- NIIS <info@niis.org>  Wed, 23 Jan 2019 12:22:17 +0300

xroad (6.19.0-1) trusty; urgency=medium

  * Change history is found at /usr/share/doc/xroad-common/CHANGELOG.md.gz

 -- NIIS <info@niis.org>  Tue, 25 Sep 2018 14:45:17 +0300

xroad (6.18.0-1) trusty; urgency=medium

  * Change history is found at /usr/share/doc/xroad-common/CHANGELOG.md.gz

 -- Cybernetica AS <xroad-support@cyber.ee>  Mon, 14 May 2018 10:10:45 +0300

xroad (6.17.0-1) trusty; urgency=medium

  * Change history is found at /usr/share/doc/xroad-common/CHANGELOG.md.gz

 -- Gofore Oyj <palveluvayla@gofore.com>  Wed, 14 Feb 2018 16:15:45 +0200

xroad (6.16.0-1) trusty; urgency=medium

  * Change history is found at /usr/share/doc/xroad-common/CHANGELOG.md.gz (Ubuntu) and /usr/share/doc/xroad-common/CHANGELOG.md (RHEL)

 -- Jarkko Hyöty <jarkko.hyoty@gofore.com>  Wed, 13 Sep 2017 14:55:00 +0300

xroad (6.15.0-1) trusty; urgency=low

  * PVAYLADEV-621 / XRJD #148 Fix environmental monitoring does not return correct value for open file handles.
  * PVAYLADEV-738 / XRJD #139 Fix concurrency issue in AdminPort synchronous request handling

 -- Jarkko Hyöty <jarkko.hyoty@gofore.com>  Fri, 12 May 2017 15:12:36 +0300

xroad (6.14.0-1) trusty; urgency=low

  * XTE-334 / Joint development issue #135: Security Server bugfix:
    Fixed not correctly functioning timeouts.
  * XTE-337 / Joint development issue #140: Remove X-Road version 5 migration
    support. Warning: Central Server database schema changed, old Central
    Server backups are not usable.
  * XTE-341 / Joint development issue #142: Security Server: Enable detect
    connections that have become stale (half-closed) while kept inactive in
    the connection pool.

 -- Cybernetica AS <xroad-support@cyber.ee>  Tue, 13 Apr 2017 17:43:23 +0300

xroad (6.13.0-1) trusty; urgency=medium

  * PVAYLADEV-695: Increase akka remoting maximum message size to 256KiB and
    enable logging of akka error events.
  * PVAYLADEV-729: During a configuration restore from backup, the access rights of the directory /var/lib/xroad for other users will no longer be removed.
  * PVAYLADEV-726: Fixed an issue where diagnostics view in security server UI was not able to show CA-information that contained special characters.
  * PVAYLADEV-722: Added support for external load balancing.
  * PVAYLADEV-714: Added documentation for SecurityServer protocol extension.
  * PVAYLADEV-709: Added a read-only user role for security server user interface.
  * PVAYLADEV-707: SOAP Faults wrapped in a multipart message will now be passed to the client. Previously, the security server replaced the fault with a generalized error message.
  * PVAYLADEV-615: Fix for never ending messagelog archiving. Doing it now in smaller transactions.
  * PVAYLADEV-704: Added Jenkinsfile to support building Github pull requests in Jenkins.

 -- Jarkko Hyöty <jarkko.hyoty@gofore.com>  Tue, 11 Apr 2017 15:46:12 +0300

xroad (6.12.0) trusty; urgency=low

  * XTE-99 / Joint development issue #79: Security Server UI: Added uniqueness
    check of the entered security server code when initializing the server.
  * XTE-252 / Joint development issue #53: Security Server: Upgraded embedded
    Jetty to the version 9.4.2. Due to upgrade SHA1 ciphers are no longer
    supported for communication between security server and client.
  * XTE-293: Security Server: A field set used to generate the token ID of the
    SSCD has been made configurable.
  * XTE-294 / Joint development issue #84: Security Server: Added configuration
    file for the OCSP responder Jetty server (and increased max threads size
    of the thread pool).
  * XTE-307 / Joint development issue #131: Security Server bugfix: Added
    missing HTTP header "Connection: close" into the server proxy response in
    cases error occurs before parsing a service provider's response.
  * XTE-308 / Joint development issue #132: Security Server bugfix: Added
    missing read timeout for OCSP responder client.
  * XTE-310 / Joint development issue #125: Security Server bugfix: SOAP
    messages with attachments caused in some cases a temopray file handle leak.
  * XTE-333 / Joint development issue #128: Security Server bugfix: Fixed
    parsing SOAP messages containing &amp; or &lt; entities.
  * Security Server: TCP socket SO_LINGER values in the proxy configuration file
    (proxy.ini) set to -1 according to avoid unexpected data stream closures.

 -- Cybernetica AS <xroad-support@cyber.ee>  Thu, 13 Mar 2017 14:16:52 +0200

xroad (6.11.0-1) trusty; urgency=medium

  * PVAYLADEV-609 / PVAYLADEV-703 / Joint development issue #120: Added a partial index to the messagelog database to speed up retrieval of messages requiring timestamping. This should increase proxy performance in cases where the logrecord table is large.
  * PVAYLADEV-685 / Joint development issue #121: Added a system property to deactivate signer's periodic OCSP-response retrieval on both central server and configuration proxy.

 -- Jarkko Hyöty <jarkko.hyoty@gofore.com>  Thu, 12 Jan 2017 16:37:12 +0300

xroad (6.10.0-1) trusty; urgency=medium

  * PVAYLADEV-684: Change source code directory structure so that doc folder moves to root level and xtee6 folder is renamed to src. Checkstyle configuration moves to src from doc.
  * PVAYLADEV-670: The document DM-CS central server data model was converted to markdown format and the included ER diagram was done with draw.io tool.
  * PVAYLADEV-253: Serverproxy ensures that client certificate belongs to registered security server before reading the SOAP message.
  * PVAYLADEV-369: Environmental monitoring port configuration system property group monitor has been renamed to env-monitor. If the system property monitor.port was previously configured, it has to be done again using env-monitor.port. Monitor sensor intervals are now also configurable as system properties.
  * PVAYLADEV-657: Added version history table and license text to markdown documentation.
  * PVAYLADEV-661: Packaging the software is done in Docker container. This includes both deb and rpm packaging.
  * PVAYLADEV-675: Fixed problem in central server and security server user interface's file upload component. The problem caused the component not to clear properly on close.
  * PVAYLADEV-680: Fixed problem in Debian changelog that caused warnings on packaging.
  * PVAYLADEV-682: Added Ansible scripts to create test automation environment.
  * PVAYLADEV-547: Added Vagrantfile for creating X-Road development boxes. It is possible to run X-Road servers in LXD containers inside the development box.

 -- Jarkko Hyöty <jarkko.hyoty@gofore.com>  Wed, 15 Jan 2017 15:03:26 +0300

xroad (6.9.5) trusty; urgency=low

  * XTE-293: Security Server: A field set used to generate the token ID of the SSCD has been made configurable.
  * XTE-333 / Joint development issue #128: Security Server bugfix: Fixed parsing SOAP messages containing &amp; or &lt; entities.

 -- Cybernetica AS <xroad-support@cyber.ee>  Mon, 27 Mar 2017 16:38:15 +0300

xroad (6.9.4) trusty; urgency=low

  * XTE-301: Security Server UI bugfix: race condition of the adding a new client caused duplicates
  * XTE-319: Security Server UI bugfix: WSDL deletion caused incorrect ACL removal
  * XTE-322: Security Server bugfix: a typo in the configuration file proxy.ini (client-timeout)

 -- Cybernetica AS <xroad-support@cyber.ee>  Mon, 13 Feb 2017 18:36:28 +0200

xroad (6.9.3) trusty; urgency=low

  * PVAYLADEV-691: Hotfix for ExecListingSensor init. (Fixes package listing information, etc)

 -- Sami Kallio <sami.kallio@gofore.com>  Fri, 10 Feb 2017 14:05:11 +0200

xroad (6.9.2) trusty; urgency=low

  * PVAYLADEV-662: Fixed proxy memory parameters
  * PVAYLADEV-662: Altered OCSP fetch interval default value from 3600 to 1200 seconds
  * PVAYLADEV-662: Converted DM-ML document to markdown format
  * PVAYLADEV-662: Fixed bug in handling HW token's PIN code
  * PVAYLADEV-662: Fixed bug in prepare_buildhost.sh script that caused build to fail on a clean machine
  * PVAYLADEV-656: Added a reading timeout of 60 seconds for OcspClient connections
  * PVAYLADEV-666: Fixed bug that caused metaservices and environmental monitoring replies to be returned in multipart format

 -- Jarkko Hyöty <jarkko.hyoty@gofore.com>  Fri, 23 Jan 2017 13:55:12 +0200

xroad (6.9.1) trusty; urgency=low

  * Updated documents: ARC-OPMOND, UG-OPMONSYSPAR, UG-SS, PR-OPMON, PR-OPMONJMX, TEST_OPMON, TEST_OPMONSTRAT, UC-OPMON
  * Updated example Zabbix related scripts and configuration files

 -- Cybernetica AS <xroad-support@cyber.ee>  Fri, 13 Jan 2017 17:43:07 +0200

xroad (6.9.0-1) trusty; urgency=medium

  * PVAYLADEV-505: Fixed a bug in Security Server's UI that was causing the text in the pop-window to be messed with HTML code in some cases when "Remove selected" button was clicked.
  * PVAYLADEV-484: Changed the value of Finnish setting for time-stamping of messages (acceptable-timestamp-failure-period parameter). Value was increased from value 1800s to value 18000s. By this change faults related to time-stamping functionality will be decreased.
  * PVAYLADEV-475 / Joint Development issue #70: Security Server's connection pool functionality improved so that existing and already opened connections will re-used more effectively. Old implementation was always opening a new connection when a new message was sent. This new functionality will boost performance of Security Server several percents. Global settings use the old functionality by default but the Finnish installation packages override the global setting, opting to use the improvements. See the system parameters documentation UG-SYSPAR for more details.
  * PVAYLADEV-523: An Ansible script for installing the test-CA was created and published in the Github repository. The script will execute the installation automatically without any manual actions needed.
  * PVAYLADEV-536: Improved OCSP diagnostics and logging when handling a certificate issued by an intermediate (non-root) certificate authority: The certificates are now listed in OCSP diagnostics and a false positive error message is no longer logged.
  * PVAYLADEV-467 / PVAYLADEV-468 / PVAYLADEV-469 / PVAYLADEV-553 / Joint Development issue #81: Several improvements and checks to make sure there are no security threats related to Security Server's user rights and system generated files:
    - /var/tmp/xroad and /var/log/xroad folders checked and user rights validated
    - /var/lib/xroad folder user rights restricted
    - /var/log/secure and /var/log/up2date folders checked through and validated if files generated here are necessary
    - /var/log/messages folder checked through and validated if files generated here are necessary. Fixed functionality so that xroad-confclient is not writing log files to this folder if it is running as a service.
    - N.B! if there are monitoring actions and processed related to xroad-confclient, that are using log files of this folder, the configuration of monitoring must be changed so that the source of logs is from now on /var/log/xroad folder.
  * PVAYLADEV-556: All installed additional parts of Central Server are seen on UI of Central Server. Earlier some parts that where installed could not be seen on UI.
  * PVAYLADEV-531: Fixed the bug in functionality of "Unregister" dialog window in security server's "Keys and Certificates" -view so that no nonsensical error messages are shown to user. Erroneous notification was shown if user had created an authentication certificate and then made a request to register it and immediately canceled the request before it was accepted. This caused an unexpected error text from the Keys -table to be translated and the subsequent message to be shown to the user. The underlying error was a fixed removing any unnecessary error messages.
  * PVAYLADEV-560 / Joint Development issue #65: Improved the handling of OCSP responses at startup phase of Security Server. If at startup the global configuration is expired then the next OCSP validation is scheduled within one minute. In earlier versions this was scheduled within one hour and caused extra delay until OCSP status was 'good'. Also, error message 'Server has no valid authentication' was generated.
  * PVAYLADEV-489 / PVAYLADEV-571 / Joint Development issue #69: From version 6.9.0 Security Server is supporting new XML schema that makes possible to use a set of different Global Configuration versions. This makes possible that Global Configuration can be updated without breaking the compatibility to the Security Servers that are still using the older version of Global Configuration. Each Security Server knows the correct Global Configuration version it is using and based on this information is able to request that version from the Central Server. Central Server in turn is able to distribute all the Global Configurations that might be in use.
  * PVAYLADEV-570 / Joint Development issue #69: From version 6.9.0 Configuration Proxy supports a new XML schema that makes it possible to use a set of different Global Configuration versions. Configuration Proxy can download, cache and distribute all the Global Configurations that might be in use.
  * PVAYLADEV-588 / Joint Development issue #64: Fixed a bug that caused Security Server to start doing duplicate OCSP fetches at the same time. This happened if two or more OCSP related parameter values were changed (almost) at the same time.
  * PVAYLADEV-457: Improved the INFO level logging information of Signer module so that more information will be written to log. It makes easier to see afterward what Signer has been doing.
  * PVAYLADEV-607 / Joint Development issue #69: Global Configuration version that is generated and distributed by default can be set both in Central Server and Configuration Proxy (using a parameter value).
  * PVAYLADEV-616: Fixed a bug in environment monitoring causing file handles not to be closed properly.
  * PVAYLADEV-618 / Joint Development issue #89: Partial index is created to messagelog database so that non-archived messages will be fetched faster. This change will make the archiver process much faster.
  * PVAYLADEV-634 / Joint Development issue #96: Fixed a bug in 'Generate certificate request' dialog. A refactored method was not updated to certificate request generation from System Parameters -view which caused the certificate generation to fail with the error message "Undefined method".

 -- Jarkko Hyöty <jarkko.hyoty@gofore.com>  Fri, 06 Jan 2017 15:05:03 +0200

xroad (6.8.11) trusty; urgency=low

  * Added documents: PR-OPMON, PR-OPMONJMX, ARC-OPMOND, UG-OPMONSYSPAR
  * Updated documents: ARC-G, ARC-SS, UC-OPMON, UG-SS, TEST_OPMON, TEST_OPMONSTRAT

 -- Cybernetica AS <xroad-support@cyber.ee>  Tue, 20 Dec 2016 00:40:15 +0200

xroad (6.8.10) trusty; urgency=low

  * Operational data monitoring improvements and bug fixes

 -- Cybernetica AS <xroad-support@cyber.ee>  Mon, 12 Dec 2016 13:01:33 +0200

xroad (6.8.9) trusty; urgency=low

  * Operational data monitoring

 -- Cybernetica AS <xroad-support@cyber.ee>  Mon, 5 Dec 2016 12:49:14 +0200

xroad (6.8.8) trusty; urgency=low

  * CDATA parsing fix (XTE-262)
  * Converting PR-MESS to Markdown

 -- Vitali Stupin <vitali.stupin@ria.ee>  Thu, 1 Dec 2016 13:45:00 +0300

xroad (6.8.7) trusty; urgency=low

  * DOM parser replacement with SAX parser

 -- Cybernetica AS <xroad-support@cyber.ee>  Fri, 21 Sep 2016 14:09:00 +0300

xroad (6.8.6) trusty; urgency=low

  * Fixed: security server processes MIME message incorrectly if there is a "\t" symbol before boundary parameter
  * Documentation update: apt-get upgrade does not upgrade security server from 6.8.3 to 6.8.5
  * Added xroad-securityserver conflicts uxp-addon-monitoring <= 6.4.0

 -- Cybernetica AS <xroad-support@cyber.ee>  Fri, 30 Sep 2016 14:43:36 +0300

xroad (6.7.13-1) trusty; urgency=low

  * PVAYLADEV-485: Fixed a bug in the message archiver functionality that caused very long filenames or filenames including XML to crash the archiver process.
  * PVAYLADEV-398: Security Server backup/restore functionality fixed to work also when the existing backup is restored to a clean environment (new installation of a Security Server to a new environment).
  * PVAYLADEV-238: OCSP dianostic UI now shows the connection status. Color codes:
   - Green: Ok
   - Yellow: Unknown status
   - Red: Connection cannot be established to OCSP service or OCSP response could not be interpreted or no response from OCSP service
  * PVAYLADEV-360: Namespace prefixes other than 'SOAP-ENV' for SOAP fault messages are now supported. Previously other prefixes caused an error.
  * PVAYLADEV-424: Improved the messagelog archiver functionality so that it cannot consume an unlimited amount of memory even if there would be tens of thousands of messages to archive.
  * PVAYLADEV-304: Fixed a situation that caused time-stamping to get stuck if some (rare) preconditions were realized.
  * PVAYLADEV-351: Performance of Security Server improved by optimizing database queries at the time when Security Server's configuration data is fetched.
  * PVAYLADEV-454: Adjusted the amount of metaspace memory available for xroad processes so that the signer service does not run out of memory.
  * PVAYLADEV-416: Added Security Server support for the old Finnish certificate profile used in the FI-DEV environment.
  * PVAYLADEV-459 / PVAYLADEV-352 / PVAYLADEV-460 / PVAYLADEV-461: Several improvements to OCSP protocol related functionalities:
    - After a failure to fetch an OCSP respose, fetch retries are now scheduled based on the Fibonacci Sequence. The first retry is done after 10 seconds, then after 20 seconds, then after 30 seconds, 50 seconds, 80 seconds, 130 seconds etc. until a successful OCSP response is fetched.
    - Validation of OCSP response is done only once per message and the validation result is then stored to cache. If result is needed later, cache will be used for checking the result. This change will make the checking faster.
    - OCSP responses are fetched by the time interval defined in Global Configuration so that the Security Server is able to operate longer in a case on OCSP service is down.
    - OCSP response is no longer fetched immediately if ocspFreshnessSeconds or nextUpdate parameter values are changed. This allows the Security Server to operate longer in case the OCSP service is down and the parameters are changed to avoid calling the unreachable OCSP service.
  * PVAYLADEV-353: Added system parameters to stop the security servers from leaking TCP connections between them. These settings maintain status quo by default so connections are leaked without configuration changes. The prevention is overridden to be enabled in the Finnish installation package. The added configuration options are described in the UG-SYSPAR document. In short, configuring the [proxy] on the server side with server-connector-max-idle-time=120000 will close idle connections after 120 seconds.
  * PVAYLADEV-455 / PVAYLADEV-458: Updated several Security Server dependency packages to the latest version so that possible vulnerabilities are fixed.
  * PVAYLADEV-400: Security Server UI: when adding a new subsystem only subsystems that are owned by the organization are visible by default. Previously all the subsystems were visible (all the registered subsystems).
  * PVAYLADEV-464: Security Server UI: implemented 'Certificate Profile Info' feature for Finnish certificates which allows the UI to automatically fill most of the necessary fields when creating a new certificate request (either sign or auth certificate request).
  * PVAYLADEV-476: Improved the performance of Security Server by optimizing the caching of global configuration.
  * Bug fixes and minor enhancements

 -- Jarkko Hyöty <jarkko.hyoty@gofore.com>  Fri, 16 Sep 2016 13:41:06 +0300

xroad (6.8.5) trusty; urgency=low

  * Bugfix: it's not possible to send duplicate client registration requests
    (https://github.com/vrk-kpa/xroad-joint-development/issues/48)
  * Bugfix: added one missing translation
  * Updated configuration client test data
  * Some minor corrections

 -- Cybernetica AS <xroad-support@cyber.ee>  Tue, 16 Aug 2016 13:54:52 +0300

xroad (6.8.4) trusty; urgency=low

  * Merged with XTEE6 repo

 -- Aktors <info@aktors.ee>  Wed,  11 May 2016 17:33:00 +0300

xroad (6.7.12-1) trusty; urgency=low

  * Fixed security server not starting if xroad-addon-messagelog is not installed
  * Added connection timeouts to configuration client to prevent hanging problems
  * In security server's keys and certificates view delete button now removes both key and certificates
  * Signer reacts to ocspFreshnessSeconds parameter change immediately
  * OCSP nextUpdate verification can be switched off with optional global configuration part
  * Fixed bug in xroad-create-cluster.sh script that created the certificates with 30 days expiry period
  * Fix software token batch signing setting

 -- Jarkko Hyöty <jarkko.hyoty@gofore.com>  Mon, 25 Apr 2016 14:51:45 +0300

xroad (6.7.11-1) trusty; urgency=low

  * Minor documentation changes

 -- Jarkko Hyöty <jarkko.hyoty@gofore.com>  Mon, 8 Feb 2016 16:32:45 +0200

xroad (6.7.10-1) trusty; urgency=low

  * Change configuration client admin port default to 5675 and make it configurable
  * Security server message exchange performance optimizations
  * Security server environmental monitoring

 -- Jarkko Hyöty <jarkko.hyoty@gofore.com>  Tue, 26 Jan 2016 10:23:45 +0200

xroad (6.7.9-1) trusty; urgency=low

  * Fix timestamper connection checking
  * Fix timestamper status when batch timestamping is used
  * Timestamping diagnostics displays status for all defined timestamping services

 -- Jarkko Hyöty <jarkko.hyoty@gofore.com>  Fri, 15 Jan 2016 14:41:01 +0200

xroad (6.7.8-1) trusty; urgency=low

  * Security server offers diagnostics information for time stamping service
  * Fixed database backup to support generated passwords

 -- Jarkko Hyöty <jarkko.hyoty@gofore.com>  Thu, 7 Jan 2016 14:00:01 +0200

xroad (6.7.7-1) trusty; urgency=low

  * Fixed critical errors found by SonarQube
  * Added option for requiring strong password for PIN-code
  * Security server offers diagnostics information for global configuration fetching
  * Taken to use HTML-attribute data-name to improve testability

 -- Jarkko Hyöty <jarkko.hyoty@gofore.com>  Wed, 9 Dec 2015 11:46:12 +0200

xroad (6.7.6-1) trusty; urgency=low

  * Fixed changing of security server configuration anchor

 -- Jarkko Hyöty <jarkko.hyoty@gofore.com>  Mon, 27 Nov 2015 12:50:01 +0200

xroad (6.7.5-1) trusty; urgency=low

  * Updated member code/identifier extractor for Finnish instance
  * Fixed XSS vulnerabilities in central server and security server user interfaces
  * Security server's internal TLS certificate can be replaced from the UI

 -- Jarkko Hyöty <jarkko.hyoty@gofore.com>  Mon, 26 Nov 2015 15:42:01 +0200

xroad (6.7.4-1) trusty; urgency=low

  * Add MIT license header to security server source code
  * Add LICENSE.info file to security server source code and binaries
  * Add LICENSE.info file to central server source code and binaries
  * Add LICENSE.info file to configuration proxy source code and binaries
  * Add LICENSE file containing MIT license to security server source code and binaries
  * Fixed 'Global configuration expired' error occurring under heavy load
  * The password for messagelog and serverconf databases is generated during installation

 -- Jarkko Hyöty <jarkko.hyoty@gofore.com>  Mon, 12 Nov 2015 12:48:18 +0200

xroad (6.7.3-1) trusty; urgency=low

  * Add license information
  * Refactor proxy setup scripts (RHEL)

 -- Jarkko Hyöty <jarkko.hyoty@gofore.com>  Mon, 26 Oct 2015 16:10:22 +0300

xroad (6.7.2-1) trusty; urgency=medium

  * Fix nginx configuration (remove X-Frame-Options)

 -- Jarkko Hyöty <jarkko.hyoty@gofore.com>  Mon, 19 Oct 2015 11:12:56 +0300

xroad (6.7.1-1) trusty; urgency=low

  * Finnish settings set SHA256withRSA as default signature algorithm
  * Finnish settings set SHA256withRSA as default CSR signature algorithm
  * Configurable message body logging
  * Perfect forward secrecy management services
  * Security server user interface uses TLSv1.2
  * Central server user interface uses TLSv1.2
  * Security server communicates with backend services using TLSv1.2
  * Perfect forward secrecy for security server user interface
  * Perfect forward secrecy for central server user interface
  * Perfect forward secrecy for security server communications with backend services
  * Fixed SonarQube static analysis blocker issues
  * Management services use TLSv1.2

 -- Jarkko Hyöty <jarkko.hyoty@gofore.com>  Wed, 14 Oct 2015 12:07:08 +0300

xroad (6.7-0) trusty; urgency=low

  * Member Code/Identifier Extractor for Finnish instance
    o Signing certificate subject DN format supported by the decoder: C=FI,O=<instanceIdentifier>, OU=<memberClass>, CN=<memberCode> (e.g. C=FI, O=FI-DEV, OU=PUB, CN=1234567-8)
  * Configurable key size for signing and authentication RSA keys
    o New configuration parameter signer.key-length (default 2048)
  * Configurable certificate signing request signing algorithm
    o New configuration parameter signer.csr-signature-algorithm (default: SHA1withRSA)
  * New security server metapackage with default configuration for Finnish instance
    o xroad-securityserver-fi
    o uses SHA256withRSA as signer.csr-signature-algorithm
  * Fixed atomic save to work between separate file systems
    o OS temp directory and X-Road software can now reside on different file systems

 -- Jarkko Hyöty <jarkko.hyoty@gofore.com>  Tue, 29 Sep 2015 09:36:56 +0300

xroad (6.6-2) trusty; urgency=low

  * Bugfixes

 -- Tarmo Oja <tarmo.oja@cyber.ee>  Tue, 15 Sep 2015 13:04:42 +0300

xroad (6.6-1) trusty; urgency=low

  * Bugfixes

 -- Tarmo Oja <tarmo.oja@cyber.ee>  Thu, 10 Sep 2015 15:15:07 +0300

xroad (6.6-0) trusty; urgency=low

  * The "userId" field of the X-Road SOAP message header was made optional

 -- Tarmo Oja <tarmo.oja@cyber.ee>  Thu, 30 Jul 2015 14:57:06 +0300

xroad (6.5-1) trusty; urgency=low

  * WSDL reload bugfix

 -- Tarmo Oja <tarmo.oja@cyber.ee>  Thu, 23 Jul 2015 13:08:16 +0300

xroad (6.5-0) trusty; urgency=low

  * Possibility to download signed documents and verification configuration
  * Auditlog
  * Bugfixes

 -- Tarmo Oja <tarmo.oja@cyber.ee>  Tue, 30 Jun 2015 12:52:44 +0300

xroad (6.4-1) trusty; urgency=low

   * corrected mime-attachment handling

 -- Tarmo Oja <tarmo.oja@cyber.ee>  Thu, 18 Jun 2015 17:08:14 +0300

xroad (6.4-0) trusty; urgency=low

   * User session is closed after inactivity
   * Data versioning at database level
   * listClients returns member name

 -- Tarmo Oja <tarmo.oja@cyber.ee>  Mon, 25 May 2015 13:27:42 +0300

xroad (6.3-0) trusty; urgency=low

   * Xroad 6.3

 -- Tarmo Oja <tarmo.oja@cyber.ee>  Tue, 07 Apr 2015 16:08:54 +0300

xroad (6.2-0) trusty; urgency=low

   [Added modules]
   * Messagelog
   * Metaservices

 -- Tarmo Oja <tarmo.oja@cyber.ee>  Tue, 31 Mar 2015 11:02:36 +0300

xroad (6.1-2) trusty; urgency=low

   Minor bugfixes for UI.

 -- Tarmo Oja <tarmo.oja@cyber.ee>  Tue, 23 Dec 2014 11:08:38 +0200

xroad (6.1-1) trusty; urgency=low

   Minor bugfixes for UI behaviour and for HSM based key handling.

 -- Tarmo Oja <tarmo.oja@cyber.ee>  Mon, 15 Dec 2014 23:26:33 +0200

xroad (6.1-0) trusty; urgency=low

   [General]
   * Added new separately installable component: configuration proxy (xroad-confproxy)
   * Changed the format and location of system configuration files.
   * Added support for federating two X-Road instances.
   * Added new command-line utilities for managing Signer component.

   [Depenencies]
   * Java 8
   * Jetty 9
   * JRuby 1.7.16.1 security fix

   [Central]
    Many user interface fixes and improvements.
    Added user interface for managing member classes.
    Added user interface for configuring management service.
    Added user interface for configuring system parameters.
    Added user interface for initializing central server.
    Changed names of some system parameters.
    Some system parameters are now automatically filled during installation.
    Added new configuration file for configuring installation-specific configuration parts (such as identifiermapping.xml).
    The server-owners group can no longer managed manually.
    Added foreign keys to databases.

   [Security server]
   * Many user interface fixes and improvements.
   * User cannot upload configuration anchor that points to configuration that does not contain private parameters #5092 #PJ, #KJ

 -- Tarmo Oja <tarmo.oja@cyber.ee>  Mon, 01 Dec 2014 13:07:34 +0200

xroad (6.0-99.3) trusty; urgency=low

  * version bump

 -- Tarmo Oja <tarmo.oja@cyber.ee>  Mon, 08 Sep 2014 09:26:42 +0300

xroad (6.0-99.1) trusty; urgency=low

  * version bump

 -- Tarmo Oja <tarmo.oja@cyber.ee>  Mon, 14 Jul 2014 15:42:15 +0300

xroad (6.0-2) trusty; urgency=low

  * package for 14.04

 -- Tarmo Oja <tarmo.oja@cyber.ee>  Wed, 25 June 2014 14:58:20 +0200<|MERGE_RESOLUTION|>--- conflicted
+++ resolved
@@ -1,14 +1,4 @@
 xroad (7.1.0-0) stable; urgency=medium
-<<<<<<< HEAD
-
-  * Change history is found at /usr/share/doc/xroad-
-    common/CHANGELOG.md.gz
-
- -- NIIS <info@niis.org>  Thu, 25 Mar 2021 12:00:30 +0200
-
-xroad (7.0.0-0) stable; urgency=medium
-=======
->>>>>>> 1a14f5b0
 
   * Change history is found at /usr/share/doc/xroad-
     common/CHANGELOG.md.gz
