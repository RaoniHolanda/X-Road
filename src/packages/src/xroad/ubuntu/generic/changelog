<<<<<<< HEAD
xroad (7.1.0-0) stable; urgency=medium
=======
xroad (7.0.3-1) stable; urgency=medium
>>>>>>> 116bffee

  * Change history is found at /usr/share/doc/xroad-
    common/CHANGELOG.md.gz

<<<<<<< HEAD
 -- NIIS <info@niis.org>  Thu, 10 Feb 2022 07:38:52 +0200
=======
 -- NIIS <info@niis.org>  Mon, 25 Apr 2022 10:27:06 +0300
>>>>>>> 116bffee

xroad (7.0.2-1) stable; urgency=medium

  * Change history is found at /usr/share/doc/xroad-
    common/CHANGELOG.md.gz

 -- NIIS <info@niis.org>  Thu, 10 Feb 2022 07:38:52 +0200

xroad (7.0.1-1) stable; urgency=medium

  * Change history is found at /usr/share/doc/xroad-
    common/CHANGELOG.md.gz

 -- NIIS <info@niis.org>  Mon, 10 Jan 2022 10:10:29 +0200
 
xroad (7.0.0-1) stable; urgency=medium

  * Change history is found at /usr/share/doc/xroad-
    common/CHANGELOG.md.gz

 -- NIIS <info@niis.org>  Fri, 26 Nov 2021 10:39:16 +0200

xroad (6.26.0-1) stable; urgency=medium

  * Change history is found at /usr/share/doc/xroad-
    common/CHANGELOG.md.gz

 -- NIIS <info@niis.org>  Tue, 23 Mar 2021 08:26:31 +0200

xroad (6.25.0-1) stable; urgency=medium

  * Change history is found at /usr/share/doc/xroad-
    common/CHANGELOG.md.gz

 -- NIIS <info@niis.org>  Thu, 26 Nov 2020 14:30:19 +0200

xroad (6.24.1-1) stable; urgency=medium

  * Change history is found at /usr/share/doc/xroad-
    common/CHANGELOG.md.gz

 -- NIIS <info@niis.org>  Thu, 17 Sep 2020 14:20:14 +0300

xroad (6.23.0-1) stable; urgency=medium

  * Change history is found at /usr/share/doc/xroad-
    common/CHANGELOG.md.gz

 -- NIIS <info@niis.org>  Wed, 19 Feb 2020 10:28:31 +0200

xroad (6.22.1-1) stable; urgency=medium

  * Change history is found at /usr/share/doc/xroad-
    common/CHANGELOG.md.gz

 -- NIIS <info@niis.org>  Thu, 07 Nov 2019 12:13:36 +0200

xroad (6.22.0-1) stable; urgency=medium

  * Change history is found at /usr/share/doc/xroad-common/CHANGELOG.md.gz

 -- NIIS <info@niis.org>  Tue, 22 Oct 2019 13:37:25 +0300

xroad (6.21.1-1) stable; urgency=medium

  * Change history is found at /usr/share/doc/xroad-common/CHANGELOG.md.gz

 -- NIIS <info@niis.org>  Wed, 22 May 2019 09:42:31 +0300

xroad (6.21.0-1) stable; urgency=medium

  * Change history is found at /usr/share/doc/xroad-common/CHANGELOG.md.gz

 -- NIIS <info@niis.org>  Wed, 24 Apr 2019 15:33:20 +0300

xroad (6.20.1-1) stable; urgency=medium

  * Change history is found at /usr/share/doc/xroad-common/CHANGELOG.md.gz

 -- NIIS <info@niis.org>  Tue, 05 Feb 2019 14:14:14 +0200

xroad (6.20.0-1) stable; urgency=medium

  * Change history is found at /usr/share/doc/xroad-common/CHANGELOG.md.gz

 -- NIIS <info@niis.org>  Wed, 23 Jan 2019 12:22:17 +0300

xroad (6.19.0-1) trusty; urgency=medium

  * Change history is found at /usr/share/doc/xroad-common/CHANGELOG.md.gz

 -- NIIS <info@niis.org>  Tue, 25 Sep 2018 14:45:17 +0300

xroad (6.18.0-1) trusty; urgency=medium

  * Change history is found at /usr/share/doc/xroad-common/CHANGELOG.md.gz

 -- Cybernetica AS <xroad-support@cyber.ee>  Mon, 14 May 2018 10:10:45 +0300

xroad (6.17.0-1) trusty; urgency=medium

  * Change history is found at /usr/share/doc/xroad-common/CHANGELOG.md.gz

 -- Gofore Oyj <palveluvayla@gofore.com>  Wed, 14 Feb 2018 16:15:45 +0200

xroad (6.16.0-1) trusty; urgency=medium

  * Change history is found at /usr/share/doc/xroad-common/CHANGELOG.md.gz (Ubuntu) and /usr/share/doc/xroad-common/CHANGELOG.md (RHEL)

 -- Jarkko Hyöty <jarkko.hyoty@gofore.com>  Wed, 13 Sep 2017 14:55:00 +0300

xroad (6.15.0-1) trusty; urgency=low

  * PVAYLADEV-621 / XRJD #148 Fix environmental monitoring does not return correct value for open file handles.
  * PVAYLADEV-738 / XRJD #139 Fix concurrency issue in AdminPort synchronous request handling

 -- Jarkko Hyöty <jarkko.hyoty@gofore.com>  Fri, 12 May 2017 15:12:36 +0300

xroad (6.14.0-1) trusty; urgency=low

  * XTE-334 / Joint development issue #135: Security Server bugfix:
    Fixed not correctly functioning timeouts.
  * XTE-337 / Joint development issue #140: Remove X-Road version 5 migration
    support. Warning: Central Server database schema changed, old Central
    Server backups are not usable.
  * XTE-341 / Joint development issue #142: Security Server: Enable detect
    connections that have become stale (half-closed) while kept inactive in
    the connection pool.

 -- Cybernetica AS <xroad-support@cyber.ee>  Tue, 13 Apr 2017 17:43:23 +0300

xroad (6.13.0-1) trusty; urgency=medium

  * PVAYLADEV-695: Increase akka remoting maximum message size to 256KiB and
    enable logging of akka error events.
  * PVAYLADEV-729: During a configuration restore from backup, the access rights of the directory /var/lib/xroad for other users will no longer be removed.
  * PVAYLADEV-726: Fixed an issue where diagnostics view in security server UI was not able to show CA-information that contained special characters.
  * PVAYLADEV-722: Added support for external load balancing.
  * PVAYLADEV-714: Added documentation for SecurityServer protocol extension.
  * PVAYLADEV-709: Added a read-only user role for security server user interface.
  * PVAYLADEV-707: SOAP Faults wrapped in a multipart message will now be passed to the client. Previously, the security server replaced the fault with a generalized error message.
  * PVAYLADEV-615: Fix for never ending messagelog archiving. Doing it now in smaller transactions.
  * PVAYLADEV-704: Added Jenkinsfile to support building Github pull requests in Jenkins.

 -- Jarkko Hyöty <jarkko.hyoty@gofore.com>  Tue, 11 Apr 2017 15:46:12 +0300

xroad (6.12.0) trusty; urgency=low

  * XTE-99 / Joint development issue #79: Security Server UI: Added uniqueness
    check of the entered security server code when initializing the server.
  * XTE-252 / Joint development issue #53: Security Server: Upgraded embedded
    Jetty to the version 9.4.2. Due to upgrade SHA1 ciphers are no longer
    supported for communication between security server and client.
  * XTE-293: Security Server: A field set used to generate the token ID of the
    SSCD has been made configurable.
  * XTE-294 / Joint development issue #84: Security Server: Added configuration
    file for the OCSP responder Jetty server (and increased max threads size
    of the thread pool).
  * XTE-307 / Joint development issue #131: Security Server bugfix: Added
    missing HTTP header "Connection: close" into the server proxy response in
    cases error occurs before parsing a service provider's response.
  * XTE-308 / Joint development issue #132: Security Server bugfix: Added
    missing read timeout for OCSP responder client.
  * XTE-310 / Joint development issue #125: Security Server bugfix: SOAP
    messages with attachments caused in some cases a temopray file handle leak.
  * XTE-333 / Joint development issue #128: Security Server bugfix: Fixed
    parsing SOAP messages containing &amp; or &lt; entities.
  * Security Server: TCP socket SO_LINGER values in the proxy configuration file
    (proxy.ini) set to -1 according to avoid unexpected data stream closures.

 -- Cybernetica AS <xroad-support@cyber.ee>  Thu, 13 Mar 2017 14:16:52 +0200

xroad (6.11.0-1) trusty; urgency=medium

  * PVAYLADEV-609 / PVAYLADEV-703 / Joint development issue #120: Added a partial index to the messagelog database to speed up retrieval of messages requiring timestamping. This should increase proxy performance in cases where the logrecord table is large.
  * PVAYLADEV-685 / Joint development issue #121: Added a system property to deactivate signer's periodic OCSP-response retrieval on both central server and configuration proxy.

 -- Jarkko Hyöty <jarkko.hyoty@gofore.com>  Thu, 12 Jan 2017 16:37:12 +0300

xroad (6.10.0-1) trusty; urgency=medium

  * PVAYLADEV-684: Change source code directory structure so that doc folder moves to root level and xtee6 folder is renamed to src. Checkstyle configuration moves to src from doc.
  * PVAYLADEV-670: The document DM-CS central server data model was converted to markdown format and the included ER diagram was done with draw.io tool.
  * PVAYLADEV-253: Serverproxy ensures that client certificate belongs to registered security server before reading the SOAP message.
  * PVAYLADEV-369: Environmental monitoring port configuration system property group monitor has been renamed to env-monitor. If the system property monitor.port was previously configured, it has to be done again using env-monitor.port. Monitor sensor intervals are now also configurable as system properties.
  * PVAYLADEV-657: Added version history table and license text to markdown documentation.
  * PVAYLADEV-661: Packaging the software is done in Docker container. This includes both deb and rpm packaging.
  * PVAYLADEV-675: Fixed problem in central server and security server user interface's file upload component. The problem caused the component not to clear properly on close.
  * PVAYLADEV-680: Fixed problem in Debian changelog that caused warnings on packaging.
  * PVAYLADEV-682: Added Ansible scripts to create test automation environment.
  * PVAYLADEV-547: Added Vagrantfile for creating X-Road development boxes. It is possible to run X-Road servers in LXD containers inside the development box.

 -- Jarkko Hyöty <jarkko.hyoty@gofore.com>  Wed, 15 Jan 2017 15:03:26 +0300

xroad (6.9.5) trusty; urgency=low

  * XTE-293: Security Server: A field set used to generate the token ID of the SSCD has been made configurable.
  * XTE-333 / Joint development issue #128: Security Server bugfix: Fixed parsing SOAP messages containing &amp; or &lt; entities.

 -- Cybernetica AS <xroad-support@cyber.ee>  Mon, 27 Mar 2017 16:38:15 +0300

xroad (6.9.4) trusty; urgency=low

  * XTE-301: Security Server UI bugfix: race condition of the adding a new client caused duplicates
  * XTE-319: Security Server UI bugfix: WSDL deletion caused incorrect ACL removal
  * XTE-322: Security Server bugfix: a typo in the configuration file proxy.ini (client-timeout)

 -- Cybernetica AS <xroad-support@cyber.ee>  Mon, 13 Feb 2017 18:36:28 +0200

xroad (6.9.3) trusty; urgency=low

  * PVAYLADEV-691: Hotfix for ExecListingSensor init. (Fixes package listing information, etc)

 -- Sami Kallio <sami.kallio@gofore.com>  Fri, 10 Feb 2017 14:05:11 +0200

xroad (6.9.2) trusty; urgency=low

  * PVAYLADEV-662: Fixed proxy memory parameters
  * PVAYLADEV-662: Altered OCSP fetch interval default value from 3600 to 1200 seconds
  * PVAYLADEV-662: Converted DM-ML document to markdown format
  * PVAYLADEV-662: Fixed bug in handling HW token's PIN code
  * PVAYLADEV-662: Fixed bug in prepare_buildhost.sh script that caused build to fail on a clean machine
  * PVAYLADEV-656: Added a reading timeout of 60 seconds for OcspClient connections
  * PVAYLADEV-666: Fixed bug that caused metaservices and environmental monitoring replies to be returned in multipart format

 -- Jarkko Hyöty <jarkko.hyoty@gofore.com>  Fri, 23 Jan 2017 13:55:12 +0200

xroad (6.9.1) trusty; urgency=low

  * Updated documents: ARC-OPMOND, UG-OPMONSYSPAR, UG-SS, PR-OPMON, PR-OPMONJMX, TEST_OPMON, TEST_OPMONSTRAT, UC-OPMON
  * Updated example Zabbix related scripts and configuration files

 -- Cybernetica AS <xroad-support@cyber.ee>  Fri, 13 Jan 2017 17:43:07 +0200

xroad (6.9.0-1) trusty; urgency=medium

  * PVAYLADEV-505: Fixed a bug in Security Server's UI that was causing the text in the pop-window to be messed with HTML code in some cases when "Remove selected" button was clicked.
  * PVAYLADEV-484: Changed the value of Finnish setting for time-stamping of messages (acceptable-timestamp-failure-period parameter). Value was increased from value 1800s to value 18000s. By this change faults related to time-stamping functionality will be decreased.
  * PVAYLADEV-475 / Joint Development issue #70: Security Server's connection pool functionality improved so that existing and already opened connections will re-used more effectively. Old implementation was always opening a new connection when a new message was sent. This new functionality will boost performance of Security Server several percents. Global settings use the old functionality by default but the Finnish installation packages override the global setting, opting to use the improvements. See the system parameters documentation UG-SYSPAR for more details.
  * PVAYLADEV-523: An Ansible script for installing the test-CA was created and published in the Github repository. The script will execute the installation automatically without any manual actions needed.
  * PVAYLADEV-536: Improved OCSP diagnostics and logging when handling a certificate issued by an intermediate (non-root) certificate authority: The certificates are now listed in OCSP diagnostics and a false positive error message is no longer logged.
  * PVAYLADEV-467 / PVAYLADEV-468 / PVAYLADEV-469 / PVAYLADEV-553 / Joint Development issue #81: Several improvements and checks to make sure there are no security threats related to Security Server's user rights and system generated files:
    - /var/tmp/xroad and /var/log/xroad folders checked and user rights validated
    - /var/lib/xroad folder user rights restricted
    - /var/log/secure and /var/log/up2date folders checked through and validated if files generated here are necessary
    - /var/log/messages folder checked through and validated if files generated here are necessary. Fixed functionality so that xroad-confclient is not writing log files to this folder if it is running as a service.
    - N.B! if there are monitoring actions and processed related to xroad-confclient, that are using log files of this folder, the configuration of monitoring must be changed so that the source of logs is from now on /var/log/xroad folder.
  * PVAYLADEV-556: All installed additional parts of Central Server are seen on UI of Central Server. Earlier some parts that where installed could not be seen on UI.
  * PVAYLADEV-531: Fixed the bug in functionality of "Unregister" dialog window in security server's "Keys and Certificates" -view so that no nonsensical error messages are shown to user. Erroneous notification was shown if user had created an authentication certificate and then made a request to register it and immediately canceled the request before it was accepted. This caused an unexpected error text from the Keys -table to be translated and the subsequent message to be shown to the user. The underlying error was a fixed removing any unnecessary error messages.
  * PVAYLADEV-560 / Joint Development issue #65: Improved the handling of OCSP responses at startup phase of Security Server. If at startup the global configuration is expired then the next OCSP validation is scheduled within one minute. In earlier versions this was scheduled within one hour and caused extra delay until OCSP status was 'good'. Also, error message 'Server has no valid authentication' was generated.
  * PVAYLADEV-489 / PVAYLADEV-571 / Joint Development issue #69: From version 6.9.0 Security Server is supporting new XML schema that makes possible to use a set of different Global Configuration versions. This makes possible that Global Configuration can be updated without breaking the compatibility to the Security Servers that are still using the older version of Global Configuration. Each Security Server knows the correct Global Configuration version it is using and based on this information is able to request that version from the Central Server. Central Server in turn is able to distribute all the Global Configurations that might be in use.
  * PVAYLADEV-570 / Joint Development issue #69: From version 6.9.0 Configuration Proxy supports a new XML schema that makes it possible to use a set of different Global Configuration versions. Configuration Proxy can download, cache and distribute all the Global Configurations that might be in use.
  * PVAYLADEV-588 / Joint Development issue #64: Fixed a bug that caused Security Server to start doing duplicate OCSP fetches at the same time. This happened if two or more OCSP related parameter values were changed (almost) at the same time.
  * PVAYLADEV-457: Improved the INFO level logging information of Signer module so that more information will be written to log. It makes easier to see afterward what Signer has been doing.
  * PVAYLADEV-607 / Joint Development issue #69: Global Configuration version that is generated and distributed by default can be set both in Central Server and Configuration Proxy (using a parameter value).
  * PVAYLADEV-616: Fixed a bug in environment monitoring causing file handles not to be closed properly.
  * PVAYLADEV-618 / Joint Development issue #89: Partial index is created to messagelog database so that non-archived messages will be fetched faster. This change will make the archiver process much faster.
  * PVAYLADEV-634 / Joint Development issue #96: Fixed a bug in 'Generate certificate request' dialog. A refactored method was not updated to certificate request generation from System Parameters -view which caused the certificate generation to fail with the error message "Undefined method".

 -- Jarkko Hyöty <jarkko.hyoty@gofore.com>  Fri, 06 Jan 2017 15:05:03 +0200

xroad (6.8.11) trusty; urgency=low

  * Added documents: PR-OPMON, PR-OPMONJMX, ARC-OPMOND, UG-OPMONSYSPAR
  * Updated documents: ARC-G, ARC-SS, UC-OPMON, UG-SS, TEST_OPMON, TEST_OPMONSTRAT

 -- Cybernetica AS <xroad-support@cyber.ee>  Tue, 20 Dec 2016 00:40:15 +0200

xroad (6.8.10) trusty; urgency=low

  * Operational data monitoring improvements and bug fixes

 -- Cybernetica AS <xroad-support@cyber.ee>  Mon, 12 Dec 2016 13:01:33 +0200

xroad (6.8.9) trusty; urgency=low

  * Operational data monitoring

 -- Cybernetica AS <xroad-support@cyber.ee>  Mon, 5 Dec 2016 12:49:14 +0200

xroad (6.8.8) trusty; urgency=low

  * CDATA parsing fix (XTE-262)
  * Converting PR-MESS to Markdown

 -- Vitali Stupin <vitali.stupin@ria.ee>  Thu, 1 Dec 2016 13:45:00 +0300

xroad (6.8.7) trusty; urgency=low

  * DOM parser replacement with SAX parser

 -- Cybernetica AS <xroad-support@cyber.ee>  Fri, 21 Sep 2016 14:09:00 +0300

xroad (6.8.6) trusty; urgency=low

  * Fixed: security server processes MIME message incorrectly if there is a "\t" symbol before boundary parameter
  * Documentation update: apt-get upgrade does not upgrade security server from 6.8.3 to 6.8.5
  * Added xroad-securityserver conflicts uxp-addon-monitoring <= 6.4.0

 -- Cybernetica AS <xroad-support@cyber.ee>  Fri, 30 Sep 2016 14:43:36 +0300

xroad (6.7.13-1) trusty; urgency=low

  * PVAYLADEV-485: Fixed a bug in the message archiver functionality that caused very long filenames or filenames including XML to crash the archiver process.
  * PVAYLADEV-398: Security Server backup/restore functionality fixed to work also when the existing backup is restored to a clean environment (new installation of a Security Server to a new environment).
  * PVAYLADEV-238: OCSP dianostic UI now shows the connection status. Color codes:
   - Green: Ok
   - Yellow: Unknown status
   - Red: Connection cannot be established to OCSP service or OCSP response could not be interpreted or no response from OCSP service
  * PVAYLADEV-360: Namespace prefixes other than 'SOAP-ENV' for SOAP fault messages are now supported. Previously other prefixes caused an error.
  * PVAYLADEV-424: Improved the messagelog archiver functionality so that it cannot consume an unlimited amount of memory even if there would be tens of thousands of messages to archive.
  * PVAYLADEV-304: Fixed a situation that caused time-stamping to get stuck if some (rare) preconditions were realized.
  * PVAYLADEV-351: Performance of Security Server improved by optimizing database queries at the time when Security Server's configuration data is fetched.
  * PVAYLADEV-454: Adjusted the amount of metaspace memory available for xroad processes so that the signer service does not run out of memory.
  * PVAYLADEV-416: Added Security Server support for the old Finnish certificate profile used in the FI-DEV environment.
  * PVAYLADEV-459 / PVAYLADEV-352 / PVAYLADEV-460 / PVAYLADEV-461: Several improvements to OCSP protocol related functionalities:
    - After a failure to fetch an OCSP respose, fetch retries are now scheduled based on the Fibonacci Sequence. The first retry is done after 10 seconds, then after 20 seconds, then after 30 seconds, 50 seconds, 80 seconds, 130 seconds etc. until a successful OCSP response is fetched.
    - Validation of OCSP response is done only once per message and the validation result is then stored to cache. If result is needed later, cache will be used for checking the result. This change will make the checking faster.
    - OCSP responses are fetched by the time interval defined in Global Configuration so that the Security Server is able to operate longer in a case on OCSP service is down.
    - OCSP response is no longer fetched immediately if ocspFreshnessSeconds or nextUpdate parameter values are changed. This allows the Security Server to operate longer in case the OCSP service is down and the parameters are changed to avoid calling the unreachable OCSP service.
  * PVAYLADEV-353: Added system parameters to stop the security servers from leaking TCP connections between them. These settings maintain status quo by default so connections are leaked without configuration changes. The prevention is overridden to be enabled in the Finnish installation package. The added configuration options are described in the UG-SYSPAR document. In short, configuring the [proxy] on the server side with server-connector-max-idle-time=120000 will close idle connections after 120 seconds.
  * PVAYLADEV-455 / PVAYLADEV-458: Updated several Security Server dependency packages to the latest version so that possible vulnerabilities are fixed.
  * PVAYLADEV-400: Security Server UI: when adding a new subsystem only subsystems that are owned by the organization are visible by default. Previously all the subsystems were visible (all the registered subsystems).
  * PVAYLADEV-464: Security Server UI: implemented 'Certificate Profile Info' feature for Finnish certificates which allows the UI to automatically fill most of the necessary fields when creating a new certificate request (either sign or auth certificate request).
  * PVAYLADEV-476: Improved the performance of Security Server by optimizing the caching of global configuration.
  * Bug fixes and minor enhancements

 -- Jarkko Hyöty <jarkko.hyoty@gofore.com>  Fri, 16 Sep 2016 13:41:06 +0300

xroad (6.8.5) trusty; urgency=low

  * Bugfix: it's not possible to send duplicate client registration requests
    (https://github.com/vrk-kpa/xroad-joint-development/issues/48)
  * Bugfix: added one missing translation
  * Updated configuration client test data
  * Some minor corrections

 -- Cybernetica AS <xroad-support@cyber.ee>  Tue, 16 Aug 2016 13:54:52 +0300

xroad (6.8.4) trusty; urgency=low

  * Merged with XTEE6 repo

 -- Aktors <info@aktors.ee>  Wed,  11 May 2016 17:33:00 +0300

xroad (6.7.12-1) trusty; urgency=low

  * Fixed security server not starting if xroad-addon-messagelog is not installed
  * Added connection timeouts to configuration client to prevent hanging problems
  * In security server's keys and certificates view delete button now removes both key and certificates
  * Signer reacts to ocspFreshnessSeconds parameter change immediately
  * OCSP nextUpdate verification can be switched off with optional global configuration part
  * Fixed bug in xroad-create-cluster.sh script that created the certificates with 30 days expiry period
  * Fix software token batch signing setting

 -- Jarkko Hyöty <jarkko.hyoty@gofore.com>  Mon, 25 Apr 2016 14:51:45 +0300

xroad (6.7.11-1) trusty; urgency=low

  * Minor documentation changes

 -- Jarkko Hyöty <jarkko.hyoty@gofore.com>  Mon, 8 Feb 2016 16:32:45 +0200

xroad (6.7.10-1) trusty; urgency=low

  * Change configuration client admin port default to 5675 and make it configurable
  * Security server message exchange performance optimizations
  * Security server environmental monitoring

 -- Jarkko Hyöty <jarkko.hyoty@gofore.com>  Tue, 26 Jan 2016 10:23:45 +0200

xroad (6.7.9-1) trusty; urgency=low

  * Fix timestamper connection checking
  * Fix timestamper status when batch timestamping is used
  * Timestamping diagnostics displays status for all defined timestamping services

 -- Jarkko Hyöty <jarkko.hyoty@gofore.com>  Fri, 15 Jan 2016 14:41:01 +0200

xroad (6.7.8-1) trusty; urgency=low

  * Security server offers diagnostics information for time stamping service
  * Fixed database backup to support generated passwords

 -- Jarkko Hyöty <jarkko.hyoty@gofore.com>  Thu, 7 Jan 2016 14:00:01 +0200

xroad (6.7.7-1) trusty; urgency=low

  * Fixed critical errors found by SonarQube
  * Added option for requiring strong password for PIN-code
  * Security server offers diagnostics information for global configuration fetching
  * Taken to use HTML-attribute data-name to improve testability

 -- Jarkko Hyöty <jarkko.hyoty@gofore.com>  Wed, 9 Dec 2015 11:46:12 +0200

xroad (6.7.6-1) trusty; urgency=low

  * Fixed changing of security server configuration anchor

 -- Jarkko Hyöty <jarkko.hyoty@gofore.com>  Mon, 27 Nov 2015 12:50:01 +0200

xroad (6.7.5-1) trusty; urgency=low

  * Updated member code/identifier extractor for Finnish instance
  * Fixed XSS vulnerabilities in central server and security server user interfaces
  * Security server's internal TLS certificate can be replaced from the UI

 -- Jarkko Hyöty <jarkko.hyoty@gofore.com>  Mon, 26 Nov 2015 15:42:01 +0200

xroad (6.7.4-1) trusty; urgency=low

  * Add MIT license header to security server source code
  * Add LICENSE.info file to security server source code and binaries
  * Add LICENSE.info file to central server source code and binaries
  * Add LICENSE.info file to configuration proxy source code and binaries
  * Add LICENSE file containing MIT license to security server source code and binaries
  * Fixed 'Global configuration expired' error occurring under heavy load
  * The password for messagelog and serverconf databases is generated during installation

 -- Jarkko Hyöty <jarkko.hyoty@gofore.com>  Mon, 12 Nov 2015 12:48:18 +0200

xroad (6.7.3-1) trusty; urgency=low

  * Add license information
  * Refactor proxy setup scripts (RHEL)

 -- Jarkko Hyöty <jarkko.hyoty@gofore.com>  Mon, 26 Oct 2015 16:10:22 +0300

xroad (6.7.2-1) trusty; urgency=medium

  * Fix nginx configuration (remove X-Frame-Options)

 -- Jarkko Hyöty <jarkko.hyoty@gofore.com>  Mon, 19 Oct 2015 11:12:56 +0300

xroad (6.7.1-1) trusty; urgency=low

  * Finnish settings set SHA256withRSA as default signature algorithm
  * Finnish settings set SHA256withRSA as default CSR signature algorithm
  * Configurable message body logging
  * Perfect forward secrecy management services
  * Security server user interface uses TLSv1.2
  * Central server user interface uses TLSv1.2
  * Security server communicates with backend services using TLSv1.2
  * Perfect forward secrecy for security server user interface
  * Perfect forward secrecy for central server user interface
  * Perfect forward secrecy for security server communications with backend services
  * Fixed SonarQube static analysis blocker issues
  * Management services use TLSv1.2

 -- Jarkko Hyöty <jarkko.hyoty@gofore.com>  Wed, 14 Oct 2015 12:07:08 +0300

xroad (6.7-0) trusty; urgency=low

  * Member Code/Identifier Extractor for Finnish instance
    o Signing certificate subject DN format supported by the decoder: C=FI,O=<instanceIdentifier>, OU=<memberClass>, CN=<memberCode> (e.g. C=FI, O=FI-DEV, OU=PUB, CN=1234567-8)
  * Configurable key size for signing and authentication RSA keys
    o New configuration parameter signer.key-length (default 2048)
  * Configurable certificate signing request signing algorithm
    o New configuration parameter signer.csr-signature-algorithm (default: SHA1withRSA)
  * New security server metapackage with default configuration for Finnish instance
    o xroad-securityserver-fi
    o uses SHA256withRSA as signer.csr-signature-algorithm
  * Fixed atomic save to work between separate file systems
    o OS temp directory and X-Road software can now reside on different file systems

 -- Jarkko Hyöty <jarkko.hyoty@gofore.com>  Tue, 29 Sep 2015 09:36:56 +0300

xroad (6.6-2) trusty; urgency=low

  * Bugfixes

 -- Tarmo Oja <tarmo.oja@cyber.ee>  Tue, 15 Sep 2015 13:04:42 +0300

xroad (6.6-1) trusty; urgency=low

  * Bugfixes

 -- Tarmo Oja <tarmo.oja@cyber.ee>  Thu, 10 Sep 2015 15:15:07 +0300

xroad (6.6-0) trusty; urgency=low

  * The "userId" field of the X-Road SOAP message header was made optional

 -- Tarmo Oja <tarmo.oja@cyber.ee>  Thu, 30 Jul 2015 14:57:06 +0300

xroad (6.5-1) trusty; urgency=low

  * WSDL reload bugfix

 -- Tarmo Oja <tarmo.oja@cyber.ee>  Thu, 23 Jul 2015 13:08:16 +0300

xroad (6.5-0) trusty; urgency=low

  * Possibility to download signed documents and verification configuration
  * Auditlog
  * Bugfixes

 -- Tarmo Oja <tarmo.oja@cyber.ee>  Tue, 30 Jun 2015 12:52:44 +0300

xroad (6.4-1) trusty; urgency=low

   * corrected mime-attachment handling

 -- Tarmo Oja <tarmo.oja@cyber.ee>  Thu, 18 Jun 2015 17:08:14 +0300

xroad (6.4-0) trusty; urgency=low

   * User session is closed after inactivity
   * Data versioning at database level
   * listClients returns member name

 -- Tarmo Oja <tarmo.oja@cyber.ee>  Mon, 25 May 2015 13:27:42 +0300

xroad (6.3-0) trusty; urgency=low

   * Xroad 6.3

 -- Tarmo Oja <tarmo.oja@cyber.ee>  Tue, 07 Apr 2015 16:08:54 +0300

xroad (6.2-0) trusty; urgency=low

   [Added modules]
   * Messagelog
   * Metaservices

 -- Tarmo Oja <tarmo.oja@cyber.ee>  Tue, 31 Mar 2015 11:02:36 +0300

xroad (6.1-2) trusty; urgency=low

   Minor bugfixes for UI.

 -- Tarmo Oja <tarmo.oja@cyber.ee>  Tue, 23 Dec 2014 11:08:38 +0200

xroad (6.1-1) trusty; urgency=low

   Minor bugfixes for UI behaviour and for HSM based key handling.

 -- Tarmo Oja <tarmo.oja@cyber.ee>  Mon, 15 Dec 2014 23:26:33 +0200

xroad (6.1-0) trusty; urgency=low

   [General]
   * Added new separately installable component: configuration proxy (xroad-confproxy)
   * Changed the format and location of system configuration files.
   * Added support for federating two X-Road instances.
   * Added new command-line utilities for managing Signer component.

   [Depenencies]
   * Java 8
   * Jetty 9
   * JRuby 1.7.16.1 security fix

   [Central]
    Many user interface fixes and improvements.
    Added user interface for managing member classes.
    Added user interface for configuring management service.
    Added user interface for configuring system parameters.
    Added user interface for initializing central server.
    Changed names of some system parameters.
    Some system parameters are now automatically filled during installation.
    Added new configuration file for configuring installation-specific configuration parts (such as identifiermapping.xml).
    The server-owners group can no longer managed manually.
    Added foreign keys to databases.

   [Security server]
   * Many user interface fixes and improvements.
   * User cannot upload configuration anchor that points to configuration that does not contain private parameters #5092 #PJ, #KJ

 -- Tarmo Oja <tarmo.oja@cyber.ee>  Mon, 01 Dec 2014 13:07:34 +0200

xroad (6.0-99.3) trusty; urgency=low

  * version bump

 -- Tarmo Oja <tarmo.oja@cyber.ee>  Mon, 08 Sep 2014 09:26:42 +0300

xroad (6.0-99.1) trusty; urgency=low

  * version bump

 -- Tarmo Oja <tarmo.oja@cyber.ee>  Mon, 14 Jul 2014 15:42:15 +0300

xroad (6.0-2) trusty; urgency=low

  * package for 14.04

 -- Tarmo Oja <tarmo.oja@cyber.ee>  Wed, 25 June 2014 14:58:20 +0200<|MERGE_RESOLUTION|>--- conflicted
+++ resolved
@@ -1,17 +1,16 @@
-<<<<<<< HEAD
 xroad (7.1.0-0) stable; urgency=medium
-=======
+
+  * Change history is found at /usr/share/doc/xroad-
+    common/CHANGELOG.md.gz
+
+ -- NIIS <info@niis.org>  Mon, 25 Apr 2022 10:27:06 +0300
+
 xroad (7.0.3-1) stable; urgency=medium
->>>>>>> 116bffee
-
-  * Change history is found at /usr/share/doc/xroad-
-    common/CHANGELOG.md.gz
-
-<<<<<<< HEAD
- -- NIIS <info@niis.org>  Thu, 10 Feb 2022 07:38:52 +0200
-=======
+
+  * Change history is found at /usr/share/doc/xroad-
+    common/CHANGELOG.md.gz
+
  -- NIIS <info@niis.org>  Mon, 25 Apr 2022 10:27:06 +0300
->>>>>>> 116bffee
 
 xroad (7.0.2-1) stable; urgency=medium
 
