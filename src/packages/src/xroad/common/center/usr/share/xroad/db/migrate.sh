#!/bin/bash

log() { echo >&2 "$@"; }
die() {
  log "$@"
  exit 1
}

get_prop() {
  crudini --get "$1" '' "$2" 2>/dev/null || echo -n "$3"
}

get_required_db_prop() {
  local -r prop_value=$(get_prop "$db_properties" "$1" "")
  if [ -z "$prop_value" ]; then
    echo "Unable to read required parameter $1 from ${db_properties}"
  fi
  echo -n "$prop_value"
}

get_required_root_prop() {
  local -r prop_value=$(get_prop "$root_properties" "$1" "")
  if [ -z "$prop_value" ]; then
    echo "$2"
  fi
  echo -n "$prop_value"
}

migrate() {
  local db_properties=/etc/xroad/db.properties
  local root_properties=/etc/xroad.properties

  # read parameters from db.properties
  local -r db_user=$(get_required_db_prop 'username')
  local -r db_schema=$(get_prop "$db_properties" 'schema' "$db_user")
  local -r db_host=$(get_required_db_prop 'host')
  local -r db_database=$(get_required_db_prop 'database')
  local -r db_password=$(get_required_db_prop 'password')
  local -r db_admin_user=$(get_required_root_prop 'centerui.database.admin_user' "$db_user")
  local -r db_admin_password=$(get_required_root_prop 'centerui.database.admin_password' "$db_password")

  if [[ -z "$db_user" || -z "$db_schema" || -z "$db_host" || -z "$db_database" || -z "$db_password" ]]; then
    die "Running database migrations failed, missing some required parameters from ${db_properties}"
  fi

  cd /usr/share/xroad/db/ || die "Running database migrations failed, please check that directory /usr/share/xroad/db exists"

  context="--contexts=user"
  if [[ "$db_user" != "$db_admin_user" ]]; then
    context="--contexts=admin"
  fi

<<<<<<< HEAD
=======
  echo "Context was: ${context}"

>>>>>>> 16ae546e
  LIQUIBASE_HOME="$(pwd)" JAVA_OPTS="-Ddb_user=$db_user -Ddb_schema=$db_schema" /usr/share/xroad/db/liquibase.sh \
    --classpath=/usr/share/xroad/jlib/postgresql.jar \
    --url="jdbc:postgresql://$db_host/$db_database?currentSchema=${db_schema},public" \
    --changeLogFile=/usr/share/xroad/db/centerui-changelog.xml \
    --password="${db_admin_password}" \
    --username="${db_admin_user}" \
    --defaultSchemaName="${db_schema}" \
    $context \
    update ||
    die "Running database migrations failed, please check database availability and configuration in ${db_properties}"

}

migrate<|MERGE_RESOLUTION|>--- conflicted
+++ resolved
@@ -50,11 +50,8 @@
     context="--contexts=admin"
   fi
 
-<<<<<<< HEAD
-=======
   echo "Context was: ${context}"
 
->>>>>>> 16ae546e
   LIQUIBASE_HOME="$(pwd)" JAVA_OPTS="-Ddb_user=$db_user -Ddb_schema=$db_schema" /usr/share/xroad/db/liquibase.sh \
     --classpath=/usr/share/xroad/jlib/postgresql.jar \
     --url="jdbc:postgresql://$db_host/$db_database?currentSchema=${db_schema},public" \
