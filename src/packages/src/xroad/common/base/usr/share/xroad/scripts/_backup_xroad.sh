#!/bin/bash
# Script for backing up the configuration files and database of the
# X-Road system.
# This script should be invoked by the wrapper script installed at the server
# that is being backed up.

source /usr/share/xroad/scripts/_backup_restore_common.sh

doesFirstFileExist(){
    test -e "$1"
}

BACKED_UP_PATHS="/etc/xroad/"
# only backup /etc/nginx/conf.d/*xroad*.conf and /etc/nginx/sites-enabled/*xroad* if such files exist
# this is to adapt to both SS and CS backups, when SS does not have nginx configuration
if doesFirstFileExist /etc/nginx/conf.d/*xroad*.conf
then
    BACKED_UP_PATHS="$BACKED_UP_PATHS /etc/nginx/conf.d/*xroad*.conf"
fi

if doesFirstFileExist /etc/nginx/sites-enabled/*xroad*
then
    BACKED_UP_PATHS="$BACKED_UP_PATHS /etc/nginx/sites-enabled/*xroad*"
fi

THIS_FILE=$(pwd)/$0

die () {
    echo >&2 "$@"
    exit 1
}

create_database_backup () {
  if [[ $SKIP_DB_BACKUP = true ]] ; then
    echo "SKIPPING DB BACKUP AS REQUESTED"
  else
    if [ -x ${DATABASE_BACKUP_SCRIPT} ] ; then
      echo "CREATING DATABASE DUMP TO ${DATABASE_DUMP_FILENAME}"
      if ! $DATABASE_BACKUP_SCRIPT "$DATABASE_DUMP_FILENAME"; then
        die "Database backup failed!" \
            "Please check the error messages and fix them before trying again!"
      fi
      BACKED_UP_PATHS="${BACKED_UP_PATHS} ${DATABASE_DUMP_FILENAME}"
    else
      die "Failed to execute the database backup script at ${DATABASE_BACKUP_SCRIPT}"
    fi
  fi
}

create_backup_tarball () {
<<<<<<< HEAD
  if [[ $ENCRYPT_BACKUP = true ]] ; then
    echo "CREATING ENCRYPTED TAR ARCHIVE TO ${BACKUP_FILENAME}"
    tar --create -v --label "${TARBALL_LABEL}" \
        --exclude="tmp*.tmp" --exclude="/etc/xroad/postgresql" --exclude="/etc/xroad/backupkeys/gpghome" \
        ${BACKED_UP_PATHS} \
    | gpg --homedir /etc/xroad/backupkeys/gpghome --encrypt --sign --recipient backup@xroad --output ${BACKUP_FILENAME}

  else
    echo "CREATING TAR ARCHIVE TO ${BACKUP_FILENAME}"
    tar --create -v --label "${TARBALL_LABEL}" --file ${BACKUP_FILENAME} --exclude="tmp*.tmp" --exclude="/etc/xroad/postgresql" ${BACKED_UP_PATHS}
  fi
=======
  echo "CREATING TAR ARCHIVE TO ${BACKUP_FILENAME}"
  tar --create -v --label "${TARBALL_LABEL}" --file ${BACKUP_FILENAME} --exclude="tmp*.tmp" \
      --exclude="/etc/xroad/services/*.conf" --exclude="/etc/xroad/postgresql" ${BACKED_UP_PATHS}
>>>>>>> a75d95e3
  if [ $? != 0 ] ; then
    echo "Removing incomplete backup archive"
    rm -v ${BACKUP_FILENAME}
    die "Creating a backup file to ${BACKUP_FILENAME} failed!" \
        "Please check the error messages and fix them before trying again!"
  fi
  echo "Backup file saved to ${BACKUP_FILENAME}"
}

# TODO this should be in setup somewhere, also this function is not robust enough
generate_private_key_if_needed () {
  if [[ $ENCRYPT_BACKUP = true ]] ; then
    if [ ! -d "/etc/xroad/backupkeys/gpghome" ] ; then
      echo "GENERATING NEW KEYPAIR"
      mkdir -p /etc/xroad/backupkeys/gpghome
      chmod 700 /etc/xroad/backupkeys/gpghome

      gpg --homedir /etc/xroad/backupkeys/gpghome --batch --gen-key <<EOF
Key-Type: 1
Key-Length: 4096
Name-Real: XRoad Backup
Name-Email: backup@xroad
Expire-Date: 0
%no-protection
EOF

    fi
  fi
}

while getopts ":t:i:s:n:f:bSE" opt ; do
  case $opt in
    S)
      SKIP_DB_BACKUP=true
      ;;
    t)
      SERVER_TYPE=$OPTARG
      ;;
    i)
      INSTANCE_ID=$OPTARG
      ;;
    s)
      SECURITY_SERVER_ID=$OPTARG
      ;;
    n)
      CENTRAL_SERVER_HA_NODE_NAME=$OPTARG
      ;;
    f)
      BACKUP_FILENAME=$OPTARG
      ;;
    b)
      USE_BASE_64=true
      ;;
    E)
      ENCRYPT_BACKUP=true
      ;;
    \?)
      echo "Invalid option $OPTARG -- did you use the correct wrapper script?"
      exit 2
      ;;
    :)
      echo "Option -$OPTARG requires an argument -- did you use the correct wrapper script?"
      exit 2
  esac
done

check_server_type
create_database_backup
make_tarball_label
generate_private_key_if_needed
create_backup_tarball

# vim: ts=2 sw=2 sts=2 et filetype=sh<|MERGE_RESOLUTION|>--- conflicted
+++ resolved
@@ -48,23 +48,18 @@
 }
 
 create_backup_tarball () {
-<<<<<<< HEAD
   if [[ $ENCRYPT_BACKUP = true ]] ; then
     echo "CREATING ENCRYPTED TAR ARCHIVE TO ${BACKUP_FILENAME}"
     tar --create -v --label "${TARBALL_LABEL}" \
-        --exclude="tmp*.tmp" --exclude="/etc/xroad/postgresql" --exclude="/etc/xroad/backupkeys/gpghome" \
-        ${BACKED_UP_PATHS} \
+        --exclude="tmp*.tmp" --exclude="/etc/xroad/services/*.conf" --exclude="/etc/xroad/postgresql" \
+        --exclude="/etc/xroad/backupkeys/gpghome"  ${BACKED_UP_PATHS} \
     | gpg --homedir /etc/xroad/backupkeys/gpghome --encrypt --sign --recipient backup@xroad --output ${BACKUP_FILENAME}
 
   else
     echo "CREATING TAR ARCHIVE TO ${BACKUP_FILENAME}"
-    tar --create -v --label "${TARBALL_LABEL}" --file ${BACKUP_FILENAME} --exclude="tmp*.tmp" --exclude="/etc/xroad/postgresql" ${BACKED_UP_PATHS}
+    tar --create -v --label "${TARBALL_LABEL}" --file ${BACKUP_FILENAME} --exclude="tmp*.tmp" \
+      --exclude="/etc/xroad/services/*.conf" --exclude="/etc/xroad/postgresql" ${BACKED_UP_PATHS}
   fi
-=======
-  echo "CREATING TAR ARCHIVE TO ${BACKUP_FILENAME}"
-  tar --create -v --label "${TARBALL_LABEL}" --file ${BACKUP_FILENAME} --exclude="tmp*.tmp" \
-      --exclude="/etc/xroad/services/*.conf" --exclude="/etc/xroad/postgresql" ${BACKED_UP_PATHS}
->>>>>>> a75d95e3
   if [ $? != 0 ] ; then
     echo "Removing incomplete backup archive"
     rm -v ${BACKUP_FILENAME}
