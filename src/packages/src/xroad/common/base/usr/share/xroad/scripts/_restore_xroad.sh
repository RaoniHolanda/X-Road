--- conflicted
+++ resolved
@@ -109,12 +109,9 @@
 create_pre_restore_backup () {
   echo "CREATING PRE-RESTORE BACKUP"
   # we will run this through eval to get a multi-line list
-<<<<<<< HEAD
   local backed_up_files_cmd="find /etc/xroad -not -path '/etc/xroad/postgresql/*' \
--not -path '/etc/xroad/backupkeys/gpghome/*' -type f; find /etc/nginx/ -name \"*xroad*\""
-=======
-  local backed_up_files_cmd="find /etc/xroad -not -path '/etc/xroad/postgresql/*' -not -path '/etc/xroad/services/*.conf' -type f; find /etc/nginx/ -name \"*xroad*\""
->>>>>>> a75d95e3
+    -not -path '/etc/xroad/services/*.conf' -not -path '/etc/xroad/backupkeys/gpghome/*' -type f; \
+    find /etc/nginx/ -name \"*xroad*\""
 
   if [ -x ${DATABASE_BACKUP_SCRIPT} ] ; then
     echo "Creating database dump to ${PRE_RESTORE_DATABASE_DUMP_FILENAME}"
@@ -164,13 +161,7 @@
 extract_to_tmp_restore_dir () {
   # Restore to temporary directory and fix permissions before copying
   # etc/xroad is always included in the backup, etc/nginx only when backup is for CS
-<<<<<<< HEAD
-  echo "Exctracting tar archive to etc/xroad"
-  tar xfv ${BACKUP_FILENAME} -C ${RESTORE_DIR} etc/xroad || die "Extracting etc/xroad failed"
-
-=======
   tar xfv ${BACKUP_FILENAME} -C ${RESTORE_DIR} --exclude="*.conf" etc/xroad || die "Extracting etc/xroad failed"
->>>>>>> a75d95e3
   if tar -tf ${BACKUP_FILENAME} etc/nginx >/dev/null 2>&1; then
     echo "Extracting tar archive to etc/nginx"
     tar xfv ${BACKUP_FILENAME} -C ${RESTORE_DIR} etc/nginx || die "Extracting etc/nginx failed"
