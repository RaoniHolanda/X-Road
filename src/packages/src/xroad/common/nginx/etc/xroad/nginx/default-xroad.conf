--- conflicted
+++ resolved
@@ -1,10 +1,5 @@
 server {
-<<<<<<< HEAD
-        listen 5000;
-        ssl on;
-=======
         listen 4000 ssl;
->>>>>>> 4cd99c51
         ssl_certificate /etc/xroad/ssl/nginx.crt;
         ssl_certificate_key /etc/xroad/ssl/nginx.key;
 
