{
  "high": true,
  "skip-dev": false,
  "package-manager": "auto",
<<<<<<< HEAD
  "allowlist": [
    "*|@vue/cli-*",
    "*|@storybook/*",
    "*|@babel/core*",
    "*|eslint>*"
  ],
=======
  "allowlist": [],
>>>>>>> 119b17d1
  "registry": "https://registry.npmjs.org"
}<|MERGE_RESOLUTION|>--- conflicted
+++ resolved
@@ -2,15 +2,6 @@
   "high": true,
   "skip-dev": false,
   "package-manager": "auto",
-<<<<<<< HEAD
-  "allowlist": [
-    "*|@vue/cli-*",
-    "*|@storybook/*",
-    "*|@babel/core*",
-    "*|eslint>*"
-  ],
-=======
   "allowlist": [],
->>>>>>> 119b17d1
   "registry": "https://registry.npmjs.org"
 }