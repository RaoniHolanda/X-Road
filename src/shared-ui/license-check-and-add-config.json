--- conflicted
+++ resolved
@@ -1,9 +1,6 @@
 {
   "ignore": [
-<<<<<<< HEAD
-=======
     "build/",
->>>>>>> 54cb4400
     "build.gradle",
     ".gradle",
     "**/*.md",
