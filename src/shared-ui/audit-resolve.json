--- conflicted
+++ resolved
@@ -6,13 +6,6 @@
     },
     "1603|@storybook/addon-essentials>@storybook/addon-docs>@storybook/core>react-dev-utils>immer": {
       "decision": "ignore",
-<<<<<<< HEAD
-      "madeAt": 1614058942584
-    },
-    "1603|@storybook/vue>@storybook/core>react-dev-utils>immer": {
-      "decision": "ignore",
-      "madeAt": 1614058942584
-=======
       "madeAt": 1613991319355,
       "expiresAt": 1616583302132
     },
@@ -20,7 +13,6 @@
       "decision": "ignore",
       "madeAt": 1613991319355,
       "expiresAt": 1616583302132
->>>>>>> 429af86a
     }
   },
   "rules": {},
