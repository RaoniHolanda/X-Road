{
  "decisions": {
    "565|@vue/cli-service>ssri": {
      "decision": "ignore",
      "madeAt": 1619007098250,
      "expiresAt": 1621599086143
    },
    "565|@vue/cli-service>terser-webpack-plugin>cacache>ssri": {
      "decision": "ignore",
      "madeAt": 1619007098250,
      "expiresAt": 1621599086143
    },
    "1500|@vue/cli-plugin-unit-jest>ts-jest>yargs-parser": {
      "decision": "ignore",
      "madeAt": 1619007114384
    },
    "1693|@storybook/addon-essentials>@storybook/addon-docs>@storybook/builder-webpack4>autoprefixer>postcss": {
      "decision": "ignore",
      "madeAt": 1620718170412
    },
    "1693|@storybook/addon-essentials>@storybook/addon-docs>@storybook/core>@storybook/core-server>@storybook/builder-webpack4>autoprefixer>postcss": {
      "decision": "ignore",
      "madeAt": 1620718170412
    },
    "1693|@storybook/vue>@storybook/core>@storybook/core-server>@storybook/builder-webpack4>autoprefixer>postcss": {
      "decision": "ignore",
      "madeAt": 1620718170412
    },
    "1693|@vue/cli-service>autoprefixer>postcss": {
      "decision": "ignore",
      "madeAt": 1620718170412
    },
    "1693|@storybook/addon-essentials>@storybook/addon-docs>@storybook/builder-webpack4>css-loader>icss-utils>postcss": {
      "decision": "ignore",
      "madeAt": 1620718170412
    },
    "1693|@storybook/addon-essentials>@storybook/addon-docs>@storybook/core>@storybook/core-server>@storybook/builder-webpack4>css-loader>icss-utils>postcss": {
      "decision": "ignore",
      "madeAt": 1620718170412
    },
    "1693|@storybook/vue>@storybook/core>@storybook/core-server>@storybook/builder-webpack4>css-loader>icss-utils>postcss": {
      "decision": "ignore",
      "madeAt": 1620718170412
    },
    "1693|@storybook/addon-essentials>@storybook/addon-docs>@storybook/core>@storybook/core-server>css-loader>icss-utils>postcss": {
      "decision": "ignore",
      "madeAt": 1620718170412
    },
    "1693|@storybook/vue>@storybook/core>@storybook/core-server>css-loader>icss-utils>postcss": {
      "decision": "ignore",
      "madeAt": 1620718170412
    },
    "1693|@vue/cli-service>css-loader>icss-utils>postcss": {
      "decision": "ignore",
      "madeAt": 1620718170412
    },
    "1693|@storybook/addon-essentials>@storybook/addon-docs>@storybook/builder-webpack4>css-loader>postcss-modules-local-by-default>icss-utils>postcss": {
      "decision": "ignore",
      "madeAt": 1620718170412
    },
    "1693|@storybook/addon-essentials>@storybook/addon-docs>@storybook/core>@storybook/core-server>@storybook/builder-webpack4>css-loader>postcss-modules-local-by-default>icss-utils>postcss": {
      "decision": "ignore",
      "madeAt": 1620718170412
    },
    "1693|@storybook/vue>@storybook/core>@storybook/core-server>@storybook/builder-webpack4>css-loader>postcss-modules-local-by-default>icss-utils>postcss": {
      "decision": "ignore",
      "madeAt": 1620718170412
    },
    "1693|@storybook/addon-essentials>@storybook/addon-docs>@storybook/core>@storybook/core-server>css-loader>postcss-modules-local-by-default>icss-utils>postcss": {
      "decision": "ignore",
      "madeAt": 1620718170412
    },
    "1693|@storybook/vue>@storybook/core>@storybook/core-server>css-loader>postcss-modules-local-by-default>icss-utils>postcss": {
      "decision": "ignore",
      "madeAt": 1620718170412
    },
    "1693|@vue/cli-service>css-loader>postcss-modules-local-by-default>icss-utils>postcss": {
      "decision": "ignore",
      "madeAt": 1620718170412
    },
    "1693|@storybook/addon-essentials>@storybook/addon-docs>@storybook/builder-webpack4>css-loader>postcss-modules-values>icss-utils>postcss": {
      "decision": "ignore",
      "madeAt": 1620718170412
    },
    "1693|@storybook/addon-essentials>@storybook/addon-docs>@storybook/core>@storybook/core-server>@storybook/builder-webpack4>css-loader>postcss-modules-values>icss-utils>postcss": {
      "decision": "ignore",
      "madeAt": 1620718170412
    },
    "1693|@storybook/vue>@storybook/core>@storybook/core-server>@storybook/builder-webpack4>css-loader>postcss-modules-values>icss-utils>postcss": {
      "decision": "ignore",
      "madeAt": 1620718170412
    },
    "1693|@storybook/addon-essentials>@storybook/addon-docs>@storybook/core>@storybook/core-server>css-loader>postcss-modules-values>icss-utils>postcss": {
      "decision": "ignore",
      "madeAt": 1620718170412
    },
    "1693|@storybook/vue>@storybook/core>@storybook/core-server>css-loader>postcss-modules-values>icss-utils>postcss": {
      "decision": "ignore",
      "madeAt": 1620718170412
    },
    "1693|@vue/cli-service>css-loader>postcss-modules-values>icss-utils>postcss": {
      "decision": "ignore",
      "madeAt": 1620718170412
    },
    "1693|@storybook/addon-essentials>@storybook/addon-docs>@storybook/builder-webpack4>css-loader>postcss": {
      "decision": "ignore",
      "madeAt": 1620718170412
    },
    "1693|@storybook/addon-essentials>@storybook/addon-docs>@storybook/core>@storybook/core-server>@storybook/builder-webpack4>css-loader>postcss": {
      "decision": "ignore",
      "madeAt": 1620718170412
    },
    "1693|@storybook/vue>@storybook/core>@storybook/core-server>@storybook/builder-webpack4>css-loader>postcss": {
      "decision": "ignore",
      "madeAt": 1620718170412
    },
    "1693|@storybook/addon-essentials>@storybook/addon-docs>@storybook/core>@storybook/core-server>css-loader>postcss": {
      "decision": "ignore",
      "madeAt": 1620718170412
    },
    "1693|@storybook/vue>@storybook/core>@storybook/core-server>css-loader>postcss": {
      "decision": "ignore",
      "madeAt": 1620718170412
    },
    "1693|@vue/cli-service>css-loader>postcss": {
      "decision": "ignore",
      "madeAt": 1620718170412
    },
    "1693|@storybook/addon-essentials>@storybook/addon-docs>@storybook/builder-webpack4>css-loader>postcss-modules-extract-imports>postcss": {
      "decision": "ignore",
      "madeAt": 1620718170412
    },
    "1693|@storybook/addon-essentials>@storybook/addon-docs>@storybook/core>@storybook/core-server>@storybook/builder-webpack4>css-loader>postcss-modules-extract-imports>postcss": {
      "decision": "ignore",
      "madeAt": 1620718170412
    },
    "1693|@storybook/vue>@storybook/core>@storybook/core-server>@storybook/builder-webpack4>css-loader>postcss-modules-extract-imports>postcss": {
      "decision": "ignore",
      "madeAt": 1620718170412
    },
    "1693|@storybook/addon-essentials>@storybook/addon-docs>@storybook/core>@storybook/core-server>css-loader>postcss-modules-extract-imports>postcss": {
      "decision": "ignore",
      "madeAt": 1620718170412
    },
    "1693|@storybook/vue>@storybook/core>@storybook/core-server>css-loader>postcss-modules-extract-imports>postcss": {
      "decision": "ignore",
      "madeAt": 1620718170412
    },
    "1693|@vue/cli-service>css-loader>postcss-modules-extract-imports>postcss": {
      "decision": "ignore",
      "madeAt": 1620718170412
    },
    "1693|@storybook/addon-essentials>@storybook/addon-docs>@storybook/builder-webpack4>css-loader>postcss-modules-local-by-default>postcss": {
      "decision": "ignore",
      "madeAt": 1620718170412
    },
    "1693|@storybook/addon-essentials>@storybook/addon-docs>@storybook/core>@storybook/core-server>@storybook/builder-webpack4>css-loader>postcss-modules-local-by-default>postcss": {
      "decision": "ignore",
      "madeAt": 1620718170412
    },
    "1693|@storybook/vue>@storybook/core>@storybook/core-server>@storybook/builder-webpack4>css-loader>postcss-modules-local-by-default>postcss": {
      "decision": "ignore",
      "madeAt": 1620718170412
    },
    "1693|@storybook/addon-essentials>@storybook/addon-docs>@storybook/core>@storybook/core-server>css-loader>postcss-modules-local-by-default>postcss": {
      "decision": "ignore",
      "madeAt": 1620718170412
    },
    "1693|@storybook/vue>@storybook/core>@storybook/core-server>css-loader>postcss-modules-local-by-default>postcss": {
      "decision": "ignore",
      "madeAt": 1620718170412
    },
    "1693|@vue/cli-service>css-loader>postcss-modules-local-by-default>postcss": {
      "decision": "ignore",
      "madeAt": 1620718170412
    },
    "1693|@storybook/addon-essentials>@storybook/addon-docs>@storybook/builder-webpack4>css-loader>postcss-modules-scope>postcss": {
      "decision": "ignore",
      "madeAt": 1620718170412
    },
    "1693|@storybook/addon-essentials>@storybook/addon-docs>@storybook/core>@storybook/core-server>@storybook/builder-webpack4>css-loader>postcss-modules-scope>postcss": {
      "decision": "ignore",
      "madeAt": 1620718170412
    },
    "1693|@storybook/vue>@storybook/core>@storybook/core-server>@storybook/builder-webpack4>css-loader>postcss-modules-scope>postcss": {
      "decision": "ignore",
      "madeAt": 1620718170412
    },
    "1693|@storybook/addon-essentials>@storybook/addon-docs>@storybook/core>@storybook/core-server>css-loader>postcss-modules-scope>postcss": {
      "decision": "ignore",
      "madeAt": 1620718170412
    },
    "1693|@storybook/vue>@storybook/core>@storybook/core-server>css-loader>postcss-modules-scope>postcss": {
      "decision": "ignore",
      "madeAt": 1620718170412
    },
    "1693|@vue/cli-service>css-loader>postcss-modules-scope>postcss": {
      "decision": "ignore",
      "madeAt": 1620718170412
    },
    "1693|@storybook/addon-essentials>@storybook/addon-docs>@storybook/builder-webpack4>css-loader>postcss-modules-values>postcss": {
      "decision": "ignore",
      "madeAt": 1620718170412
    },
    "1693|@storybook/addon-essentials>@storybook/addon-docs>@storybook/core>@storybook/core-server>@storybook/builder-webpack4>css-loader>postcss-modules-values>postcss": {
      "decision": "ignore",
      "madeAt": 1620718170412
    },
    "1693|@storybook/vue>@storybook/core>@storybook/core-server>@storybook/builder-webpack4>css-loader>postcss-modules-values>postcss": {
      "decision": "ignore",
      "madeAt": 1620718170412
    },
    "1693|@storybook/addon-essentials>@storybook/addon-docs>@storybook/core>@storybook/core-server>css-loader>postcss-modules-values>postcss": {
      "decision": "ignore",
      "madeAt": 1620718170412
    },
    "1693|@storybook/vue>@storybook/core>@storybook/core-server>css-loader>postcss-modules-values>postcss": {
      "decision": "ignore",
      "madeAt": 1620718170412
    },
    "1693|@vue/cli-service>css-loader>postcss-modules-values>postcss": {
      "decision": "ignore",
      "madeAt": 1620718170412
    },
    "1693|@storybook/addon-essentials>@storybook/addon-docs>@storybook/builder-webpack4>postcss": {
      "decision": "ignore",
      "madeAt": 1620718170412
    },
    "1693|@storybook/addon-essentials>@storybook/addon-docs>@storybook/core>@storybook/core-server>@storybook/builder-webpack4>postcss": {
      "decision": "ignore",
      "madeAt": 1620718170412
    },
    "1693|@storybook/vue>@storybook/core>@storybook/core-server>@storybook/builder-webpack4>postcss": {
      "decision": "ignore",
      "madeAt": 1620718170412
    },
    "1693|@storybook/addon-essentials>@storybook/addon-docs>@storybook/builder-webpack4>postcss-flexbugs-fixes>postcss": {
      "decision": "ignore",
      "madeAt": 1620718170412
    },
    "1693|@storybook/addon-essentials>@storybook/addon-docs>@storybook/core>@storybook/core-server>@storybook/builder-webpack4>postcss-flexbugs-fixes>postcss": {
      "decision": "ignore",
      "madeAt": 1620718170412
    },
    "1693|@storybook/vue>@storybook/core>@storybook/core-server>@storybook/builder-webpack4>postcss-flexbugs-fixes>postcss": {
      "decision": "ignore",
      "madeAt": 1620718170412
    },
    "1693|@vue/cli-service>@intervolga/optimize-cssnano-plugin>cssnano>cssnano-preset-default>css-declaration-sorter>postcss": {
      "decision": "ignore",
      "madeAt": 1620718170412
    },
    "1693|@vue/cli-service>cssnano>cssnano-preset-default>css-declaration-sorter>postcss": {
      "decision": "ignore",
      "madeAt": 1620718170412
    },
    "1693|@vue/cli-service>@intervolga/optimize-cssnano-plugin>cssnano-preset-default>css-declaration-sorter>postcss": {
      "decision": "ignore",
      "madeAt": 1620718170412
    },
    "1693|@vue/cli-service>@intervolga/optimize-cssnano-plugin>cssnano>cssnano-preset-default>cssnano-util-raw-cache>postcss": {
      "decision": "ignore",
      "madeAt": 1620718170412
    },
    "1693|@vue/cli-service>cssnano>cssnano-preset-default>cssnano-util-raw-cache>postcss": {
      "decision": "ignore",
      "madeAt": 1620718170412
    },
    "1693|@vue/cli-service>@intervolga/optimize-cssnano-plugin>cssnano-preset-default>cssnano-util-raw-cache>postcss": {
      "decision": "ignore",
      "madeAt": 1620718170412
    },
    "1693|@vue/cli-service>@intervolga/optimize-cssnano-plugin>cssnano>cssnano-preset-default>postcss": {
      "decision": "ignore",
      "madeAt": 1620718170412
    },
    "1693|@vue/cli-service>cssnano>cssnano-preset-default>postcss": {
      "decision": "ignore",
      "madeAt": 1620718170412
    },
    "1693|@vue/cli-service>@intervolga/optimize-cssnano-plugin>cssnano-preset-default>postcss": {
      "decision": "ignore",
      "madeAt": 1620718170412
    },
    "1693|@vue/cli-service>@intervolga/optimize-cssnano-plugin>cssnano>cssnano-preset-default>postcss-calc>postcss": {
      "decision": "ignore",
      "madeAt": 1620718170412
    },
    "1693|@vue/cli-service>cssnano>cssnano-preset-default>postcss-calc>postcss": {
      "decision": "ignore",
      "madeAt": 1620718170412
    },
    "1693|@vue/cli-service>@intervolga/optimize-cssnano-plugin>cssnano-preset-default>postcss-calc>postcss": {
      "decision": "ignore",
      "madeAt": 1620718170412
    },
    "1693|@vue/cli-service>@intervolga/optimize-cssnano-plugin>cssnano>cssnano-preset-default>postcss-colormin>postcss": {
      "decision": "ignore",
      "madeAt": 1620718170412
    },
    "1693|@vue/cli-service>cssnano>cssnano-preset-default>postcss-colormin>postcss": {
      "decision": "ignore",
      "madeAt": 1620718170412
    },
    "1693|@vue/cli-service>@intervolga/optimize-cssnano-plugin>cssnano-preset-default>postcss-colormin>postcss": {
      "decision": "ignore",
      "madeAt": 1620718170412
    },
    "1693|@vue/cli-service>@intervolga/optimize-cssnano-plugin>cssnano>cssnano-preset-default>postcss-convert-values>postcss": {
      "decision": "ignore",
      "madeAt": 1620718170412
    },
    "1693|@vue/cli-service>cssnano>cssnano-preset-default>postcss-convert-values>postcss": {
      "decision": "ignore",
      "madeAt": 1620718170412
    },
    "1693|@vue/cli-service>@intervolga/optimize-cssnano-plugin>cssnano-preset-default>postcss-convert-values>postcss": {
      "decision": "ignore",
      "madeAt": 1620718170412
    },
    "1693|@vue/cli-service>@intervolga/optimize-cssnano-plugin>cssnano>cssnano-preset-default>postcss-discard-comments>postcss": {
      "decision": "ignore",
      "madeAt": 1620718170412
    },
    "1693|@vue/cli-service>cssnano>cssnano-preset-default>postcss-discard-comments>postcss": {
      "decision": "ignore",
      "madeAt": 1620718170412
    },
    "1693|@vue/cli-service>@intervolga/optimize-cssnano-plugin>cssnano-preset-default>postcss-discard-comments>postcss": {
      "decision": "ignore",
      "madeAt": 1620718170412
    },
    "1693|@vue/cli-service>@intervolga/optimize-cssnano-plugin>cssnano>cssnano-preset-default>postcss-discard-duplicates>postcss": {
      "decision": "ignore",
      "madeAt": 1620718170412
    },
    "1693|@vue/cli-service>cssnano>cssnano-preset-default>postcss-discard-duplicates>postcss": {
      "decision": "ignore",
      "madeAt": 1620718170412
    },
    "1693|@vue/cli-service>@intervolga/optimize-cssnano-plugin>cssnano-preset-default>postcss-discard-duplicates>postcss": {
      "decision": "ignore",
      "madeAt": 1620718170412
    },
    "1693|@vue/cli-service>@intervolga/optimize-cssnano-plugin>cssnano>cssnano-preset-default>postcss-discard-empty>postcss": {
      "decision": "ignore",
      "madeAt": 1620718170412
    },
    "1693|@vue/cli-service>cssnano>cssnano-preset-default>postcss-discard-empty>postcss": {
      "decision": "ignore",
      "madeAt": 1620718170412
    },
    "1693|@vue/cli-service>@intervolga/optimize-cssnano-plugin>cssnano-preset-default>postcss-discard-empty>postcss": {
      "decision": "ignore",
      "madeAt": 1620718170412
    },
    "1693|@vue/cli-service>@intervolga/optimize-cssnano-plugin>cssnano>cssnano-preset-default>postcss-discard-overridden>postcss": {
      "decision": "ignore",
      "madeAt": 1620718170412
    },
    "1693|@vue/cli-service>cssnano>cssnano-preset-default>postcss-discard-overridden>postcss": {
      "decision": "ignore",
      "madeAt": 1620718170412
    },
    "1693|@vue/cli-service>@intervolga/optimize-cssnano-plugin>cssnano-preset-default>postcss-discard-overridden>postcss": {
      "decision": "ignore",
      "madeAt": 1620718170412
    },
    "1693|@vue/cli-service>@intervolga/optimize-cssnano-plugin>cssnano>cssnano-preset-default>postcss-merge-longhand>postcss": {
      "decision": "ignore",
      "madeAt": 1620718170412
    },
    "1693|@vue/cli-service>cssnano>cssnano-preset-default>postcss-merge-longhand>postcss": {
      "decision": "ignore",
      "madeAt": 1620718170412
    },
    "1693|@vue/cli-service>@intervolga/optimize-cssnano-plugin>cssnano-preset-default>postcss-merge-longhand>postcss": {
      "decision": "ignore",
      "madeAt": 1620718170412
    },
    "1693|@vue/cli-service>@intervolga/optimize-cssnano-plugin>cssnano>cssnano-preset-default>postcss-merge-longhand>stylehacks>postcss": {
      "decision": "ignore",
      "madeAt": 1620718170412
    },
    "1693|@vue/cli-service>cssnano>cssnano-preset-default>postcss-merge-longhand>stylehacks>postcss": {
      "decision": "ignore",
      "madeAt": 1620718170412
    },
    "1693|@vue/cli-service>@intervolga/optimize-cssnano-plugin>cssnano-preset-default>postcss-merge-longhand>stylehacks>postcss": {
      "decision": "ignore",
      "madeAt": 1620718170412
    },
    "1693|@vue/cli-service>@intervolga/optimize-cssnano-plugin>cssnano>cssnano-preset-default>postcss-merge-rules>postcss": {
      "decision": "ignore",
      "madeAt": 1620718170412
    },
    "1693|@vue/cli-service>cssnano>cssnano-preset-default>postcss-merge-rules>postcss": {
      "decision": "ignore",
      "madeAt": 1620718170412
    },
    "1693|@vue/cli-service>@intervolga/optimize-cssnano-plugin>cssnano-preset-default>postcss-merge-rules>postcss": {
      "decision": "ignore",
      "madeAt": 1620718170412
    },
    "1693|@vue/cli-service>@intervolga/optimize-cssnano-plugin>cssnano>cssnano-preset-default>postcss-minify-font-values>postcss": {
      "decision": "ignore",
      "madeAt": 1620718170412
    },
    "1693|@vue/cli-service>cssnano>cssnano-preset-default>postcss-minify-font-values>postcss": {
      "decision": "ignore",
      "madeAt": 1620718170412
    },
    "1693|@vue/cli-service>@intervolga/optimize-cssnano-plugin>cssnano-preset-default>postcss-minify-font-values>postcss": {
      "decision": "ignore",
      "madeAt": 1620718170412
    },
    "1693|@vue/cli-service>@intervolga/optimize-cssnano-plugin>cssnano>cssnano-preset-default>postcss-minify-gradients>postcss": {
      "decision": "ignore",
      "madeAt": 1620718170412
    },
    "1693|@vue/cli-service>cssnano>cssnano-preset-default>postcss-minify-gradients>postcss": {
      "decision": "ignore",
      "madeAt": 1620718170412
    },
    "1693|@vue/cli-service>@intervolga/optimize-cssnano-plugin>cssnano-preset-default>postcss-minify-gradients>postcss": {
      "decision": "ignore",
      "madeAt": 1620718170412
    },
    "1693|@vue/cli-service>@intervolga/optimize-cssnano-plugin>cssnano>cssnano-preset-default>postcss-minify-params>postcss": {
      "decision": "ignore",
      "madeAt": 1620718170412
    },
    "1693|@vue/cli-service>cssnano>cssnano-preset-default>postcss-minify-params>postcss": {
      "decision": "ignore",
      "madeAt": 1620718170412
    },
    "1693|@vue/cli-service>@intervolga/optimize-cssnano-plugin>cssnano-preset-default>postcss-minify-params>postcss": {
      "decision": "ignore",
      "madeAt": 1620718170412
    },
    "1693|@vue/cli-service>@intervolga/optimize-cssnano-plugin>cssnano>cssnano-preset-default>postcss-minify-selectors>postcss": {
      "decision": "ignore",
      "madeAt": 1620718170412
    },
    "1693|@vue/cli-service>cssnano>cssnano-preset-default>postcss-minify-selectors>postcss": {
      "decision": "ignore",
      "madeAt": 1620718170412
    },
    "1693|@vue/cli-service>@intervolga/optimize-cssnano-plugin>cssnano-preset-default>postcss-minify-selectors>postcss": {
      "decision": "ignore",
      "madeAt": 1620718170412
    },
    "1693|@vue/cli-service>@intervolga/optimize-cssnano-plugin>cssnano>cssnano-preset-default>postcss-normalize-charset>postcss": {
      "decision": "ignore",
      "madeAt": 1620718170412
    },
    "1693|@vue/cli-service>cssnano>cssnano-preset-default>postcss-normalize-charset>postcss": {
      "decision": "ignore",
      "madeAt": 1620718170412
    },
    "1693|@vue/cli-service>@intervolga/optimize-cssnano-plugin>cssnano-preset-default>postcss-normalize-charset>postcss": {
      "decision": "ignore",
      "madeAt": 1620718170412
    },
    "1693|@vue/cli-service>@intervolga/optimize-cssnano-plugin>cssnano>cssnano-preset-default>postcss-normalize-display-values>postcss": {
      "decision": "ignore",
      "madeAt": 1620718170412
    },
    "1693|@vue/cli-service>cssnano>cssnano-preset-default>postcss-normalize-display-values>postcss": {
      "decision": "ignore",
      "madeAt": 1620718170412
    },
    "1693|@vue/cli-service>@intervolga/optimize-cssnano-plugin>cssnano-preset-default>postcss-normalize-display-values>postcss": {
      "decision": "ignore",
      "madeAt": 1620718170412
    },
    "1693|@vue/cli-service>@intervolga/optimize-cssnano-plugin>cssnano>cssnano-preset-default>postcss-normalize-positions>postcss": {
      "decision": "ignore",
      "madeAt": 1620718170412
    },
    "1693|@vue/cli-service>cssnano>cssnano-preset-default>postcss-normalize-positions>postcss": {
      "decision": "ignore",
      "madeAt": 1620718170412
    },
    "1693|@vue/cli-service>@intervolga/optimize-cssnano-plugin>cssnano-preset-default>postcss-normalize-positions>postcss": {
      "decision": "ignore",
      "madeAt": 1620718170412
    },
    "1693|@vue/cli-service>@intervolga/optimize-cssnano-plugin>cssnano>cssnano-preset-default>postcss-normalize-repeat-style>postcss": {
      "decision": "ignore",
      "madeAt": 1620718170412
    },
    "1693|@vue/cli-service>cssnano>cssnano-preset-default>postcss-normalize-repeat-style>postcss": {
      "decision": "ignore",
      "madeAt": 1620718170412
    },
    "1693|@vue/cli-service>@intervolga/optimize-cssnano-plugin>cssnano-preset-default>postcss-normalize-repeat-style>postcss": {
      "decision": "ignore",
      "madeAt": 1620718170412
    },
    "1693|@vue/cli-service>@intervolga/optimize-cssnano-plugin>cssnano>cssnano-preset-default>postcss-normalize-string>postcss": {
      "decision": "ignore",
      "madeAt": 1620718170412
    },
    "1693|@vue/cli-service>cssnano>cssnano-preset-default>postcss-normalize-string>postcss": {
      "decision": "ignore",
      "madeAt": 1620718170412
    },
    "1693|@vue/cli-service>@intervolga/optimize-cssnano-plugin>cssnano-preset-default>postcss-normalize-string>postcss": {
      "decision": "ignore",
      "madeAt": 1620718170412
    },
    "1693|@vue/cli-service>@intervolga/optimize-cssnano-plugin>cssnano>cssnano-preset-default>postcss-normalize-timing-functions>postcss": {
      "decision": "ignore",
      "madeAt": 1620718170412
    },
    "1693|@vue/cli-service>cssnano>cssnano-preset-default>postcss-normalize-timing-functions>postcss": {
      "decision": "ignore",
      "madeAt": 1620718170412
    },
    "1693|@vue/cli-service>@intervolga/optimize-cssnano-plugin>cssnano-preset-default>postcss-normalize-timing-functions>postcss": {
      "decision": "ignore",
      "madeAt": 1620718170412
    },
    "1693|@vue/cli-service>@intervolga/optimize-cssnano-plugin>cssnano>cssnano-preset-default>postcss-normalize-unicode>postcss": {
      "decision": "ignore",
      "madeAt": 1620718170412
    },
    "1693|@vue/cli-service>cssnano>cssnano-preset-default>postcss-normalize-unicode>postcss": {
      "decision": "ignore",
      "madeAt": 1620718170412
    },
    "1693|@vue/cli-service>@intervolga/optimize-cssnano-plugin>cssnano-preset-default>postcss-normalize-unicode>postcss": {
      "decision": "ignore",
      "madeAt": 1620718170412
    },
    "1693|@vue/cli-service>@intervolga/optimize-cssnano-plugin>cssnano>cssnano-preset-default>postcss-normalize-url>postcss": {
      "decision": "ignore",
      "madeAt": 1620718170412
    },
    "1693|@vue/cli-service>cssnano>cssnano-preset-default>postcss-normalize-url>postcss": {
      "decision": "ignore",
      "madeAt": 1620718170412
    },
    "1693|@vue/cli-service>@intervolga/optimize-cssnano-plugin>cssnano-preset-default>postcss-normalize-url>postcss": {
      "decision": "ignore",
      "madeAt": 1620718170412
    },
    "1693|@vue/cli-service>@intervolga/optimize-cssnano-plugin>cssnano>cssnano-preset-default>postcss-normalize-whitespace>postcss": {
      "decision": "ignore",
      "madeAt": 1620718170412
    },
    "1693|@vue/cli-service>cssnano>cssnano-preset-default>postcss-normalize-whitespace>postcss": {
      "decision": "ignore",
      "madeAt": 1620718170412
    },
    "1693|@vue/cli-service>@intervolga/optimize-cssnano-plugin>cssnano-preset-default>postcss-normalize-whitespace>postcss": {
      "decision": "ignore",
      "madeAt": 1620718170412
    },
    "1693|@vue/cli-service>@intervolga/optimize-cssnano-plugin>cssnano>cssnano-preset-default>postcss-ordered-values>postcss": {
      "decision": "ignore",
      "madeAt": 1620718170412
    },
    "1693|@vue/cli-service>cssnano>cssnano-preset-default>postcss-ordered-values>postcss": {
      "decision": "ignore",
      "madeAt": 1620718170412
    },
    "1693|@vue/cli-service>@intervolga/optimize-cssnano-plugin>cssnano-preset-default>postcss-ordered-values>postcss": {
      "decision": "ignore",
      "madeAt": 1620718170412
    },
    "1693|@vue/cli-service>@intervolga/optimize-cssnano-plugin>cssnano>cssnano-preset-default>postcss-reduce-initial>postcss": {
      "decision": "ignore",
      "madeAt": 1620718170412
    },
    "1693|@vue/cli-service>cssnano>cssnano-preset-default>postcss-reduce-initial>postcss": {
      "decision": "ignore",
      "madeAt": 1620718170412
    },
    "1693|@vue/cli-service>@intervolga/optimize-cssnano-plugin>cssnano-preset-default>postcss-reduce-initial>postcss": {
      "decision": "ignore",
      "madeAt": 1620718170412
    },
    "1693|@vue/cli-service>@intervolga/optimize-cssnano-plugin>cssnano>cssnano-preset-default>postcss-reduce-transforms>postcss": {
      "decision": "ignore",
      "madeAt": 1620718170412
    },
    "1693|@vue/cli-service>cssnano>cssnano-preset-default>postcss-reduce-transforms>postcss": {
      "decision": "ignore",
      "madeAt": 1620718170412
    },
    "1693|@vue/cli-service>@intervolga/optimize-cssnano-plugin>cssnano-preset-default>postcss-reduce-transforms>postcss": {
      "decision": "ignore",
      "madeAt": 1620718170412
    },
    "1693|@vue/cli-service>@intervolga/optimize-cssnano-plugin>cssnano>cssnano-preset-default>postcss-svgo>postcss": {
      "decision": "ignore",
      "madeAt": 1620718170412
    },
    "1693|@vue/cli-service>cssnano>cssnano-preset-default>postcss-svgo>postcss": {
      "decision": "ignore",
      "madeAt": 1620718170413
    },
    "1693|@vue/cli-service>@intervolga/optimize-cssnano-plugin>cssnano-preset-default>postcss-svgo>postcss": {
      "decision": "ignore",
      "madeAt": 1620718170413
    },
    "1693|@vue/cli-service>@intervolga/optimize-cssnano-plugin>cssnano>cssnano-preset-default>postcss-unique-selectors>postcss": {
      "decision": "ignore",
      "madeAt": 1620718170413
    },
    "1693|@vue/cli-service>cssnano>cssnano-preset-default>postcss-unique-selectors>postcss": {
      "decision": "ignore",
      "madeAt": 1620718170413
    },
    "1693|@vue/cli-service>@intervolga/optimize-cssnano-plugin>cssnano-preset-default>postcss-unique-selectors>postcss": {
      "decision": "ignore",
      "madeAt": 1620718170413
    },
    "1693|@vue/cli-service>@intervolga/optimize-cssnano-plugin>cssnano>postcss": {
      "decision": "ignore",
      "madeAt": 1620718170413
    },
    "1693|@vue/cli-service>cssnano>postcss": {
      "decision": "ignore",
      "madeAt": 1620718170413
    },
    "1693|@vue/cli-service>@intervolga/optimize-cssnano-plugin>postcss": {
      "decision": "ignore",
      "madeAt": 1620718170413
    },
    "1693|@vue/cli-service>@vue/component-compiler-utils>postcss": {
      "decision": "ignore",
      "madeAt": 1620718170413
    },
    "1693|@vue/cli-service>vue-loader>@vue/component-compiler-utils>postcss": {
      "decision": "ignore",
      "madeAt": 1620718170413
    },
    "1693|@vue/cli-service>postcss-loader>postcss": {
      "decision": "ignore",
      "madeAt": 1620718170413
    },
    "1700|@storybook/addon-essentials>@storybook/addon-docs>@mdx-js/loader>@mdx-js/mdx>remark-mdx>remark-parse>trim": {
      "decision": "ignore",
      "madeAt": 1620718185354
    },
    "1700|@storybook/addon-essentials>@storybook/addon-docs>@mdx-js/mdx>remark-mdx>remark-parse>trim": {
      "decision": "ignore",
      "madeAt": 1620718185354
    },
    "1700|@storybook/addon-essentials>@storybook/addon-docs>@mdx-js/loader>@mdx-js/mdx>remark-parse>trim": {
      "decision": "ignore",
      "madeAt": 1620718185355
    },
    "1700|@storybook/addon-essentials>@storybook/addon-docs>@mdx-js/mdx>remark-parse>trim": {
      "decision": "ignore",
      "madeAt": 1620718185355
    },
    "1745|@vue/cli-service>webpack-dev-server>bonjour>multicast-dns>dns-packet": {
      "decision": "ignore",
<<<<<<< HEAD
      "madeAt": 1621951731394
    },
    "1747|@storybook/addon-essentials>@storybook/addon-docs>@storybook/builder-webpack4>react-dev-utils>browserslist": {
      "decision": "ignore",
      "madeAt": 1621951743252
    },
    "1747|@storybook/addon-essentials>@storybook/addon-docs>@storybook/core>@storybook/core-server>@storybook/builder-webpack4>react-dev-utils>browserslist": {
      "decision": "ignore",
      "madeAt": 1621951743252
    },
    "1747|@storybook/vue>@storybook/core>@storybook/core-server>@storybook/builder-webpack4>react-dev-utils>browserslist": {
      "decision": "ignore",
      "madeAt": 1621951743252
=======
      "madeAt": 1622015185203
    },
    "1747|@storybook/addon-essentials>@storybook/addon-docs>@storybook/builder-webpack4>react-dev-utils>browserslist": {
      "decision": "ignore",
      "madeAt": 1622015188211
    },
    "1747|@storybook/addon-essentials>@storybook/addon-docs>@storybook/core>@storybook/core-server>@storybook/builder-webpack4>react-dev-utils>browserslist": {
      "decision": "ignore",
      "madeAt": 1622015188211
    },
    "1747|@storybook/vue>@storybook/core>@storybook/core-server>@storybook/builder-webpack4>react-dev-utils>browserslist": {
      "decision": "ignore",
      "madeAt": 1622015188211
>>>>>>> 3f81f5a9
    }
  },
  "rules": {},
  "version": 1
}<|MERGE_RESOLUTION|>--- conflicted
+++ resolved
@@ -660,35 +660,19 @@
     },
     "1745|@vue/cli-service>webpack-dev-server>bonjour>multicast-dns>dns-packet": {
       "decision": "ignore",
-<<<<<<< HEAD
-      "madeAt": 1621951731394
+      "madeAt": 1622015185203
     },
     "1747|@storybook/addon-essentials>@storybook/addon-docs>@storybook/builder-webpack4>react-dev-utils>browserslist": {
       "decision": "ignore",
-      "madeAt": 1621951743252
+      "madeAt": 1622015188211
     },
     "1747|@storybook/addon-essentials>@storybook/addon-docs>@storybook/core>@storybook/core-server>@storybook/builder-webpack4>react-dev-utils>browserslist": {
       "decision": "ignore",
-      "madeAt": 1621951743252
+      "madeAt": 1622015188211
     },
     "1747|@storybook/vue>@storybook/core>@storybook/core-server>@storybook/builder-webpack4>react-dev-utils>browserslist": {
       "decision": "ignore",
-      "madeAt": 1621951743252
-=======
-      "madeAt": 1622015185203
-    },
-    "1747|@storybook/addon-essentials>@storybook/addon-docs>@storybook/builder-webpack4>react-dev-utils>browserslist": {
-      "decision": "ignore",
       "madeAt": 1622015188211
-    },
-    "1747|@storybook/addon-essentials>@storybook/addon-docs>@storybook/core>@storybook/core-server>@storybook/builder-webpack4>react-dev-utils>browserslist": {
-      "decision": "ignore",
-      "madeAt": 1622015188211
-    },
-    "1747|@storybook/vue>@storybook/core>@storybook/core-server>@storybook/builder-webpack4>react-dev-utils>browserslist": {
-      "decision": "ignore",
-      "madeAt": 1622015188211
->>>>>>> 3f81f5a9
     }
   },
   "rules": {},
