/**
 * The MIT License
 * Copyright (c) 2018 Estonian Information System Authority (RIA),
 * Nordic Institute for Interoperability Solutions (NIIS), Population Register Centre (VRK)
 * Copyright (c) 2015-2017 Estonian Information System Authority (RIA), Population Register Centre (VRK)
 *
 * Permission is hereby granted, free of charge, to any person obtaining a copy
 * of this software and associated documentation files (the "Software"), to deal
 * in the Software without restriction, including without limitation the rights
 * to use, copy, modify, merge, publish, distribute, sublicense, and/or sell
 * copies of the Software, and to permit persons to whom the Software is
 * furnished to do so, subject to the following conditions:
 *
 * The above copyright notice and this permission notice shall be included in
 * all copies or substantial portions of the Software.
 *
 * THE SOFTWARE IS PROVIDED "AS IS", WITHOUT WARRANTY OF ANY KIND, EXPRESS OR
 * IMPLIED, INCLUDING BUT NOT LIMITED TO THE WARRANTIES OF MERCHANTABILITY,
 * FITNESS FOR A PARTICULAR PURPOSE AND NONINFRINGEMENT. IN NO EVENT SHALL THE
 * AUTHORS OR COPYRIGHT HOLDERS BE LIABLE FOR ANY CLAIM, DAMAGES OR OTHER
 * LIABILITY, WHETHER IN AN ACTION OF CONTRACT, TORT OR OTHERWISE, ARISING FROM,
 * OUT OF OR IN CONNECTION WITH THE SOFTWARE OR THE USE OR OTHER DEALINGS IN
 * THE SOFTWARE.
 */
package org.niis.xroad.restapi.openapi;

import ee.ria.xroad.common.conf.globalconf.GlobalGroupInfo;
import ee.ria.xroad.common.identifier.ClientId;
import ee.ria.xroad.signer.protocol.dto.CertRequestInfo;
import ee.ria.xroad.signer.protocol.dto.CertificateInfo;
import ee.ria.xroad.signer.protocol.dto.KeyInfo;
import ee.ria.xroad.signer.protocol.dto.TokenInfo;

import lombok.extern.slf4j.Slf4j;
import org.junit.Before;
import org.junit.Test;
import org.junit.runner.RunWith;
import org.mockito.stubbing.Answer;
import org.niis.xroad.restapi.facade.GlobalConfFacade;
import org.niis.xroad.restapi.openapi.model.CertificateDetails;
import org.niis.xroad.restapi.openapi.model.Client;
import org.niis.xroad.restapi.openapi.model.ClientStatus;
import org.niis.xroad.restapi.openapi.model.ConnectionType;
import org.niis.xroad.restapi.openapi.model.ConnectionTypeWrapper;
import org.niis.xroad.restapi.openapi.model.LocalGroup;
import org.niis.xroad.restapi.openapi.model.Service;
import org.niis.xroad.restapi.openapi.model.ServiceDescription;
import org.niis.xroad.restapi.openapi.model.ServiceDescriptionAdd;
import org.niis.xroad.restapi.openapi.model.ServiceType;
<<<<<<< HEAD
import org.niis.xroad.restapi.openapi.model.Subject;
import org.niis.xroad.restapi.openapi.model.SubjectType;
import org.niis.xroad.restapi.repository.TokenRepository;
import org.niis.xroad.restapi.service.GlobalConfService;
=======
import org.niis.xroad.restapi.service.TokenService;
import org.niis.xroad.restapi.service.WsdlUrlValidator;
>>>>>>> 7dfc7e2c
import org.niis.xroad.restapi.util.CertificateTestUtils;
import org.niis.xroad.restapi.util.TestUtils;
import org.niis.xroad.restapi.wsdl.WsdlValidator;
import org.niis.xroad.restapi.wsdl.WsdlValidatorTest;
import org.springframework.beans.factory.annotation.Autowired;
import org.springframework.boot.test.autoconfigure.jdbc.AutoConfigureTestDatabase;
import org.springframework.boot.test.context.SpringBootTest;
import org.springframework.boot.test.mock.mockito.MockBean;
import org.springframework.boot.test.mock.mockito.SpyBean;
import org.springframework.http.HttpStatus;
import org.springframework.http.ResponseEntity;
import org.springframework.security.access.AccessDeniedException;
import org.springframework.security.test.context.support.WithMockUser;
import org.springframework.test.context.junit4.SpringRunner;
import org.springframework.transaction.annotation.Transactional;

import java.time.OffsetDateTime;
import java.util.ArrayList;
import java.util.Arrays;
import java.util.Collections;
import java.util.List;
import java.util.Optional;

import static junit.framework.TestCase.fail;
import static org.junit.Assert.assertEquals;
import static org.junit.Assert.assertNotNull;
import static org.junit.Assert.assertNull;
import static org.junit.Assert.assertTrue;
import static org.mockito.ArgumentMatchers.any;
import static org.mockito.Mockito.when;
import static org.niis.xroad.restapi.service.ServiceDescriptionService.ServiceAlreadyExistsException.ERROR_SERVICE_EXISTS;
import static org.niis.xroad.restapi.service.ServiceDescriptionService.WARNING_WSDL_VALIDATION_WARNINGS;
import static org.niis.xroad.restapi.service.ServiceDescriptionService.WsdlUrlAlreadyExistsException.ERROR_WSDL_EXISTS;
import static org.niis.xroad.restapi.service.UnhandledWarningsException.ERROR_WARNINGS_DETECTED;
import static org.niis.xroad.restapi.util.CertificateTestUtils.getResource;
import static org.niis.xroad.restapi.util.DeviationTestUtils.assertErrorWithMetadata;
import static org.niis.xroad.restapi.util.DeviationTestUtils.assertErrorWithoutMetadata;
import static org.niis.xroad.restapi.util.DeviationTestUtils.assertWarning;
import static org.niis.xroad.restapi.util.TestUtils.assertLocationHeader;
import static org.niis.xroad.restapi.wsdl.InvalidWsdlException.ERROR_INVALID_WSDL;

/**
 * Test ClientsApiController
 */
@RunWith(SpringRunner.class)
@SpringBootTest
@AutoConfigureTestDatabase
@Transactional
@Slf4j
public class ClientsApiControllerIntegrationTest {
    public static final String CLIENT_ID_SS1 = "FI:GOV:M1:SS1";
    public static final String CLIENT_ID_SS2 = "FI:GOV:M1:SS2";
    public static final String CLIENT_ID_SS4 = "FI:GOV:M1:SS4";
    public static final String NEW_GROUPCODE = "groupx";
    public static final String GROUP_DESC = "GROUP_DESC";
    public static final String NAME_APPENDIX = "-name";
    private static final String INSTANCE_FI = "FI";
    private static final String INSTANCE_EE = "EE";
    private static final String MEMBER_CLASS_GOV = "GOV";
    private static final String MEMBER_CLASS_PRO = "PRO";
    private static final String MEMBER_CODE_M1 = "M1";
    private static final String MEMBER_CODE_M2 = "M2";
    private static final String SUBSYSTEM1 = "SS1";
    private static final String SUBSYSTEM2 = "SS2";
    private static final String SUBSYSTEM3 = "SS3";
    private static final String GLOBAL_GROUP = "global-group";
    private List<GlobalGroupInfo> globalGroupInfos = new ArrayList<>(Arrays.asList(
            TestUtils.getGlobalGroupInfo(INSTANCE_FI, "global-group"),
            TestUtils.getGlobalGroupInfo(INSTANCE_FI, "global-group-1"),
            TestUtils.getGlobalGroupInfo(INSTANCE_EE, "global-group-2")));
    private List<String> instanceIdentifiers = new ArrayList<>(Arrays.asList(
            INSTANCE_FI,
            INSTANCE_EE));

    @MockBean
    private GlobalConfFacade globalConfFacade;

    @MockBean
    private TokenService tokenService;

    @SpyBean
    // partial mocking, just override getValidatorCommand()
    private WsdlValidator wsdlValidator;

    @MockBean
    private WsdlUrlValidator wsdlUrlValidator;

    @Before
    public void setup() throws Exception {
        when(globalConfFacade.getMemberName(any())).thenAnswer((Answer<String>) invocation -> {
            Object[] args = invocation.getArguments();
            ClientId identifier = (ClientId) args[0];
            return identifier.getSubsystemCode() != null ? identifier.getSubsystemCode() + NAME_APPENDIX
                    : "test-member" + NAME_APPENDIX;
        });
        when(globalConfFacade.getMembers(any())).thenReturn(new ArrayList<>(Arrays.asList(
                TestUtils.getMemberInfo(INSTANCE_FI, MEMBER_CLASS_GOV, MEMBER_CODE_M1, null),
                TestUtils.getMemberInfo(INSTANCE_FI, MEMBER_CLASS_GOV, MEMBER_CODE_M1, SUBSYSTEM1),
                TestUtils.getMemberInfo(INSTANCE_FI, MEMBER_CLASS_GOV, MEMBER_CODE_M1, SUBSYSTEM2),
                TestUtils.getMemberInfo(INSTANCE_EE, MEMBER_CLASS_GOV, MEMBER_CODE_M2, SUBSYSTEM3),
                TestUtils.getMemberInfo(INSTANCE_EE, MEMBER_CLASS_GOV, MEMBER_CODE_M1, null),
                TestUtils.getMemberInfo(INSTANCE_EE, MEMBER_CLASS_PRO, MEMBER_CODE_M1, SUBSYSTEM1),
                TestUtils.getMemberInfo(INSTANCE_EE, MEMBER_CLASS_PRO, MEMBER_CODE_M2, null))
        ));
        List<TokenInfo> mockTokens = createMockTokenInfos(null);
        when(tokenService.getAllTokens()).thenReturn(mockTokens);
        when(wsdlValidator.getWsdlValidatorCommand()).thenReturn("src/test/resources/validator/mock-wsdlvalidator.sh");
<<<<<<< HEAD
        when(globalConfService.getGlobalGroups(any())).thenReturn(globalGroupInfos);
        when(globalConfService.getInstanceIdentifier()).thenReturn(INSTANCE_FI);
        when(globalConfService.getInstanceIdentifiers()).thenReturn(instanceIdentifiers);
=======
        // mock for URL validator - FormatUtils is tested independently
        when(wsdlUrlValidator.isValidWsdlUrl(any())).thenReturn(true);
>>>>>>> 7dfc7e2c
    }

    @Autowired
    private ClientsApiController clientsApiController;

    @Test
    @WithMockUser(authorities = "VIEW_CLIENTS")
    public void getAllClients() {
        ResponseEntity<List<Client>> response =
                clientsApiController.findClients(null, null, null, null, null, true, false);
        assertEquals(HttpStatus.OK, response.getStatusCode());
        assertEquals(7, response.getBody().size());
    }

    @Test
    @WithMockUser(authorities = "VIEW_CLIENTS")
    public void getAllLocalClients() {
        ResponseEntity<List<Client>> response = clientsApiController.findClients(null, null, null, null, null, true,
                true);
        assertEquals(HttpStatus.OK, response.getStatusCode());
        assertEquals(3, response.getBody().size());
        Client client = response.getBody().get(0);
        assertEquals("test-member-name", client.getMemberName());
        assertEquals("M1", client.getMemberCode());
    }

    @Test
    @WithMockUser(authorities = "VIEW_CLIENT_DETAILS")
    public void getClient() {
        ResponseEntity<Client> response =
                clientsApiController.getClient("FI:GOV:M1");
        assertEquals(HttpStatus.OK, response.getStatusCode());
        Client client = response.getBody();
        assertEquals(ConnectionType.HTTP, client.getConnectionType());
        assertEquals(ClientStatus.REGISTERED, client.getStatus());
        assertEquals("test-member-name", client.getMemberName());
        assertEquals("GOV", client.getMemberClass());
        assertEquals("M1", client.getMemberCode());
        assertEquals("FI:GOV:M1", client.getId());
        assertNull(client.getSubsystemCode());
        response = clientsApiController.getClient("FI:GOV:M1:SS1");
        assertEquals(HttpStatus.OK, response.getStatusCode());
        client = response.getBody();
        assertEquals(ConnectionType.HTTPS_NO_AUTH, client.getConnectionType());
        assertEquals(ClientStatus.REGISTERED, client.getStatus());
        assertEquals("SS1-name", client.getMemberName());
        assertEquals("GOV", client.getMemberClass());
        assertEquals("M1", client.getMemberCode());
        assertEquals("FI:GOV:M1:SS1", client.getId());
        assertEquals("SS1", client.getSubsystemCode());
        try {
            clientsApiController.getClient("FI:GOV:M1:SS3");
            fail("should throw ResourceNotFoundException to 404");
        } catch (ResourceNotFoundException expected) {
        }
    }

    @Test
    @WithMockUser(authorities = { "EDIT_CLIENT_INTERNAL_CONNECTION_TYPE",
            "VIEW_CLIENT_DETAILS" })
    public void updateClient() throws Exception {
        ResponseEntity<Client> response =
                clientsApiController.getClient("FI:GOV:M1:SS1");
        assertEquals(ConnectionType.HTTPS_NO_AUTH, response.getBody().getConnectionType());
        ConnectionTypeWrapper http = new ConnectionTypeWrapper();
        http.setConnectionType(ConnectionType.HTTP);
        response = clientsApiController.updateClient("FI:GOV:M1:SS1", http);
        assertEquals(HttpStatus.OK, response.getStatusCode());
        assertEquals(ConnectionType.HTTP, response.getBody().getConnectionType());
        response = clientsApiController.getClient("FI:GOV:M1:SS1");
        assertEquals(ConnectionType.HTTP, response.getBody().getConnectionType());
    }

    @Test
    @WithMockUser(authorities = "VIEW_CLIENT_DETAILS")
    public void getClientCertificates() throws Exception {
        ResponseEntity<List<CertificateDetails>> certificates =
                clientsApiController.getClientCertificates("FI:GOV:M1");
        assertEquals(HttpStatus.OK, certificates.getStatusCode());
        assertEquals(0, certificates.getBody().size());
        CertificateInfo mockCertificate = new CertificateInfo(
                ClientId.create("FI", "GOV", "M1"),
                true, true, CertificateInfo.STATUS_REGISTERED,
                "id", CertificateTestUtils.getMockCertificateBytes(), null);
        when(tokenService.getAllCertificates(any())).thenReturn(Collections.singletonList(mockCertificate));

        certificates = clientsApiController.getClientCertificates("FI:GOV:M1");
        assertEquals(HttpStatus.OK, certificates.getStatusCode());
        assertEquals(1, certificates.getBody().size());
        CertificateDetails onlyCertificate = certificates.getBody().get(0);
        assertEquals("N/A", onlyCertificate.getIssuerCommonName());
        assertEquals(OffsetDateTime.parse("1970-01-01T00:00:00Z"), onlyCertificate.getNotBefore());
        assertEquals(OffsetDateTime.parse("2038-01-01T00:00:00Z"), onlyCertificate.getNotAfter());
        assertEquals("1", onlyCertificate.getSerial());
        assertEquals(new Integer(3), onlyCertificate.getVersion());
        assertEquals("SHA512withRSA", onlyCertificate.getSignatureAlgorithm());
        assertEquals("RSA", onlyCertificate.getPublicKeyAlgorithm());
        assertEquals("A2293825AA82A5429EC32803847E2152A303969C", onlyCertificate.getHash());
        assertTrue(onlyCertificate.getSignature().startsWith("314b7a50a09a9b74322671"));
        assertTrue(onlyCertificate.getRsaPublicKeyModulus().startsWith("9d888fbe089b32a35f58"));
        assertEquals(new Integer(65537), onlyCertificate.getRsaPublicKeyExponent());
        assertEquals(new ArrayList<>(Arrays.asList(org.niis.xroad.restapi.openapi.model.KeyUsage.NON_REPUDIATION)),
                new ArrayList<>(onlyCertificate.getKeyUsages()));
        try {
            certificates = clientsApiController.getClientCertificates("FI:GOV:M2");
            fail("should throw ResourceNotFoundException for 404");
        } catch (ResourceNotFoundException expected) {
        }
    }

    @Test
    @WithMockUser(roles = "WRONG_ROLE")
    public void forbidden() {
        try {
            ResponseEntity<List<Client>> response = clientsApiController.findClients(null, null, null, null, null, null,
                    null);
            fail("should throw AccessDeniedException");
        } catch (AccessDeniedException expected) {
        }
    }

    /**
     * @param certificateInfo one certificate to put inside this tokenInfo
     * structure
     * @return
     */
    private List<TokenInfo> createMockTokenInfos(CertificateInfo certificateInfo) {
        List<TokenInfo> mockTokens = new ArrayList<>();
        List<CertificateInfo> certificates = new ArrayList<>();
        if (certificateInfo != null) {
            certificates.add(certificateInfo);
        }
        KeyInfo keyInfo = new KeyInfo(false, null,
                "friendlyName", "id", "label", "publicKey",
                certificates, new ArrayList<CertRequestInfo>(),
                "signMecchanismName");
        TokenInfo tokenInfo = new TokenInfo("type",
                "friendlyName", "id",
                false, false, false,
                "serialNumber", "label", -1,
                null, Arrays.asList(keyInfo), null);
        mockTokens.add(tokenInfo);
        return mockTokens;
    }

    @Test
    @WithMockUser(authorities = { "ADD_CLIENT_INTERNAL_CERT",
            "VIEW_CLIENT_DETAILS",
            "VIEW_CLIENT_INTERNAL_CERTS" })
    public void addTlsCert() throws Exception {
        ResponseEntity<List<CertificateDetails>> certs = clientsApiController.getClientTlsCertificates(CLIENT_ID_SS1);
        assertEquals(0, certs.getBody().size());
        ResponseEntity<CertificateDetails> response =
                clientsApiController.addClientTlsCertificate(CLIENT_ID_SS1,
                        getResource(CertificateTestUtils.getWidgitsCertificateBytes()));
        CertificateDetails certificateDetails = response.getBody();
        assertEquals(CertificateTestUtils.getWidgitsCertificateHash(), certificateDetails.getHash());
        assertEquals("O=Internet Widgits Pty Ltd, ST=Some-State, C=AU",
                certificateDetails.getSubjectDistinguishedName());
        assertEquals(HttpStatus.CREATED, response.getStatusCode());
        assertLocationHeader("/api/certificates/" + certificateDetails.getHash(), response);

        assertEquals(1, clientsApiController.getClientTlsCertificates(CLIENT_ID_SS1).getBody().size());
        // cert already exists
        try {
            response = clientsApiController.addClientTlsCertificate(CLIENT_ID_SS1,
                    getResource(CertificateTestUtils.getWidgitsCertificateBytes()));
            fail("should have thrown ConflictException");
        } catch (ConflictException expected) {
        }
        assertEquals(1, clientsApiController.getClientTlsCertificates(CLIENT_ID_SS1).getBody().size());
        // cert is invalid
        try {
            response = clientsApiController.addClientTlsCertificate(CLIENT_ID_SS1,
                    getResource(CertificateTestUtils.getInvalidCertBytes()));
            fail("should have thrown BadRequestException");
        } catch (BadRequestException expected) {
        }
        assertEquals(1, clientsApiController.getClientTlsCertificates(CLIENT_ID_SS1).getBody().size());
    }

    @Test
    @WithMockUser(authorities = { "ADD_CLIENT_INTERNAL_CERT",
            "VIEW_CLIENT_DETAILS",
            "DELETE_CLIENT_INTERNAL_CERT",
            "VIEW_CLIENT_INTERNAL_CERTS" })
    public void deleteTlsCert() throws Exception {
        ResponseEntity<CertificateDetails> response =
                clientsApiController.addClientTlsCertificate(CLIENT_ID_SS1,
                        getResource(CertificateTestUtils.getWidgitsCertificateBytes()));
        assertEquals(HttpStatus.CREATED, response.getStatusCode());
        assertEquals(1, clientsApiController.getClientTlsCertificates(CLIENT_ID_SS1).getBody().size());
        ResponseEntity<Void> deleteResponse =
                clientsApiController.deleteClientTlsCertificate(CLIENT_ID_SS1,
                        CertificateTestUtils.getWidgitsCertificateHash());
        assertEquals(HttpStatus.OK, deleteResponse.getStatusCode());
        assertEquals(0, clientsApiController.getClientTlsCertificates(CLIENT_ID_SS1).getBody().size());
        // cert does not exist
        try {
            clientsApiController.deleteClientTlsCertificate(CLIENT_ID_SS1,
                    CertificateTestUtils.getWidgitsCertificateHash());
            fail("should have thrown ResourceNotFoundException");
        } catch (ResourceNotFoundException expected) {
        }
        assertEquals(0, clientsApiController.getClientTlsCertificates(CLIENT_ID_SS1).getBody().size());
    }

    @Test
    @WithMockUser(authorities = { "ADD_CLIENT_INTERNAL_CERT",
            "VIEW_CLIENT_DETAILS",
            "VIEW_CLIENT_INTERNAL_CERT_DETAILS",
            "VIEW_CLIENT_INTERNAL_CERTS" })
    public void findTlsCert() throws Exception {
        ResponseEntity<CertificateDetails> response =
                clientsApiController.addClientTlsCertificate(CLIENT_ID_SS1,
                        getResource(CertificateTestUtils.getWidgitsCertificateBytes()));
        assertEquals(HttpStatus.CREATED, response.getStatusCode());
        assertEquals(1, clientsApiController.getClientTlsCertificates(CLIENT_ID_SS1).getBody().size());
        ResponseEntity<CertificateDetails> findResponse =
                clientsApiController.getClientTlsCertificate(CLIENT_ID_SS1,
                        CertificateTestUtils.getWidgitsCertificateHash());
        assertEquals(HttpStatus.OK, findResponse.getStatusCode());
        assertEquals(CertificateTestUtils.getWidgitsCertificateHash(), findResponse.getBody().getHash());
        // case insensitive
        findResponse =
                clientsApiController.getClientTlsCertificate(CLIENT_ID_SS1,
                        "63a104b2bac14667873c5dbd54be25bc687b3702");
        assertEquals(HttpStatus.OK, findResponse.getStatusCode());
        assertEquals(CertificateTestUtils.getWidgitsCertificateHash(), findResponse.getBody().getHash());
        // not found
        try {
            clientsApiController.getClientTlsCertificate(CLIENT_ID_SS1,
                    "63a104b2bac1466");
            fail("should have thrown ResourceNotFoundException");
        } catch (ResourceNotFoundException expected) {
        }
    }

    @Test
    @WithMockUser(authorities = { "VIEW_CLIENT_DETAILS", "ADD_LOCAL_GROUP" })
    public void addLocalGroup() throws Exception {
        ResponseEntity<LocalGroup> response = clientsApiController.addClientGroup(CLIENT_ID_SS1,
                createGroup(NEW_GROUPCODE));
        assertEquals(HttpStatus.CREATED, response.getStatusCode());
        LocalGroup localGroup = response.getBody();
        assertEquals(NEW_GROUPCODE, localGroup.getCode());
        assertLocationHeader("/api/local-groups/" + localGroup.getId(), response);
    }

    @Test
    @WithMockUser(authorities = { "VIEW_CLIENT_DETAILS", "VIEW_CLIENT_LOCAL_GROUPS", "ADD_LOCAL_GROUP" })
    public void getClientGroups() throws Exception {
        ResponseEntity<List<LocalGroup>> response =
                clientsApiController.getClientGroups(CLIENT_ID_SS1);
        assertEquals(HttpStatus.OK, response.getStatusCode());
        assertEquals(2, response.getBody().size());
    }

    private static LocalGroup createGroup(String groupCode) {
        LocalGroup localGroup = new LocalGroup();
        localGroup.setDescription(GROUP_DESC);
        localGroup.setCode(groupCode);
        return localGroup;
    }

    @Test
    @WithMockUser(authorities = "VIEW_CLIENTS")
    public void findAllClientsByAllSearchTermsExcludeMembers() {
        ResponseEntity<List<Client>> clientsResponse = clientsApiController.findClients(SUBSYSTEM1 + NAME_APPENDIX,
                INSTANCE_FI, MEMBER_CLASS_GOV, MEMBER_CODE_M1, SUBSYSTEM1, false, false);
        assertEquals(HttpStatus.OK, clientsResponse.getStatusCode());
        assertEquals(1, clientsResponse.getBody().size());
        List<Client> clients = clientsResponse.getBody();
        Client client = clients.get(0);
        assertEquals(SUBSYSTEM1 + NAME_APPENDIX, client.getMemberName());
        assertEquals(MEMBER_CLASS_GOV, client.getMemberClass());
        assertEquals(MEMBER_CODE_M1, client.getMemberCode());
        assertEquals(SUBSYSTEM1, client.getSubsystemCode());
        assertEquals(ConnectionType.HTTPS_NO_AUTH, client.getConnectionType());
        assertEquals(ClientStatus.REGISTERED, client.getStatus());
    }

    @Test
    @WithMockUser(authorities = "VIEW_CLIENTS")
    public void findAllClients() {
        ResponseEntity<List<Client>> clientsResponse = clientsApiController.findClients(null, null, null, null, null,
                true, false);
        assertEquals(HttpStatus.OK, clientsResponse.getStatusCode());
        assertEquals(7, clientsResponse.getBody().size());
    }

    @Test
    @WithMockUser(authorities = "VIEW_CLIENTS")
    public void findAllClientsByMemberCodeIncludeMembers() {
        ResponseEntity<List<Client>> clientsResponse = clientsApiController.findClients(null, null, null,
                MEMBER_CODE_M1, null, true, false);
        assertEquals(HttpStatus.OK, clientsResponse.getStatusCode());
        assertEquals(5, clientsResponse.getBody().size());
    }

    @Test
    @WithMockUser(authorities = "VIEW_CLIENTS")
    public void findAllClientsByMemberClassIncludeMembers() {
        ResponseEntity<List<Client>> clientsResponse = clientsApiController.findClients(null, null, MEMBER_CLASS_PRO,
                null, null, true, false);
        assertEquals(HttpStatus.OK, clientsResponse.getStatusCode());
        assertEquals(2, clientsResponse.getBody().size());
    }

    @Test
    @WithMockUser(authorities = "VIEW_CLIENTS")
    public void findAllClientsByNameIncludeMembers() {
        ResponseEntity<List<Client>> clientsResponse = clientsApiController.findClients(SUBSYSTEM2 + NAME_APPENDIX,
                null, null, null, null, false, true);
        assertEquals(HttpStatus.OK, clientsResponse.getStatusCode());
        assertEquals(1, clientsResponse.getBody().size());
        // not found
        clientsResponse = clientsApiController.findClients("DOES_NOT_EXIST", null, null, null, null, true, false);
        assertEquals(0, clientsResponse.getBody().size());
    }

    @Test
    @WithMockUser(authorities = "VIEW_CLIENTS")
    public void findInternalClientsByAllSearchTermsExcludeMembers() {
        ResponseEntity<List<Client>> clientsResponse = clientsApiController.findClients(SUBSYSTEM1 + NAME_APPENDIX,
                INSTANCE_FI, MEMBER_CLASS_GOV, MEMBER_CODE_M1, SUBSYSTEM1, false, true);
        assertEquals(HttpStatus.OK, clientsResponse.getStatusCode());
        assertEquals(1, clientsResponse.getBody().size());
    }

    @Test
    @WithMockUser(authorities = "VIEW_CLIENTS")
    public void findInternalClientsBySubsystemExcludeMembers() {
        ResponseEntity<List<Client>> clientsResponse = clientsApiController.findClients(null, null, null, null,
                SUBSYSTEM2, false, true);
        assertEquals(HttpStatus.OK, clientsResponse.getStatusCode());
        assertEquals(1, clientsResponse.getBody().size());
        // not found
        clientsResponse = clientsApiController.findClients(null, null, null, null, SUBSYSTEM3, false, true);
        assertEquals(0, clientsResponse.getBody().size());
    }

    @Test
    @WithMockUser(authorities = { "VIEW_CLIENT_DETAILS", "VIEW_CLIENT_SERVICES" })
    public void getServiceDescriptions() {
        // client with 0 services
        ResponseEntity<List<ServiceDescription>> descriptions =
                clientsApiController.getClientServiceDescriptions(CLIENT_ID_SS2);
        assertEquals(1, descriptions.getBody().size());

        // client not found
        try {
            descriptions = clientsApiController.getClientServiceDescriptions("FI:GOV:M1:NONEXISTENT");
            fail("should throw ResourceNotFoundException to 404");
        } catch (ResourceNotFoundException expected) {
        }

        // bad client id
        try {
            descriptions = clientsApiController.getClientServiceDescriptions("foobar");
            fail("should throw BadRequestException");
        } catch (BadRequestException expected) {
        }

        // client with some services
        descriptions = clientsApiController.getClientServiceDescriptions(CLIENT_ID_SS1);
        assertEquals(HttpStatus.OK, descriptions.getStatusCode());
        assertEquals(3, descriptions.getBody().size());
        ServiceDescription serviceDescription = getDescription(descriptions.getBody(),
                "https://restservice.com/api/v1")
                .get();
        assertEquals(CLIENT_ID_SS1, serviceDescription.getClientId());
        assertEquals(true, serviceDescription.getDisabled());
        assertEquals("Kaputt", serviceDescription.getDisabledNotice());
        assertNotNull(serviceDescription.getRefreshedAt());
        assertEquals(ServiceType.REST, serviceDescription.getType());
        assertEquals(1, serviceDescription.getServices().size());

        Service service = serviceDescription.getServices().iterator().next();
        assertEquals(CLIENT_ID_SS1 + ":test-rest-servicecode.v1", service.getId());
        assertEquals("test-rest-servicecode.v1", service.getServiceCode());
        assertEquals(Integer.valueOf(60), service.getTimeout());
        assertEquals(true, service.getSslAuth());
        assertEquals("https://restservice.com/api/v1", service.getUrl());

        ServiceDescription wsdlServiceDescription = getDescription(descriptions.getBody(),
                "https://soapservice.com/v1/Endpoint?wsdl")
                .get();
        assertEquals(3, wsdlServiceDescription.getServices().size());
    }

    private Optional<ServiceDescription> getDescription(List<ServiceDescription> descriptions, String url) {
        return descriptions.stream()
                .filter(serviceDescription -> serviceDescription.getUrl().equals(url))
                .findFirst();
    }

    @Test
    @WithMockUser(authorities = { "VIEW_CLIENTS" })
    public void findAllClientsByPartialNameIncludeMembers() {
        ResponseEntity<List<Client>> clientsResponse = clientsApiController.findClients(SUBSYSTEM3, null,
                null, null, null, false, false);
        assertEquals(HttpStatus.OK, clientsResponse.getStatusCode());
        assertEquals(1, clientsResponse.getBody().size());
    }

    @Test
    @WithMockUser(authorities = { "VIEW_CLIENTS" })
    public void findAllClientsByPartialSearchTermsIncludeMembers() {
        ResponseEntity<List<Client>> clientsResponse = clientsApiController.findClients(null, "F",
                "OV", "1", "1", false, true);
        assertEquals(HttpStatus.OK, clientsResponse.getStatusCode());
        assertEquals(1, clientsResponse.getBody().size());
    }

    @Test
    @WithMockUser(authorities = { "ADD_WSDL", "VIEW_CLIENT_DETAILS", "VIEW_CLIENT_SERVICES" })
    public void addWsdlServiceDescription() {
        ServiceDescriptionAdd serviceDescription = new ServiceDescriptionAdd()
                .url("file:src/test/resources/wsdl/valid.wsdl");
        serviceDescription.setType(ServiceType.WSDL);
        serviceDescription.setIgnoreWarnings(false);

        ResponseEntity<ServiceDescription> response = clientsApiController.addClientServiceDescription(
                CLIENT_ID_SS1, serviceDescription);
        ServiceDescription addedServiceDescription = response.getBody();
        assertNotNull(addedServiceDescription.getId());
        assertEquals(serviceDescription.getUrl(), addedServiceDescription.getUrl());
        assertEquals(HttpStatus.CREATED, response.getStatusCode());
        assertLocationHeader("/api/service-descriptions/" + addedServiceDescription.getId(), response);

        ResponseEntity<List<ServiceDescription>> descriptions =
                clientsApiController.getClientServiceDescriptions(CLIENT_ID_SS1);
        assertEquals(4, descriptions.getBody().size());
        try {
            serviceDescription.setIgnoreWarnings(true);
            clientsApiController.addClientServiceDescription(CLIENT_ID_SS1, serviceDescription);
            fail("should have thrown ConflictException");
        } catch (ConflictException expected) {
            assertEquals(ERROR_WSDL_EXISTS, expected.getErrorDeviation().getCode());
        }
        serviceDescription = new ServiceDescriptionAdd().url("file:src/test/resources/wsdl/testservice.wsdl");
        serviceDescription.setType(ServiceType.WSDL);
        try {
            serviceDescription.setIgnoreWarnings(false);
            clientsApiController.addClientServiceDescription(CLIENT_ID_SS1, serviceDescription);
            fail("should have thrown ConflictException");
        } catch (ConflictException expected) {
            assertErrorWithMetadata(ERROR_SERVICE_EXISTS, expected,
                    "xroadGetRandom.v1", "file:src/test/resources/wsdl/valid.wsdl");
        }
    }

    @Test
    @WithMockUser(authorities = { "ADD_WSDL", "VIEW_CLIENT_DETAILS", "VIEW_CLIENT_SERVICES" })
    public void addWsdlServiceDescriptionParserFail() {
        ServiceDescriptionAdd serviceDescription =
                new ServiceDescriptionAdd().url("file:src/test/resources/wsdl/invalid.wsdl");
        serviceDescription.setType(ServiceType.WSDL);
        try {
            serviceDescription.setIgnoreWarnings(true);
            clientsApiController.addClientServiceDescription(CLIENT_ID_SS1, serviceDescription);
            fail("should have thrown BadRequestException");
        } catch (BadRequestException expected) {
            assertEquals(ERROR_INVALID_WSDL, expected.getErrorDeviation().getCode());
        }
    }

    @Test
    @WithMockUser(authorities = { "ADD_WSDL", "VIEW_CLIENT_DETAILS", "VIEW_CLIENT_SERVICES" })
    public void addWsdlServiceDescriptionWithWarnings() {
        ServiceDescriptionAdd serviceDescription =
                new ServiceDescriptionAdd().url("file:src/test/resources/wsdl/warning.wsdl");
        serviceDescription.setType(ServiceType.WSDL);
        try {
            serviceDescription.setIgnoreWarnings(false);
            clientsApiController.addClientServiceDescription(CLIENT_ID_SS1, serviceDescription);
            fail("should have thrown BadRequestException");
        } catch (BadRequestException expected) {
            assertErrorWithoutMetadata(ERROR_WARNINGS_DETECTED,
                    expected);
            assertWarning(WARNING_WSDL_VALIDATION_WARNINGS,
                    WsdlValidatorTest.MOCK_VALIDATOR_WARNING,
                    expected);
        }

        // now lets ignore the warningDeviations
        serviceDescription.setIgnoreWarnings(true);
        clientsApiController.addClientServiceDescription(CLIENT_ID_SS1, serviceDescription);
        ResponseEntity<List<ServiceDescription>> descriptions =
                clientsApiController.getClientServiceDescriptions(CLIENT_ID_SS1);
        assertEquals(4, descriptions.getBody().size());
    }

    @Test
    @WithMockUser(authorities = { "ADD_WSDL", "VIEW_CLIENT_DETAILS", "VIEW_CLIENT_SERVICES" })
    public void addWsdlServiceDescriptionValidationFail() {
        ServiceDescriptionAdd serviceDescription =
                new ServiceDescriptionAdd().url("file:src/test/resources/wsdl/error.wsdl");
        serviceDescription.setType(ServiceType.WSDL);
        try {
            serviceDescription.setIgnoreWarnings(false);
            clientsApiController.addClientServiceDescription(CLIENT_ID_SS1, serviceDescription);
            fail("should have thrown BadRequestException");
        } catch (BadRequestException expected) {
            assertErrorWithMetadata(ERROR_INVALID_WSDL,
                    WsdlValidatorTest.MOCK_VALIDATOR_ERROR, expected);
        }

        // cannot ignore these fatal errors
        try {
            serviceDescription.setIgnoreWarnings(true);
            clientsApiController.addClientServiceDescription(CLIENT_ID_SS1, serviceDescription);
            fail("should have thrown BadRequestException");
        } catch (BadRequestException expected) {
            assertErrorWithMetadata(ERROR_INVALID_WSDL,
                    WsdlValidatorTest.MOCK_VALIDATOR_ERROR, expected);
        }

    }

    @Test
    @WithMockUser(authorities = { "ADD_WSDL", "VIEW_CLIENT_DETAILS", "VIEW_CLIENT_SERVICES" })
    public void addWsdlServiceDescriptionSkipValidation() {
        ServiceDescriptionAdd serviceDescription =
                new ServiceDescriptionAdd().url("file:src/test/resources/wsdl/error.wsdl");
        serviceDescription.setType(ServiceType.WSDL);
        try {
            serviceDescription.setIgnoreWarnings(true);
            clientsApiController.addClientServiceDescription(CLIENT_ID_SS1, serviceDescription);
            fail("should have thrown BadRequestException");
        } catch (BadRequestException expected) {
            assertErrorWithMetadata(ERROR_INVALID_WSDL,
                    WsdlValidatorTest.MOCK_VALIDATOR_ERROR, expected);
        }
    }

    @Test
    @WithMockUser(authorities = { "VIEW_CLIENT_ACL_SUBJECTS", "VIEW_CLIENTS", "VIEW_MEMBER_CLASSES" })
    public void findAllSubjects() {
        ResponseEntity<List<Subject>> subjectsResponse = clientsApiController.findSubjects(CLIENT_ID_SS1, null,
                null, null, null, null, null);
        List<Subject> subjects = subjectsResponse.getBody();
        assertEquals(9, subjects.size());
    }

    @Test
    @WithMockUser(authorities = { "VIEW_CLIENT_ACL_SUBJECTS", "VIEW_CLIENTS", "VIEW_MEMBER_CLASSES" })
    public void findSubjectsByName() {
        ResponseEntity<List<Subject>> subjectsResponse = clientsApiController.findSubjects(CLIENT_ID_SS1,
                SUBSYSTEM2 + NAME_APPENDIX, null, null, null, null, null);
        List<Subject> subjects = subjectsResponse.getBody();
        assertEquals(1, subjects.size());
    }

    @Test
    @WithMockUser(authorities = { "VIEW_CLIENT_ACL_SUBJECTS", "VIEW_CLIENTS", "VIEW_MEMBER_CLASSES" })
    public void findSubjectsByGroupDescription() {
        ResponseEntity<List<Subject>> subjectsResponse = clientsApiController.findSubjects(CLIENT_ID_SS1,
                GLOBAL_GROUP, null, null, null, null, null);
        List<Subject> subjects = subjectsResponse.getBody();
        assertEquals(3, subjects.size());

        subjectsResponse = clientsApiController.findSubjects(CLIENT_ID_SS1,
                "foo", null, null, null, null, null);
        subjects = subjectsResponse.getBody();
        assertEquals(2, subjects.size());
    }

    @Test
    @WithMockUser(authorities = { "VIEW_CLIENT_ACL_SUBJECTS", "VIEW_CLIENTS", "VIEW_MEMBER_CLASSES" })
    public void findSubjectsByType() {
        ResponseEntity<List<Subject>> subjectsResponse = clientsApiController.findSubjects(CLIENT_ID_SS1,
                null, SubjectType.LOCALGROUP, null, null, null, null);
        List<Subject> subjects = subjectsResponse.getBody();
        assertEquals(2, subjects.size());
    }

    @Test
    @WithMockUser(authorities = { "VIEW_CLIENT_ACL_SUBJECTS", "VIEW_CLIENTS", "VIEW_MEMBER_CLASSES" })
    public void findSubjectsByInstance() {
        ResponseEntity<List<Subject>> subjectsResponse = clientsApiController.findSubjects(CLIENT_ID_SS1,
                null, null, INSTANCE_EE, null, null, null);
        List<Subject> subjects = subjectsResponse.getBody();
        assertEquals(5, subjects.size()); // includes localgroups
    }

    @Test
    @WithMockUser(authorities = { "VIEW_CLIENT_ACL_SUBJECTS", "VIEW_CLIENTS", "VIEW_MEMBER_CLASSES" })
    public void findSubjectsByMemberClass() {
        ResponseEntity<List<Subject>> subjectsResponse = clientsApiController.findSubjects(CLIENT_ID_SS1,
                null, null, null, MEMBER_CLASS_GOV, null, null);
        List<Subject> subjects = subjectsResponse.getBody();
        assertEquals(3, subjects.size());
    }

    @Test
    @WithMockUser(authorities = { "VIEW_CLIENT_ACL_SUBJECTS", "VIEW_CLIENTS", "VIEW_MEMBER_CLASSES" })
    public void findSubjectsByMemberOrGroupCode() {
        ResponseEntity<List<Subject>> subjectsResponse = clientsApiController.findSubjects(CLIENT_ID_SS1,
                null, null, null, null, MEMBER_CODE_M1, null);
        List<Subject> subjects = subjectsResponse.getBody();
        assertEquals(3, subjects.size());

        subjectsResponse = clientsApiController.findSubjects(CLIENT_ID_SS1,
                null, null, null, null, "group1", null);
        subjects = subjectsResponse.getBody();
        assertEquals(1, subjects.size());

        subjectsResponse = clientsApiController.findSubjects(CLIENT_ID_SS1,
                null, null, null, null, "global-group-2", null);
        subjects = subjectsResponse.getBody();
        assertEquals(1, subjects.size());
    }

    @Test
    @WithMockUser(authorities = { "VIEW_CLIENT_ACL_SUBJECTS", "VIEW_CLIENTS", "VIEW_MEMBER_CLASSES" })
    public void findSubjectsBySubsystemCode() {
        ResponseEntity<List<Subject>> subjectsResponse = clientsApiController.findSubjects(CLIENT_ID_SS1,
                null, null, null, null, null, SUBSYSTEM2);
        List<Subject> subjects = subjectsResponse.getBody();
        assertEquals(1, subjects.size());
    }

    @Test
    @WithMockUser(authorities = { "VIEW_CLIENT_ACL_SUBJECTS", "VIEW_CLIENTS", "VIEW_MEMBER_CLASSES" })
    public void findSubjectsByAllSearchTerms() {
        ResponseEntity<List<Subject>> subjectsResponse = clientsApiController.findSubjects(CLIENT_ID_SS1,
                SUBSYSTEM3 + NAME_APPENDIX, SubjectType.SUBSYSTEM, INSTANCE_EE, MEMBER_CLASS_GOV, MEMBER_CODE_M2,
                SUBSYSTEM3);
        List<Subject> subjects = subjectsResponse.getBody();
        assertEquals(1, subjects.size());
    }

    @Test(expected = NotFoundException.class)
    @WithMockUser(authorities = { "VIEW_CLIENT_ACL_SUBJECTS", "VIEW_CLIENTS", "VIEW_MEMBER_CLASSES" })
    public void findSubjectsClientNotFound() {
        clientsApiController.findSubjects(CLIENT_ID_SS4, null, null, null, null, null, null);
    }

    @Test
    @WithMockUser(authorities = { "VIEW_CLIENT_ACL_SUBJECTS", "VIEW_CLIENTS", "VIEW_MEMBER_CLASSES" })
    public void findSubjectsNoResults() {
        ResponseEntity<List<Subject>> subjectsResponse = clientsApiController.findSubjects(CLIENT_ID_SS1,
                SUBSYSTEM3 + NAME_APPENDIX, SubjectType.LOCALGROUP, INSTANCE_EE, MEMBER_CLASS_GOV, MEMBER_CODE_M2,
                SUBSYSTEM3);
        List<Subject> subjects = subjectsResponse.getBody();
        assertEquals(0, subjects.size());

        subjectsResponse = clientsApiController.findSubjects(CLIENT_ID_SS1,
                "nothing", null, null, null, "unknown-code", null);
        subjects = subjectsResponse.getBody();
        assertEquals(0, subjects.size());
    }
}<|MERGE_RESOLUTION|>--- conflicted
+++ resolved
@@ -47,15 +47,10 @@
 import org.niis.xroad.restapi.openapi.model.ServiceDescription;
 import org.niis.xroad.restapi.openapi.model.ServiceDescriptionAdd;
 import org.niis.xroad.restapi.openapi.model.ServiceType;
-<<<<<<< HEAD
 import org.niis.xroad.restapi.openapi.model.Subject;
 import org.niis.xroad.restapi.openapi.model.SubjectType;
-import org.niis.xroad.restapi.repository.TokenRepository;
-import org.niis.xroad.restapi.service.GlobalConfService;
-=======
 import org.niis.xroad.restapi.service.TokenService;
 import org.niis.xroad.restapi.service.WsdlUrlValidator;
->>>>>>> 7dfc7e2c
 import org.niis.xroad.restapi.util.CertificateTestUtils;
 import org.niis.xroad.restapi.util.TestUtils;
 import org.niis.xroad.restapi.wsdl.WsdlValidator;
@@ -163,14 +158,11 @@
         List<TokenInfo> mockTokens = createMockTokenInfos(null);
         when(tokenService.getAllTokens()).thenReturn(mockTokens);
         when(wsdlValidator.getWsdlValidatorCommand()).thenReturn("src/test/resources/validator/mock-wsdlvalidator.sh");
-<<<<<<< HEAD
-        when(globalConfService.getGlobalGroups(any())).thenReturn(globalGroupInfos);
-        when(globalConfService.getInstanceIdentifier()).thenReturn(INSTANCE_FI);
-        when(globalConfService.getInstanceIdentifiers()).thenReturn(instanceIdentifiers);
-=======
+        when(globalConfFacade.getGlobalGroups(any())).thenReturn(globalGroupInfos);
+        when(globalConfFacade.getInstanceIdentifier()).thenReturn(INSTANCE_FI);
+        when(globalConfFacade.getInstanceIdentifiers()).thenReturn(instanceIdentifiers);
         // mock for URL validator - FormatUtils is tested independently
         when(wsdlUrlValidator.isValidWsdlUrl(any())).thenReturn(true);
->>>>>>> 7dfc7e2c
     }
 
     @Autowired
@@ -805,7 +797,7 @@
         assertEquals(1, subjects.size());
     }
 
-    @Test(expected = NotFoundException.class)
+    @Test(expected = ResourceNotFoundException.class)
     @WithMockUser(authorities = { "VIEW_CLIENT_ACL_SUBJECTS", "VIEW_CLIENTS", "VIEW_MEMBER_CLASSES" })
     public void findSubjectsClientNotFound() {
         clientsApiController.findSubjects(CLIENT_ID_SS4, null, null, null, null, null, null);
