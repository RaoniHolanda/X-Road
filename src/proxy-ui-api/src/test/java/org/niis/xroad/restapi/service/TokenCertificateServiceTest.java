/**
 * The MIT License
 * Copyright (c) 2018 Estonian Information System Authority (RIA),
 * Nordic Institute for Interoperability Solutions (NIIS), Population Register Centre (VRK)
 * Copyright (c) 2015-2017 Estonian Information System Authority (RIA), Population Register Centre (VRK)
 *
 * Permission is hereby granted, free of charge, to any person obtaining a copy
 * of this software and associated documentation files (the "Software"), to deal
 * in the Software without restriction, including without limitation the rights
 * to use, copy, modify, merge, publish, distribute, sublicense, and/or sell
 * copies of the Software, and to permit persons to whom the Software is
 * furnished to do so, subject to the following conditions:
 *
 * The above copyright notice and this permission notice shall be included in
 * all copies or substantial portions of the Software.
 *
 * THE SOFTWARE IS PROVIDED "AS IS", WITHOUT WARRANTY OF ANY KIND, EXPRESS OR
 * IMPLIED, INCLUDING BUT NOT LIMITED TO THE WARRANTIES OF MERCHANTABILITY,
 * FITNESS FOR A PARTICULAR PURPOSE AND NONINFRINGEMENT. IN NO EVENT SHALL THE
 * AUTHORS OR COPYRIGHT HOLDERS BE LIABLE FOR ANY CLAIM, DAMAGES OR OTHER
 * LIABILITY, WHETHER IN AN ACTION OF CONTRACT, TORT OR OTHERWISE, ARISING FROM,
 * OUT OF OR IN CONNECTION WITH THE SOFTWARE OR THE USE OR OTHER DEALINGS IN
 * THE SOFTWARE.
 */
package org.niis.xroad.restapi.service;

import ee.ria.xroad.common.CodedException;
import ee.ria.xroad.common.certificateprofile.DnFieldDescription;
import ee.ria.xroad.common.certificateprofile.impl.DnFieldDescriptionImpl;
import ee.ria.xroad.common.identifier.ClientId;
<<<<<<< HEAD
import ee.ria.xroad.signer.protocol.dto.CertRequestInfo;
=======
>>>>>>> 9fa00617
import ee.ria.xroad.signer.protocol.dto.CertificateInfo;
import ee.ria.xroad.signer.protocol.dto.KeyInfo;
import ee.ria.xroad.signer.protocol.dto.KeyUsageInfo;
import ee.ria.xroad.signer.protocol.dto.TokenInfo;
import ee.ria.xroad.signer.protocol.dto.TokenInfoAndKeyId;
import ee.ria.xroad.signer.protocol.message.GenerateCertRequest;

import com.google.common.collect.ImmutableMap;
import lombok.extern.slf4j.Slf4j;
import org.junit.Before;
import org.junit.Test;
import org.junit.runner.RunWith;
import org.niis.xroad.restapi.exceptions.ErrorDeviation;
import org.niis.xroad.restapi.facade.GlobalConfFacade;
import org.niis.xroad.restapi.facade.SignerProxyFacade;
import org.niis.xroad.restapi.repository.ClientRepository;
import org.niis.xroad.restapi.util.CertificateTestUtils.CertificateInfoBuilder;
import org.niis.xroad.restapi.util.TestUtils;
import org.niis.xroad.restapi.util.TokenTestUtils;
import org.springframework.beans.factory.annotation.Autowired;
import org.springframework.boot.test.autoconfigure.jdbc.AutoConfigureTestDatabase;
import org.springframework.boot.test.context.SpringBootTest;
import org.springframework.boot.test.mock.mockito.MockBean;
import org.springframework.boot.test.mock.mockito.SpyBean;
import org.springframework.security.access.AccessDeniedException;
import org.springframework.security.test.context.support.WithMockUser;
import org.springframework.test.context.junit4.SpringRunner;
import org.springframework.transaction.annotation.Transactional;

import java.util.Collections;
import java.util.EnumSet;
import java.util.HashMap;
import java.util.HashSet;

<<<<<<< HEAD
import static ee.ria.xroad.common.ErrorCodes.SIGNER_X;
import static ee.ria.xroad.common.ErrorCodes.X_CERT_NOT_FOUND;
import static ee.ria.xroad.common.ErrorCodes.X_CSR_NOT_FOUND;
import static ee.ria.xroad.common.ErrorCodes.X_INTERNAL_ERROR;
import static ee.ria.xroad.common.ErrorCodes.X_TOKEN_NOT_AVAILABLE;
import static ee.ria.xroad.common.ErrorCodes.X_TOKEN_READONLY;
import static org.junit.Assert.assertEquals;
import static org.junit.Assert.fail;
import static org.mockito.ArgumentMatchers.any;
import static org.mockito.Mockito.doAnswer;
import static org.mockito.Mockito.doReturn;
import static org.mockito.Mockito.times;
import static org.mockito.Mockito.verify;
=======
import static org.junit.Assert.assertEquals;
import static org.junit.Assert.fail;
import static org.mockito.ArgumentMatchers.any;
import static org.mockito.ArgumentMatchers.eq;
import static org.mockito.Mockito.doAnswer;
>>>>>>> 9fa00617
import static org.mockito.Mockito.when;
import static org.niis.xroad.restapi.service.TokenCertificateService.CERT_NOT_FOUND_FAULT_CODE;
import static org.niis.xroad.restapi.util.CertificateTestUtils.getMockAuthCertificateBytes;

@RunWith(SpringRunner.class)
@SpringBootTest(webEnvironment = SpringBootTest.WebEnvironment.RANDOM_PORT)
@AutoConfigureTestDatabase
@Slf4j
@Transactional
@WithMockUser
public class TokenCertificateServiceTest {

    // hashes and ids for mocking
    private static final String EXISTING_CERT_HASH = "ok-cert";
    private static final String EXISTING_CERT_IN_AUTH_KEY_HASH = "ok-cert-auth";
    private static final String EXISTING_CERT_IN_SIGN_KEY_HASH = "ok-cert-sign";
    private static final String GOOD_KEY_ID = "key-which-exists";
    private static final String AUTH_KEY_ID = "auth-key";
    private static final String SIGN_KEY_ID = "sign-key";
    private static final String GOOD_CSR_ID = "csr-which-exists";
    private static final String GOOD_AUTH_CSR_ID = "auth-csr-which-exists";
    private static final String GOOD_SIGN_CSR_ID = "sign-csr-which-exists";
    private static final String CSR_NOT_FOUND_CSR_ID = "csr-404";
    private static final String SIGNER_EXCEPTION_CSR_ID = "signer-ex-csr";

    // for this signerProxy.getCertForHash throws not found
    private static final String NOT_FOUND_CERT_HASH = "not-found-cert";
    // for these signerProxy.deleteCert throws different exceptions
    private static final String SIGNER_EX_CERT_WITH_ID_NOT_FOUND_HASH = "signer-id-not-found-cert";
    private static final String SIGNER_EX_INTERNAL_ERROR_HASH = "signer-internal-error-cert";
    private static final String SIGNER_EX_TOKEN_NOT_AVAILABLE_HASH = "signer-token-na-cert";
    private static final String SIGNER_EX_TOKEN_READONLY_HASH = "signer-token-readonly-cert";

    @Autowired
    private TokenCertificateService tokenCertificateService;

    @MockBean
    private SignerProxyFacade signerProxyFacade;

    @MockBean
    private ClientService clientService;

    @MockBean
    private CertificateAuthorityService certificateAuthorityService;

    @MockBean
    private KeyService keyService;

<<<<<<< HEAD
    @MockBean
    private GlobalConfService globalConfService;

    @MockBean
    private GlobalConfFacade globalConfFacade;

    @MockBean
    private ClientRepository clientRepository;

    @SpyBean
    private StateChangeActionHelper stateChangeActionHelper;

    @MockBean
    private TokenService tokenService;

=======
    private static final String MISSING_CERTIFICATE_HASH = "MISSING_HASH";
>>>>>>> 9fa00617
    private final ClientId client = ClientId.create(TestUtils.INSTANCE_FI,
            TestUtils.MEMBER_CLASS_GOV, TestUtils.MEMBER_CODE_M1);

    @Before
    public void setup() throws Exception {
        when(clientService.getLocalClientMemberIds())
                .thenReturn(new HashSet<>(Collections.singletonList(client)));

        DnFieldDescription editableField = new DnFieldDescriptionImpl("O", "x", "default")
                .setReadOnly(false);
        when(certificateAuthorityService.getCertificateProfile(any(), any(), any()))
                .thenReturn(new DnFieldTestCertificateProfileInfo(
                        editableField, true));

<<<<<<< HEAD
        // need lots of mocking
        // construct some test keys, with csrs and certs
        // make used finders return data from these items:
        // keyService.getKey, signerProxyFacade.getKeyIdForCertHash,
        // signerProxyFacade.getCertForHash
        // mock delete-operations (deleteCertificate, deleteCsr)
        CertRequestInfo goodCsr = new CertRequestInfo(GOOD_CSR_ID, null, null);
        CertRequestInfo authCsr = new CertRequestInfo(GOOD_AUTH_CSR_ID, null, null);
        CertRequestInfo signCsr = new CertRequestInfo(GOOD_SIGN_CSR_ID, null, null);
        CertRequestInfo signerExceptionCsr = new CertRequestInfo(
                SIGNER_EXCEPTION_CSR_ID, null, null);
        CertificateInfo authCert = new CertificateInfoBuilder().id(EXISTING_CERT_IN_AUTH_KEY_HASH).build();
        CertificateInfo signCert = new CertificateInfoBuilder().id(EXISTING_CERT_IN_SIGN_KEY_HASH).build();
        KeyInfo authKey = new TokenTestUtils.KeyInfoBuilder().id(AUTH_KEY_ID)
                .keyUsageInfo(KeyUsageInfo.AUTHENTICATION)
                .csr(authCsr)
                .cert(authCert)
                .build();
        KeyInfo goodKey = new TokenTestUtils.KeyInfoBuilder()
                .id(GOOD_KEY_ID)
                .csr(goodCsr)
                .csr(signerExceptionCsr)
                .build();
        KeyInfo signKey = new TokenTestUtils.KeyInfoBuilder()
                .id(SIGN_KEY_ID)
                .keyUsageInfo(KeyUsageInfo.SIGNING)
                .csr(signCsr)
                .cert(signCert)
                .build();
        TokenInfo tokenInfo = new TokenTestUtils.TokenInfoBuilder().friendlyName("fubar").build();
        tokenInfo.getKeyInfo().add(authKey);
        tokenInfo.getKeyInfo().add(signKey);
        tokenInfo.getKeyInfo().add(goodKey);

        mockGetTokenAndKeyIdForCertificateHash(authKey, goodKey, signKey, tokenInfo);
        mockGetTokenAndKeyIdForCertificateRequestId(authKey, goodKey, signKey, tokenInfo);
        mockGetKey(authKey, goodKey, signKey);
        mockGetKeyIdForCertHash();
        mockGetCertForHash();
        mockDeleteCert();
        mockDeleteCertRequest();
        // by default all actions are possible
        doReturn(EnumSet.allOf(StateChangeActionEnum.class)).when(stateChangeActionHelper)
                .getPossibleCertificateActions(any(), any(), any());
    }

    private void mockDeleteCertRequest() throws Exception {
        // signerProxyFacade.deleteCertRequest(id)
        doAnswer(invocation -> {
            String csrId = (String) invocation.getArguments()[0];
            if (GOOD_CSR_ID.equals(csrId)) {
                return null;
            } else if (SIGNER_EXCEPTION_CSR_ID.equals(csrId)) {
                throw CodedException.tr(X_CSR_NOT_FOUND,
                        "csr_not_found", "Certificate request '%s' not found", csrId)
                        .withPrefix(SIGNER_X);
            } else if (CSR_NOT_FOUND_CSR_ID.equals(csrId)) {
                throw new CsrNotFoundException("not found");
            } else {
                throw new CsrNotFoundException("not found");
            }
        }).when(signerProxyFacade).deleteCertRequest(any());
    }

    private void mockDeleteCert() throws Exception {
        // attempts to delete either succeed or throw specific exceptions
        doAnswer(invocation -> {
            String certHash = (String) invocation.getArguments()[0];
            switch (certHash) {
                case EXISTING_CERT_HASH:
                    return null;
                case SIGNER_EX_CERT_WITH_ID_NOT_FOUND_HASH:
                    throw signerException(X_CERT_NOT_FOUND);
                case SIGNER_EX_INTERNAL_ERROR_HASH:
                    throw signerException(X_INTERNAL_ERROR);
                case SIGNER_EX_TOKEN_NOT_AVAILABLE_HASH:
                    throw signerException(X_TOKEN_NOT_AVAILABLE);
                case SIGNER_EX_TOKEN_READONLY_HASH:
                    throw signerException(X_TOKEN_READONLY);
                default:
                    throw new RuntimeException("bad switch option: " + certHash);
            }
        }).when(signerProxyFacade).deleteCert(any());
    }

    private void mockGetCertForHash() throws Exception {
        // signerProxyFacade.getCertForHash(hash)
        doAnswer(invocation -> {
            String certHash = (String) invocation.getArguments()[0];
            switch (certHash) {
                case NOT_FOUND_CERT_HASH:
                    throw signerException(X_CERT_NOT_FOUND);
                case EXISTING_CERT_HASH:
                case EXISTING_CERT_IN_AUTH_KEY_HASH:
                case EXISTING_CERT_IN_SIGN_KEY_HASH:
                case SIGNER_EX_CERT_WITH_ID_NOT_FOUND_HASH:
                case SIGNER_EX_INTERNAL_ERROR_HASH:
                case SIGNER_EX_TOKEN_NOT_AVAILABLE_HASH:
                case SIGNER_EX_TOKEN_READONLY_HASH:
                    // cert will have same id as hash
                    return new CertificateInfoBuilder().id(certHash).build();
                default:
                    throw new RuntimeException("bad switch option: " + certHash);
            }
        }).when(signerProxyFacade).getCertForHash(any());
    }

    private void mockGetKeyIdForCertHash() throws Exception {
        // signerProxyFacade.getKeyIdForCertHash(hash)
        doAnswer(invocation -> {
            String certHash = (String) invocation.getArguments()[0];
            if (certHash.equals(EXISTING_CERT_IN_AUTH_KEY_HASH)) {
                return AUTH_KEY_ID;
            } else {
                return SIGN_KEY_ID;
            }
        }).when(signerProxyFacade).getKeyIdForCertHash(any());
    }

    private void mockGetKey(KeyInfo authKey, KeyInfo goodKey, KeyInfo signKey) throws KeyNotFoundException {
        // keyService.getKey(keyId)
        doAnswer(invocation -> {
            String keyId = (String) invocation.getArguments()[0];
            switch (keyId) {
                case AUTH_KEY_ID:
                    return authKey;
                case SIGN_KEY_ID:
                    return signKey;
                case GOOD_KEY_ID:
                    return goodKey;
                default:
                    throw new KeyNotFoundException("unknown keyId: " + keyId);
            }
        }).when(keyService).getKey(any());
    }

    private void mockGetTokenAndKeyIdForCertificateRequestId(KeyInfo authKey, KeyInfo goodKey, KeyInfo signKey,
            TokenInfo tokenInfo) throws KeyNotFoundException, CsrNotFoundException {
        doAnswer(invocation -> {
            String csrId = (String) invocation.getArguments()[0];
            switch (csrId) {
                case GOOD_AUTH_CSR_ID:
                    return new TokenInfoAndKeyId(tokenInfo, authKey.getId());
                case GOOD_SIGN_CSR_ID:
                    return new TokenInfoAndKeyId(tokenInfo, signKey.getId());
                case GOOD_CSR_ID:
                    return new TokenInfoAndKeyId(tokenInfo, goodKey.getId());
                case CSR_NOT_FOUND_CSR_ID:
                case SIGNER_EXCEPTION_CSR_ID:
                    // getTokenAndKeyIdForCertificateRequestId should work, exception comes later
                    return new TokenInfoAndKeyId(tokenInfo, goodKey.getId());
                default:
                    throw new CertificateNotFoundException("unknown csr: " + csrId);
            }
        }).when(tokenService).getTokenAndKeyIdForCertificateRequestId(any());
    }

    private void mockGetTokenAndKeyIdForCertificateHash(KeyInfo authKey, KeyInfo goodKey, KeyInfo signKey,
            TokenInfo tokenInfo) throws KeyNotFoundException, CertificateNotFoundException {
        doAnswer(invocation -> {
            String hash = (String) invocation.getArguments()[0];
            switch (hash) {
                case EXISTING_CERT_IN_AUTH_KEY_HASH:
                    return new TokenInfoAndKeyId(tokenInfo, authKey.getId());
                case EXISTING_CERT_IN_SIGN_KEY_HASH:
                    return new TokenInfoAndKeyId(tokenInfo, signKey.getId());
                case NOT_FOUND_CERT_HASH:
                case EXISTING_CERT_HASH:
                case SIGNER_EX_CERT_WITH_ID_NOT_FOUND_HASH:
                case SIGNER_EX_INTERNAL_ERROR_HASH:
                case SIGNER_EX_TOKEN_NOT_AVAILABLE_HASH:
                case SIGNER_EX_TOKEN_READONLY_HASH:
                    return new TokenInfoAndKeyId(tokenInfo, goodKey.getId());
                default:
                    throw new CertificateNotFoundException("unknown cert: " + hash);
            }
        }).when(tokenService).getTokenAndKeyIdForCertificateHash(any());
=======
        doAnswer(invocation -> {
            Object[] args = invocation.getArguments();
            String hash = (String) args[0];
            if (MISSING_CERTIFICATE_HASH.equals(hash)) {
                throw new CodedException(CERT_NOT_FOUND_FAULT_CODE);
            }

            return null;
        }).when(signerProxyFacade).deactivateCert(any());

        doAnswer(invocation -> {
            Object[] args = invocation.getArguments();
            String hash = (String) args[0];
            if (MISSING_CERTIFICATE_HASH.equals(hash)) {
                throw new CodedException(CERT_NOT_FOUND_FAULT_CODE);
            }
            return null;
        }).when(signerProxyFacade).activateCert(eq("certID"));

        doAnswer(invocation -> {
            Object[] args = invocation.getArguments();
            String hash = (String) args[0];
            if (MISSING_CERTIFICATE_HASH.toLowerCase().equals(hash)) {
                return new CertificateInfo(null, false, false, "status", "certID", getMockAuthCertificateBytes(), null);
            }
            return null;
        }).when(signerProxyFacade).getCertForHash(MISSING_CERTIFICATE_HASH.toLowerCase());

>>>>>>> 9fa00617
    }

    @Test
    public void generateCertRequest() throws Exception {
        // wrong key usage
        try {
            tokenCertificateService.generateCertRequest(AUTH_KEY_ID, client,
                    KeyUsageInfo.SIGNING, "ca", new HashMap<>(),
                    null);
            fail("should throw exception");
        } catch (WrongKeyUsageException expected) {
        }
        try {
            tokenCertificateService.generateCertRequest(SIGN_KEY_ID, client,
                    KeyUsageInfo.AUTHENTICATION, "ca", new HashMap<>(),
                    null);
            fail("should throw exception");
        } catch (WrongKeyUsageException expected) {
        }
        tokenCertificateService.generateCertRequest(SIGN_KEY_ID, client,
                KeyUsageInfo.SIGNING, "ca", ImmutableMap.of("O", "baz"),
                GenerateCertRequest.RequestFormat.DER);
    }

<<<<<<< HEAD
    private CodedException signerException(String code) {
        return CodedException.tr(code, "mock-translation", "mock-message")
                .withPrefix(SIGNER_X);
    }

    @Test
    @WithMockUser(authorities = { "DELETE_SIGN_CERT", "DELETE_AUTH_CERT" })
    public void deleteCertificateSuccessfully() throws Exception {
        tokenCertificateService.deleteCertificate(EXISTING_CERT_HASH);
        verify(signerProxyFacade, times(1)).deleteCert(EXISTING_CERT_HASH);
    }

    @Test(expected = ActionNotPossibleException.class)
    @WithMockUser(authorities = { "DELETE_SIGN_CERT", "DELETE_AUTH_CERT" })
    public void deleteCertificateActionNotPossible() throws Exception {
        EnumSet empty = EnumSet.noneOf(StateChangeActionEnum.class);
        doReturn(empty).when(stateChangeActionHelper).getPossibleCertificateActions(any(), any(), any());
        tokenCertificateService.deleteCertificate(EXISTING_CERT_HASH);
    }

    @Test(expected = CertificateNotFoundException.class)
    @WithMockUser(authorities = { "DELETE_SIGN_CERT", "DELETE_AUTH_CERT" })
    public void deleteCertificateHashNotFound() throws Exception {
        tokenCertificateService.deleteCertificate(NOT_FOUND_CERT_HASH);
    }

    @Test
    @WithMockUser(authorities = { "DELETE_SIGN_CERT", "DELETE_AUTH_CERT" })
    public void deleteCertificateSignerIdNotFound() throws Exception {
        try {
            tokenCertificateService.deleteCertificate(SIGNER_EX_CERT_WITH_ID_NOT_FOUND_HASH);
            fail("should have thrown exception");
        } catch (CertificateNotFoundException expected) {
            ErrorDeviation errorDeviation = expected.getErrorDeviation();
            assertEquals(CertificateNotFoundException.ERROR_CERTIFICATE_NOT_FOUND_WITH_ID, errorDeviation.getCode());
            assertEquals(1, errorDeviation.getMetadata().size());
            assertEquals(SIGNER_EX_CERT_WITH_ID_NOT_FOUND_HASH, errorDeviation.getMetadata().iterator().next());
        }
    }

    @Test(expected = TokenCertificateService.SignerOperationFailedException.class)
    @WithMockUser(authorities = { "DELETE_SIGN_CERT", "DELETE_AUTH_CERT" })
    public void deleteCertificateSignerInternalError() throws Exception {
        tokenCertificateService.deleteCertificate(SIGNER_EX_INTERNAL_ERROR_HASH);
    }

    @Test(expected = TokenCertificateService.KeyNotOperationalException.class)
    @WithMockUser(authorities = { "DELETE_SIGN_CERT", "DELETE_AUTH_CERT" })
    public void deleteCertificateSignerTokenNotAvailable() throws Exception {
        tokenCertificateService.deleteCertificate(SIGNER_EX_TOKEN_NOT_AVAILABLE_HASH);
    }

    @Test(expected = TokenCertificateService.KeyNotOperationalException.class)
    @WithMockUser(authorities = { "DELETE_SIGN_CERT", "DELETE_AUTH_CERT" })
    public void deleteCertificateSignerTokenReadonly() throws Exception {
        tokenCertificateService.deleteCertificate(SIGNER_EX_TOKEN_READONLY_HASH);
    }

    @Test(expected = AccessDeniedException.class)
    @WithMockUser(authorities = { "DELETE_SIGN_CERT" })
    public void deleteAuthCertificateWithoutPermission() throws Exception {
        tokenCertificateService.deleteCertificate(EXISTING_CERT_IN_AUTH_KEY_HASH);
    }

    @Test(expected = AccessDeniedException.class)
    @WithMockUser(authorities = { "DELETE_AUTH_CERT" })
    public void deleteSignCertificateWithoutPermission() throws Exception {
        tokenCertificateService.deleteCertificate(EXISTING_CERT_IN_SIGN_KEY_HASH);
    }

    @Test(expected = CsrNotFoundException.class)
    @WithMockUser(authorities = { "DELETE_SIGN_CERT", "DELETE_AUTH_CERT" })
    public void deleteCsrCsrNotFound() throws Exception {
        tokenCertificateService.deleteCsr(CSR_NOT_FOUND_CSR_ID);
    }
    @Test(expected = CsrNotFoundException.class)
    @WithMockUser(authorities = { "DELETE_SIGN_CERT", "DELETE_AUTH_CERT" })
    public void deleteCsrSignerExceptions() throws Exception {
        tokenCertificateService.deleteCsr(SIGNER_EXCEPTION_CSR_ID);
    }
    @Test(expected = AccessDeniedException.class)
    @WithMockUser(authorities = { "DELETE_SIGN_CERT" })
    public void deleteAuthCsrWithoutPermission() throws Exception {
        tokenCertificateService.deleteCsr(GOOD_AUTH_CSR_ID);
    }
    @Test(expected = AccessDeniedException.class)
    @WithMockUser(authorities = { "DELETE_AUTH_CERT" })
    public void deleteSignCsrWithoutPermission() throws Exception {
        tokenCertificateService.deleteCsr(GOOD_SIGN_CSR_ID);
    }
    @Test
    @WithMockUser(authorities = { "DELETE_SIGN_CERT", "DELETE_AUTH_CERT" })
    public void deleteCsr() throws Exception {
        // success
        tokenCertificateService.deleteCsr(GOOD_CSR_ID);
        verify(signerProxyFacade, times(1)).deleteCertRequest(GOOD_CSR_ID);
    }
    @Test(expected = ActionNotPossibleException.class)
    @WithMockUser(authorities = { "DELETE_SIGN_CERT", "DELETE_AUTH_CERT" })
    public void deleteCsrActionNotPossible() throws Exception {
        doReturn(EnumSet.noneOf(StateChangeActionEnum.class)).when(stateChangeActionHelper)
                .getPossibleCsrActions(any(), any(), any());
        tokenCertificateService.deleteCsr(GOOD_CSR_ID);
    }

=======
    @WithMockUser(authorities = {"ACTIVATE_DISABLE_AUTH_CERT", "ACTIVATE_DISABLE_SIGN_CERT"})
    public void activateCertificate() throws CertificateNotFoundException {
        try {
            tokenCertificateService.activateCertificate(MISSING_CERTIFICATE_HASH);
        } catch (TokenCertificateService.InvalidCertificateException e) {
            fail("shouldn't throw InvalidCertificateException");
        } catch (CodedException expected) {
            assertEquals(expected.getFaultCode(), CERT_NOT_FOUND_FAULT_CODE);
        }
    }

    @WithMockUser(authorities = {"ACTIVATE_DISABLE_AUTH_CERT", "ACTIVATE_DISABLE_SIGN_CERT"})
    public void deactivateCertificate() throws CertificateNotFoundException {
        try {
            tokenCertificateService.deactivateCertificate(MISSING_CERTIFICATE_HASH);
        } catch (TokenCertificateService.InvalidCertificateException e) {
            fail("shouldn't throw InvalidCertificateException");
        } catch (CodedException e) {
            assertEquals(e.getFaultCode(), CERT_NOT_FOUND_FAULT_CODE);
        }
    }
>>>>>>> 9fa00617
}<|MERGE_RESOLUTION|>--- conflicted
+++ resolved
@@ -28,10 +28,7 @@
 import ee.ria.xroad.common.certificateprofile.DnFieldDescription;
 import ee.ria.xroad.common.certificateprofile.impl.DnFieldDescriptionImpl;
 import ee.ria.xroad.common.identifier.ClientId;
-<<<<<<< HEAD
 import ee.ria.xroad.signer.protocol.dto.CertRequestInfo;
-=======
->>>>>>> 9fa00617
 import ee.ria.xroad.signer.protocol.dto.CertificateInfo;
 import ee.ria.xroad.signer.protocol.dto.KeyInfo;
 import ee.ria.xroad.signer.protocol.dto.KeyUsageInfo;
@@ -66,7 +63,6 @@
 import java.util.HashMap;
 import java.util.HashSet;
 
-<<<<<<< HEAD
 import static ee.ria.xroad.common.ErrorCodes.SIGNER_X;
 import static ee.ria.xroad.common.ErrorCodes.X_CERT_NOT_FOUND;
 import static ee.ria.xroad.common.ErrorCodes.X_CSR_NOT_FOUND;
@@ -76,23 +72,21 @@
 import static org.junit.Assert.assertEquals;
 import static org.junit.Assert.fail;
 import static org.mockito.ArgumentMatchers.any;
+import static org.mockito.ArgumentMatchers.eq;
 import static org.mockito.Mockito.doAnswer;
 import static org.mockito.Mockito.doReturn;
 import static org.mockito.Mockito.times;
 import static org.mockito.Mockito.verify;
-=======
-import static org.junit.Assert.assertEquals;
-import static org.junit.Assert.fail;
-import static org.mockito.ArgumentMatchers.any;
-import static org.mockito.ArgumentMatchers.eq;
-import static org.mockito.Mockito.doAnswer;
->>>>>>> 9fa00617
 import static org.mockito.Mockito.when;
 import static org.niis.xroad.restapi.service.TokenCertificateService.CERT_NOT_FOUND_FAULT_CODE;
 import static org.niis.xroad.restapi.util.CertificateTestUtils.getMockAuthCertificateBytes;
 
+
+/**
+ * Test TokenCertificateService
+ */
 @RunWith(SpringRunner.class)
-@SpringBootTest(webEnvironment = SpringBootTest.WebEnvironment.RANDOM_PORT)
+@SpringBootTest
 @AutoConfigureTestDatabase
 @Slf4j
 @Transactional
@@ -135,7 +129,6 @@
     @MockBean
     private KeyService keyService;
 
-<<<<<<< HEAD
     @MockBean
     private GlobalConfService globalConfService;
 
@@ -151,11 +144,14 @@
     @MockBean
     private TokenService tokenService;
 
-=======
     private static final String MISSING_CERTIFICATE_HASH = "MISSING_HASH";
->>>>>>> 9fa00617
+
     private final ClientId client = ClientId.create(TestUtils.INSTANCE_FI,
             TestUtils.MEMBER_CLASS_GOV, TestUtils.MEMBER_CODE_M1);
+    private static final String AUTH_KEY = "auth-id";
+    private static final String SIGN_KEY = "sign-id";
+    private static final String AMBIGUOUS_KEY = "ambiguous-id";
+
 
     @Before
     public void setup() throws Exception {
@@ -168,7 +164,6 @@
                 .thenReturn(new DnFieldTestCertificateProfileInfo(
                         editableField, true));
 
-<<<<<<< HEAD
         // need lots of mocking
         // construct some test keys, with csrs and certs
         // make used finders return data from these items:
@@ -210,6 +205,26 @@
         mockGetCertForHash();
         mockDeleteCert();
         mockDeleteCertRequest();
+        // activate / deactivate
+        doAnswer(invocation -> {
+            Object[] args = invocation.getArguments();
+            String hash = (String) args[0];
+            if (MISSING_CERTIFICATE_HASH.equals(hash)) {
+                throw new CodedException(CERT_NOT_FOUND_FAULT_CODE);
+            }
+
+            return null;
+        }).when(signerProxyFacade).deactivateCert(any());
+
+        doAnswer(invocation -> {
+            Object[] args = invocation.getArguments();
+            String hash = (String) args[0];
+            if (MISSING_CERTIFICATE_HASH.equals(hash)) {
+                throw new CodedException(CERT_NOT_FOUND_FAULT_CODE);
+            }
+            return null;
+        }).when(signerProxyFacade).activateCert(eq("certID"));
+
         // by default all actions are possible
         doReturn(EnumSet.allOf(StateChangeActionEnum.class)).when(stateChangeActionHelper)
                 .getPossibleCertificateActions(any(), any(), any());
@@ -270,6 +285,9 @@
                 case SIGNER_EX_TOKEN_READONLY_HASH:
                     // cert will have same id as hash
                     return new CertificateInfoBuilder().id(certHash).build();
+                case MISSING_CERTIFICATE_HASH:
+                    return new CertificateInfo(null, false, false, "status", "certID",
+                            getMockAuthCertificateBytes(), null);
                 default:
                     throw new RuntimeException("bad switch option: " + certHash);
             }
@@ -346,36 +364,6 @@
                     throw new CertificateNotFoundException("unknown cert: " + hash);
             }
         }).when(tokenService).getTokenAndKeyIdForCertificateHash(any());
-=======
-        doAnswer(invocation -> {
-            Object[] args = invocation.getArguments();
-            String hash = (String) args[0];
-            if (MISSING_CERTIFICATE_HASH.equals(hash)) {
-                throw new CodedException(CERT_NOT_FOUND_FAULT_CODE);
-            }
-
-            return null;
-        }).when(signerProxyFacade).deactivateCert(any());
-
-        doAnswer(invocation -> {
-            Object[] args = invocation.getArguments();
-            String hash = (String) args[0];
-            if (MISSING_CERTIFICATE_HASH.equals(hash)) {
-                throw new CodedException(CERT_NOT_FOUND_FAULT_CODE);
-            }
-            return null;
-        }).when(signerProxyFacade).activateCert(eq("certID"));
-
-        doAnswer(invocation -> {
-            Object[] args = invocation.getArguments();
-            String hash = (String) args[0];
-            if (MISSING_CERTIFICATE_HASH.toLowerCase().equals(hash)) {
-                return new CertificateInfo(null, false, false, "status", "certID", getMockAuthCertificateBytes(), null);
-            }
-            return null;
-        }).when(signerProxyFacade).getCertForHash(MISSING_CERTIFICATE_HASH.toLowerCase());
-
->>>>>>> 9fa00617
     }
 
     @Test
@@ -400,7 +388,6 @@
                 GenerateCertRequest.RequestFormat.DER);
     }
 
-<<<<<<< HEAD
     private CodedException signerException(String code) {
         return CodedException.tr(code, "mock-translation", "mock-message")
                 .withPrefix(SIGNER_X);
@@ -506,7 +493,6 @@
         tokenCertificateService.deleteCsr(GOOD_CSR_ID);
     }
 
-=======
     @WithMockUser(authorities = {"ACTIVATE_DISABLE_AUTH_CERT", "ACTIVATE_DISABLE_SIGN_CERT"})
     public void activateCertificate() throws CertificateNotFoundException {
         try {
@@ -528,5 +514,5 @@
             assertEquals(e.getFaultCode(), CERT_NOT_FOUND_FAULT_CODE);
         }
     }
->>>>>>> 9fa00617
+
 }