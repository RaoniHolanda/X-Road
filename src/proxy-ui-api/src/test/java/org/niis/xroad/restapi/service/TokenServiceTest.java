--- conflicted
+++ resolved
@@ -200,7 +200,7 @@
 
         try {
             tokenService.getToken(TOKEN_NOT_FOUND_TOKEN_ID);
-        } catch (TokenService.TokenNotFoundException expected) {
+        } catch (TokenNotFoundException expected) {
         }
 
         TokenInfo tokenInfo = tokenService.getToken(GOOD_TOKEN_ID);
@@ -215,29 +215,8 @@
         assertEquals("friendly-neighborhood", tokenInfo.getFriendlyName());
     }
 
-<<<<<<< HEAD
     @Test(expected = TokenNotFoundException.class)
-    @WithMockUser(authorities = { "EDIT_KEYTABLE_FRIENDLY_NAMES", "VIEW_KEYS" })
     public void updateNonExistingTokenFriendlyName() throws Exception {
         tokenService.updateTokenFriendlyName(TOKEN_NOT_FOUND_TOKEN_ID, "new-name");
     }
-
-    @Test
-    @WithMockUser(authorities = { "VIEW_KEYS" })
-    public void getToken() throws Exception {
-
-        try {
-            tokenService.getToken(TOKEN_NOT_FOUND_TOKEN_ID);
-        } catch (TokenNotFoundException expected) {
-        }
-
-        TokenInfo tokenInfo = tokenService.getToken(GOOD_TOKEN_ID);
-        assertEquals(GOOD_TOKEN_NAME, tokenInfo.getFriendlyName());
-    }
-=======
-    @Test(expected = TokenService.TokenNotFoundException.class)
-    public void updateNonExistingTokenFriendlyName() throws Exception {
-        tokenService.updateTokenFriendlyName(TOKEN_NOT_FOUND_TOKEN_ID, "new-name");
-    }
->>>>>>> f32d0c07
 }