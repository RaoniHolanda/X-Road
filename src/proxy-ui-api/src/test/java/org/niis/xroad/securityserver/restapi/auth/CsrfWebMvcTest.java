--- conflicted
+++ resolved
@@ -58,8 +58,6 @@
 import javax.servlet.http.Cookie;
 
 import java.util.Collections;
-import java.util.HashSet;
-import java.util.List;
 import java.util.Set;
 import java.util.stream.Collectors;
 
@@ -82,7 +80,7 @@
     private final String username = "xroad-user";
     private final String tokenValue = "token";
     private final CsrfToken csrfToken = new DefaultCsrfToken(XSRF_HEADER, CSRF_PARAM, tokenValue);
-    private List<String> userPermissions;
+    private Set<String> userPermissions;
 
     @Autowired
     private MockMvc mockMvc;
@@ -106,7 +104,7 @@
                 .filter(grantedAuthority -> !grantedAuthority.getAuthority()
                         .equals(Role.XROAD_SECURITYSERVER_OBSERVER.getGrantedAuthorityName()))
                 .map(GrantedAuthority::getAuthority)
-                .collect(Collectors.toList());
+                .collect(Collectors.toSet());
         Authentication mockAuth = new UsernamePasswordAuthenticationToken(username, "pass", authorities);
         SecurityContext securityContext = SecurityContextHolder.getContext();
         securityContext.setAuthentication(mockAuth);
@@ -139,16 +137,9 @@
     public void getUser() throws Exception {
         User expectedUser = new User()
                 .username(username)
-<<<<<<< HEAD
-                .roles(Collections.singletonList(Role.XROAD_SECURITYSERVER_OBSERVER.getGrantedAuthorityName()))
+                .roles(Collections.singleton(Role.XROAD_SECURITYSERVER_OBSERVER.getGrantedAuthorityName()))
                 .permissions(userPermissions);
         String expectedUserJsonString = JsonUtils.getObjectWriter().writeValueAsString(expectedUser);
-=======
-                .roles(Collections.singleton(
-                        Role.XROAD_SECURITYSERVER_OBSERVER.getGrantedAuthorityName()))
-                .permissions(new HashSet<>(userPermissions));
-        String expectedUserJsonString = new Gson().toJson(expectedUser);
->>>>>>> b4611343
         MockHttpServletRequestBuilder mockRequest = MockMvcRequestBuilders.get("/api/v1/user")
                 .session(getMockSession())
                 .header(XSRF_HEADER, tokenValue)
@@ -203,16 +194,9 @@
     public void getUserNoSession() throws Exception {
         User expectedUser = new User()
                 .username(username)
-<<<<<<< HEAD
-                .roles(Collections.singletonList(Role.XROAD_SECURITYSERVER_OBSERVER.getGrantedAuthorityName()))
+                .roles(Collections.singleton(Role.XROAD_SECURITYSERVER_OBSERVER.getGrantedAuthorityName()))
                 .permissions(userPermissions);
         String expectedUserJsonString = JsonUtils.getObjectWriter().writeValueAsString(expectedUser);
-=======
-                .roles(Collections.singleton(
-                        Role.XROAD_SECURITYSERVER_OBSERVER.getGrantedAuthorityName()))
-                .permissions(new HashSet<>(userPermissions));
-        String expectedUserJsonString = new Gson().toJson(expectedUser);
->>>>>>> b4611343
         MockHttpServletRequestBuilder mockRequest = MockMvcRequestBuilders.get("/api/v1/user");
         mockMvc.perform(mockRequest)
                 .andDo(print())
