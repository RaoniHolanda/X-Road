--- conflicted
+++ resolved
@@ -94,19 +94,12 @@
 
         doAnswer(invocation -> {
             Object[] args = invocation.getArguments();
-<<<<<<< HEAD
             String csrId = (String) args[0];
             if (!GOOD_CSR_ID.equals(csrId)) {
                 throw new CsrNotFoundException("bar");
             }
             return null;
         }).when(tokenCertificateService).deleteCsr(any());
-
-=======
-            String keyId = (String) args[0];
-            return returnKeyInfoOrThrow(keyId);
-        }).when(keyService).deleteCsr(any(), any());
->>>>>>> d492d320
     }
 
     private Object returnKeyInfoOrThrow(String keyId) throws KeyNotFoundException {
@@ -139,7 +132,7 @@
     public void deleteCsr() {
         try {
             // key id is not used
-            keysApiController.deleteCsr(GOOD_KEY_ID, KEY_NOT_FOUND_CSR_ID);
+            keysApiController.deleteCsr(GOOD_SIGN_KEY_ID, KEY_NOT_FOUND_CSR_ID);
             fail("should have thrown exception");
         } catch (ResourceNotFoundException expected) {
         }
