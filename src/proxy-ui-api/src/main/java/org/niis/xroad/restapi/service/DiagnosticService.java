/**
 * The MIT License
 * Copyright (c) 2019- Nordic Institute for Interoperability Solutions (NIIS)
 * Copyright (c) 2018 Estonian Information System Authority (RIA),
 * Nordic Institute for Interoperability Solutions (NIIS), Population Register Centre (VRK)
 * Copyright (c) 2015-2017 Estonian Information System Authority (RIA), Population Register Centre (VRK)
 *
 * Permission is hereby granted, free of charge, to any person obtaining a copy
 * of this software and associated documentation files (the "Software"), to deal
 * in the Software without restriction, including without limitation the rights
 * to use, copy, modify, merge, publish, distribute, sublicense, and/or sell
 * copies of the Software, and to permit persons to whom the Software is
 * furnished to do so, subject to the following conditions:
 *
 * The above copyright notice and this permission notice shall be included in
 * all copies or substantial portions of the Software.
 *
 * THE SOFTWARE IS PROVIDED "AS IS", WITHOUT WARRANTY OF ANY KIND, EXPRESS OR
 * IMPLIED, INCLUDING BUT NOT LIMITED TO THE WARRANTIES OF MERCHANTABILITY,
 * FITNESS FOR A PARTICULAR PURPOSE AND NONINFRINGEMENT. IN NO EVENT SHALL THE
 * AUTHORS OR COPYRIGHT HOLDERS BE LIABLE FOR ANY CLAIM, DAMAGES OR OTHER
 * LIABILITY, WHETHER IN AN ACTION OF CONTRACT, TORT OR OTHERWISE, ARISING FROM,
 * OUT OF OR IN CONNECTION WITH THE SOFTWARE OR THE USE OR OTHER DEALINGS IN
 * THE SOFTWARE.
 */
package org.niis.xroad.restapi.service;

import ee.ria.xroad.common.DiagnosticsStatus;
import ee.ria.xroad.common.PortNumbers;
import ee.ria.xroad.common.SystemProperties;
import ee.ria.xroad.common.util.JsonUtils;

import com.google.gson.JsonElement;
import com.google.gson.JsonObject;
import com.google.gson.JsonParser;
import lombok.extern.slf4j.Slf4j;
import org.apache.commons.io.IOUtils;
import org.apache.http.HttpEntity;
import org.apache.http.client.config.RequestConfig;
import org.apache.http.client.methods.CloseableHttpResponse;
import org.apache.http.client.methods.HttpGet;
import org.apache.http.impl.client.CloseableHttpClient;
import org.apache.http.impl.client.HttpClientBuilder;
import org.niis.xroad.restapi.dto.OcspResponderDiagnosticsStatus;
import org.niis.xroad.restapi.exceptions.DeviationAwareRuntimeException;
import org.niis.xroad.restapi.exceptions.ErrorDeviation;
import org.springframework.beans.factory.annotation.Autowired;
import org.springframework.beans.factory.annotation.Value;
import org.springframework.http.HttpStatus;
import org.springframework.security.access.prepost.PreAuthorize;
import org.springframework.stereotype.Service;
import org.springframework.transaction.annotation.Transactional;

import java.io.IOException;
import java.util.List;
import java.util.Map;
import java.util.stream.Collectors;

/**
 * diagnostic service
 */
@Slf4j
@Service
@Transactional
@PreAuthorize("isAuthenticated()")
public class DiagnosticService {
    private static final int HTTP_CLIENT_TIMEOUT_MS = 60000;
    private final String diagnosticsGlobalconfUrl;
    private final String diagnosticsTimestampingServicesUrl;
    private final String diagnosticsOcspRespondersUrl;

    @Autowired
    public DiagnosticService(@Value("${url.diagnostics-globalconf}") String diagnosticsGlobalconfUrl,
            @Value("${url.diagnostics-timestamping-services}") String diagnosticsTimestampingServicesUrl,
            @Value("${url.diagnostics-ocsp-responders}") String diagnosticsOcspRespondersUrl) {

        this.diagnosticsGlobalconfUrl = String.format(diagnosticsGlobalconfUrl,
                SystemProperties.getConfigurationClientAdminPort());
        this.diagnosticsTimestampingServicesUrl = String.format(diagnosticsTimestampingServicesUrl,
                PortNumbers.ADMIN_PORT);
        this.diagnosticsOcspRespondersUrl = String.format(diagnosticsOcspRespondersUrl,
                SystemProperties.getSignerAdminPort());
    }

    /**
     * Query global configuration status from admin port over HTTP.
     * @return
     */
    public DiagnosticsStatus queryGlobalConfStatus() {
        try {
            JsonObject json = sendGetRequest(diagnosticsGlobalconfUrl);
            return JsonUtils.getSerializer().fromJson(json, DiagnosticsStatus.class);
        } catch (DiagnosticRequestException e) {
            throw new DeviationAwareRuntimeException(e, e.getErrorDeviation());
        }
    }

    /**
     * Query timestamping services status from admin port over HTTP.
     * @return
     */
    public List<DiagnosticsStatus> queryTimestampingStatus() {
        log.info("Query timestamper status");
        try {
            JsonObject json = sendGetRequest(diagnosticsTimestampingServicesUrl);
            return json.entrySet().stream().filter(e -> e.getValue() instanceof JsonObject)
                    .map(this::parseTimestampingStatus).collect(Collectors.toList());
        } catch (DiagnosticRequestException e) {
            throw new DeviationAwareRuntimeException(e, e.getErrorDeviation());
        }
    }

    /**
     * Query ocsp responders status from admin port over HTTP.
     * @return
     */
    public List<OcspResponderDiagnosticsStatus> queryOcspResponderStatus() {
        log.info("Query OCSP status");
        try {
            JsonObject json = sendGetRequest(diagnosticsOcspRespondersUrl);
            JsonObject certificationServiceStatusMap = json.getAsJsonObject("certificationServiceStatusMap");
            return certificationServiceStatusMap.entrySet().stream().filter(e -> e.getValue() instanceof JsonObject)
                    .map(this::parseOcspResponderDiagnosticsStatus).collect(Collectors.toList());
        } catch (DiagnosticRequestException e) {
            throw new DeviationAwareRuntimeException(e, e.getErrorDeviation());
        }
    }

    /**
     * Send HTTP GET request to the given address (http://localhost:{port}/{path}).
     * @param address
     * @return
     * @throws DiagnosticRequestException if sending a diagnostics requests fails or an error is returned
     */
    private JsonObject sendGetRequest(String address) throws DiagnosticRequestException {
        HttpGet request = new HttpGet(address);
        RequestConfig config = RequestConfig.custom()
                .setConnectTimeout(HTTP_CLIENT_TIMEOUT_MS)
                .setConnectionRequestTimeout(HTTP_CLIENT_TIMEOUT_MS)
                .setSocketTimeout(HTTP_CLIENT_TIMEOUT_MS).build();

        try (CloseableHttpClient httpClient = HttpClientBuilder.create().setDefaultRequestConfig(config).build();
<<<<<<< HEAD
             CloseableHttpResponse response = httpClient.execute(request)) {
               HttpEntity resEntity = response.getEntity();
=======
               CloseableHttpResponse response = httpClient.execute(request)) {
            HttpEntity resEntity = response.getEntity();
>>>>>>> f49acafa
            if (response.getStatusLine().getStatusCode() == HttpStatus.INTERNAL_SERVER_ERROR.value()
                    || resEntity == null) {
                log.error("unable to get a response");
                throw new DiagnosticRequestException();
            }
            String responseStr = IOUtils.toString(resEntity.getContent(), "UTF-8");
            return JsonParser.parseString(responseStr).getAsJsonObject();
        } catch (IOException ioe) {
            log.error("unable to connect to admin port (" + address + ")");
            throw new DiagnosticRequestException();
        }
    }

    /**
     * Parse DiagnosticsStatus representing a timestamping service diagnostics status
     * @param entry
     * @return
     */
    private DiagnosticsStatus parseTimestampingStatus(Map.Entry<String, JsonElement> entry) {
        DiagnosticsStatus diagnosticsStatus =
                JsonUtils.getSerializer().fromJson(entry.getValue(), DiagnosticsStatus.class);
        diagnosticsStatus.setDescription(entry.getKey());
        return diagnosticsStatus;
    }

    /**
     * Parse parse OcspResponderDiagnosticsStatus representing a certificate authority including the ocsp services
     * of the certificate authority
     * @param entry
     * @return
     */
    private OcspResponderDiagnosticsStatus parseOcspResponderDiagnosticsStatus(
            Map.Entry<String, JsonElement> entry) {
        JsonObject ca = entry.getValue().getAsJsonObject();
        OcspResponderDiagnosticsStatus status = new OcspResponderDiagnosticsStatus(
                ca.get("name").getAsString());
        JsonObject ocspResponderStatusMap = ca.get("ocspResponderStatusMap").getAsJsonObject();
        List<DiagnosticsStatus> statuses = ocspResponderStatusMap.entrySet().stream()
                .filter(e -> e.getValue() instanceof JsonObject)
                .map(this::parseOcspResponderStatus)
                .collect(Collectors.toList());
        status.setOcspResponderStatusMap(statuses);
        return status;
    }

    private DiagnosticsStatus parseOcspResponderStatus(Map.Entry<String, JsonElement> entry) {
        JsonObject json = entry.getValue().getAsJsonObject();
        // Parse "prevUpdate" and "nextUpdate" properties
        DiagnosticsStatus temp = JsonUtils.getSerializer().fromJson(json, DiagnosticsStatus.class);
        // Create a new update using parsed values and return it as a result
        DiagnosticsStatus diagnosticsStatus = new DiagnosticsStatus(json.get("status").getAsInt(),
                temp.getPrevUpdate(), temp.getNextUpdate());
        diagnosticsStatus.setDescription(json.get("url").getAsString());
        return diagnosticsStatus;
    }

    /**
     * Thrown when trying to send a diagnostic request
     */
    public static class DiagnosticRequestException extends ServiceException {
        public static final String DIAGNOSTIC_REQUEST_FAILED = "diagnostic_request_failed";

        public DiagnosticRequestException() {
            super(new ErrorDeviation(DIAGNOSTIC_REQUEST_FAILED));
        }
    }
}<|MERGE_RESOLUTION|>--- conflicted
+++ resolved
@@ -140,13 +140,9 @@
                 .setSocketTimeout(HTTP_CLIENT_TIMEOUT_MS).build();
 
         try (CloseableHttpClient httpClient = HttpClientBuilder.create().setDefaultRequestConfig(config).build();
-<<<<<<< HEAD
-             CloseableHttpResponse response = httpClient.execute(request)) {
-               HttpEntity resEntity = response.getEntity();
-=======
                CloseableHttpResponse response = httpClient.execute(request)) {
             HttpEntity resEntity = response.getEntity();
->>>>>>> f49acafa
+
             if (response.getStatusLine().getStatusCode() == HttpStatus.INTERNAL_SERVER_ERROR.value()
                     || resEntity == null) {
                 log.error("unable to get a response");
