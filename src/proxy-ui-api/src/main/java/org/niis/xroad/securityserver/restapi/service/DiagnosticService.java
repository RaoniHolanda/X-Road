--- conflicted
+++ resolved
@@ -26,16 +26,12 @@
 package org.niis.xroad.securityserver.restapi.service;
 
 import ee.ria.xroad.common.AddOnStatusDiagnostics;
-<<<<<<< HEAD
+import ee.ria.xroad.common.BackupEncryptionStatusDiagnostics;
 import ee.ria.xroad.common.CertificationServiceDiagnostics;
 import ee.ria.xroad.common.CertificationServiceStatus;
 import ee.ria.xroad.common.DiagnosticsStatus;
+import ee.ria.xroad.common.MessageLogEncryptionStatusDiagnostics;
 import ee.ria.xroad.common.OcspResponderStatus;
-=======
-import ee.ria.xroad.common.BackupEncryptionStatusDiagnostics;
-import ee.ria.xroad.common.DiagnosticsStatus;
-import ee.ria.xroad.common.MessageLogEncryptionStatusDiagnostics;
->>>>>>> 00c8629b
 import ee.ria.xroad.common.PortNumbers;
 import ee.ria.xroad.common.SystemProperties;
 import ee.ria.xroad.common.util.JsonUtils;
@@ -92,12 +88,10 @@
             @Value("${url.diagnostics-timestamping-services}") String diagnosticsTimestampingServicesUrl,
             @Value("${url.diagnostics-ocsp-responders}") String diagnosticsOcspRespondersUrl,
             @Value("${url.diagnostics-addon-status}") String diagnosticsAddOnStatusUrl,
-<<<<<<< HEAD
-            RestTemplateBuilder restTemplateBuilder) {
-=======
             @Value("${url.diagnostics-backup-encryption-status}") String backupEncryptionStatus,
             @Value("${url.diagnostics-message-log-encryption-status}") String messageLogEncryptionStatus) {
->>>>>>> 00c8629b
+            @Value("${url.diagnostics-addon-status}") String diagnosticsAddOnStatusUrl,
+            RestTemplateBuilder restTemplateBuilder) {
 
         this.diagnosticsGlobalconfUrl = String.format(diagnosticsGlobalconfUrl,
                 SystemProperties.getConfigurationClientAdminPort());
@@ -106,7 +100,10 @@
         this.diagnosticsOcspRespondersUrl = String.format(diagnosticsOcspRespondersUrl,
                 SystemProperties.getSignerAdminPort());
         this.diagnosticsAddOnStatusUrl = String.format(diagnosticsAddOnStatusUrl, PortNumbers.ADMIN_PORT);
-<<<<<<< HEAD
+        this.backupEncryptionStatus = String.format(backupEncryptionStatus,
+                PortNumbers.ADMIN_PORT);
+        this.messageLogEncryptionStatus = String.format(messageLogEncryptionStatus,
+                PortNumbers.ADMIN_PORT);
 
         MappingJackson2HttpMessageConverter converter = new MappingJackson2HttpMessageConverter(
                 JsonUtils.getObjectMapperCopy());
@@ -118,12 +115,6 @@
                 .setReadTimeout(Duration.ofMillis(HTTP_CLIENT_TIMEOUT_MS))
                 .messageConverters(converter)
                 .build();
-=======
-        this.backupEncryptionStatus = String.format(backupEncryptionStatus,
-                PortNumbers.ADMIN_PORT);
-        this.messageLogEncryptionStatus = String.format(messageLogEncryptionStatus,
-                PortNumbers.ADMIN_PORT);
->>>>>>> 00c8629b
     }
 
     /**
