/**
 * The MIT License
 * Copyright (c) 2018 Estonian Information System Authority (RIA),
 * Nordic Institute for Interoperability Solutions (NIIS), Population Register Centre (VRK)
 * Copyright (c) 2015-2017 Estonian Information System Authority (RIA), Population Register Centre (VRK)
 *
 * Permission is hereby granted, free of charge, to any person obtaining a copy
 * of this software and associated documentation files (the "Software"), to deal
 * in the Software without restriction, including without limitation the rights
 * to use, copy, modify, merge, publish, distribute, sublicense, and/or sell
 * copies of the Software, and to permit persons to whom the Software is
 * furnished to do so, subject to the following conditions:
 *
 * The above copyright notice and this permission notice shall be included in
 * all copies or substantial portions of the Software.
 *
 * THE SOFTWARE IS PROVIDED "AS IS", WITHOUT WARRANTY OF ANY KIND, EXPRESS OR
 * IMPLIED, INCLUDING BUT NOT LIMITED TO THE WARRANTIES OF MERCHANTABILITY,
 * FITNESS FOR A PARTICULAR PURPOSE AND NONINFRINGEMENT. IN NO EVENT SHALL THE
 * AUTHORS OR COPYRIGHT HOLDERS BE LIABLE FOR ANY CLAIM, DAMAGES OR OTHER
 * LIABILITY, WHETHER IN AN ACTION OF CONTRACT, TORT OR OTHERWISE, ARISING FROM,
 * OUT OF OR IN CONNECTION WITH THE SOFTWARE OR THE USE OR OTHER DEALINGS IN
 * THE SOFTWARE.
 */
package org.niis.xroad.restapi.openapi;

import ee.ria.xroad.common.conf.serverconf.model.TspType;

import lombok.extern.slf4j.Slf4j;
import org.niis.xroad.restapi.converter.CertificateDetailsConverter;
<<<<<<< HEAD
import org.niis.xroad.restapi.converter.VersionConverter;
import org.niis.xroad.restapi.exceptions.ErrorDeviation;
import org.niis.xroad.restapi.openapi.model.CertificateDetails;
import org.niis.xroad.restapi.openapi.model.Version;
import org.niis.xroad.restapi.service.InternalTlsCertificateService;
import org.niis.xroad.restapi.service.VersionService;
=======
import org.niis.xroad.restapi.converter.TimestampingServiceConverter;
import org.niis.xroad.restapi.exceptions.ErrorDeviation;
import org.niis.xroad.restapi.openapi.model.CertificateDetails;
import org.niis.xroad.restapi.openapi.model.TimestampingService;
import org.niis.xroad.restapi.service.InternalTlsCertificateService;
import org.niis.xroad.restapi.service.SystemService;
import org.niis.xroad.restapi.service.TimestampingServiceNotFoundException;
>>>>>>> 927a38c1
import org.springframework.beans.factory.annotation.Autowired;
import org.springframework.core.io.Resource;
import org.springframework.http.HttpStatus;
import org.springframework.http.ResponseEntity;
import org.springframework.security.access.prepost.PreAuthorize;
import org.springframework.stereotype.Controller;
import org.springframework.web.bind.annotation.RequestMapping;

import java.security.cert.X509Certificate;
import java.util.List;

/**
 * system api controller
 */
@Controller
@RequestMapping("/api")
@Slf4j
@PreAuthorize("denyAll")
public class SystemApiController implements SystemApi {
    public static final String INTERNAL_KEY_CERT_INTERRUPTED = "internal_key_cert_interrupted";

    private final InternalTlsCertificateService internalTlsCertificateService;
    private final CertificateDetailsConverter certificateDetailsConverter;
<<<<<<< HEAD
    private final VersionService versionService;
    private final VersionConverter versionConverter;
=======
    private final TimestampingServiceConverter timestampingServiceConverter;
    private final SystemService systemService;
>>>>>>> 927a38c1

    /**
     * Constructor
     */
    @Autowired
    public SystemApiController(InternalTlsCertificateService internalTlsCertificateService,
<<<<<<< HEAD
            CertificateDetailsConverter certificateDetailsConverter,
            VersionService versionService,
            VersionConverter versionConverter) {
        this.internalTlsCertificateService = internalTlsCertificateService;
        this.certificateDetailsConverter = certificateDetailsConverter;
        this.versionService = versionService;
        this.versionConverter  = versionConverter;
=======
            CertificateDetailsConverter certificateDetailsConverter, SystemService systemService,
                               TimestampingServiceConverter timestampingServiceConverter) {
        this.internalTlsCertificateService = internalTlsCertificateService;
        this.certificateDetailsConverter = certificateDetailsConverter;
        this.systemService = systemService;
        this.timestampingServiceConverter = timestampingServiceConverter;
>>>>>>> 927a38c1
    }

    @Override
    @PreAuthorize("hasAuthority('EXPORT_PROXY_INTERNAL_CERT')")
    public ResponseEntity<Resource> downloadSystemCertificate() {
        String filename = "certs.tar.gz";
        byte[] certificateTar = internalTlsCertificateService.exportInternalTlsCertificate();
        return ApiUtil.createAttachmentResourceResponse(certificateTar, filename);
    }

    @Override
    @PreAuthorize("hasAnyAuthority('VIEW_PROXY_INTERNAL_CERT', 'VIEW_INTERNAL_SSL_CERT')")
    public ResponseEntity<CertificateDetails> getSystemCertificate() {
        X509Certificate x509Certificate = internalTlsCertificateService.getInternalTlsCertificate();
        CertificateDetails certificate = certificateDetailsConverter.convert(x509Certificate);
        return new ResponseEntity<>(certificate, HttpStatus.OK);
    }

    @Override
    @PreAuthorize("hasAuthority('VIEW_VERSION')")
    public ResponseEntity<Version> systemVersion() {
        String softwareVersion = versionService.getVersion();
        Version version = versionConverter.convert(softwareVersion);
        return new ResponseEntity<>(version, HttpStatus.OK);
    }

    @Override
    @PreAuthorize("hasAuthority('GENERATE_INTERNAL_SSL')")
    public ResponseEntity<Void> generateSystemTlsKeyAndCertificate() {
        try {
            internalTlsCertificateService.generateInternalTlsKeyAndCertificate();
        } catch (InterruptedException e) {
            throw new InternalServerErrorException(new ErrorDeviation(INTERNAL_KEY_CERT_INTERRUPTED));
        }
        return ApiUtil.createCreatedResponse("/api/system/certificate", null);
    }

    @Override
    @PreAuthorize("hasAuthority('VIEW_TSPS')")
    public ResponseEntity<List<TimestampingService>> getConfiguredTimestampingServices() {
        List<TimestampingService> timestampingServices;
        List<TspType> tsps = systemService.getConfiguredTimestampingServices();
        timestampingServices = timestampingServiceConverter.convert(tsps);

        return new ResponseEntity<>(timestampingServices, HttpStatus.OK);
    }

    @Override
    @PreAuthorize("hasAuthority('ADD_TSP')")
    public ResponseEntity<TimestampingService> addConfiguredTimestampingService(
            TimestampingService timestampingServiceToAdd) {
        try {
            systemService.addConfiguredTimestampingService(timestampingServiceToAdd);
        } catch (SystemService.DuplicateConfiguredTimestampingServiceException e) {
            throw new ConflictException(e);
        } catch (TimestampingServiceNotFoundException e) {
            throw new BadRequestException(e);
        }
        return new ResponseEntity<>(timestampingServiceToAdd, HttpStatus.CREATED);
    }

    @Override
    @PreAuthorize("hasAuthority('DELETE_TSP')")
    public ResponseEntity<Void> deleteConfiguredTimestampingService(TimestampingService timestampingService) {
        try {
            systemService.deleteConfiguredTimestampingService(timestampingService);
        } catch (TimestampingServiceNotFoundException e) {
            throw new BadRequestException(e);
        }

        return new ResponseEntity<>(HttpStatus.NO_CONTENT);
    }
}<|MERGE_RESOLUTION|>--- conflicted
+++ resolved
@@ -28,22 +28,16 @@
 
 import lombok.extern.slf4j.Slf4j;
 import org.niis.xroad.restapi.converter.CertificateDetailsConverter;
-<<<<<<< HEAD
+import org.niis.xroad.restapi.converter.TimestampingServiceConverter;
 import org.niis.xroad.restapi.converter.VersionConverter;
 import org.niis.xroad.restapi.exceptions.ErrorDeviation;
 import org.niis.xroad.restapi.openapi.model.CertificateDetails;
+import org.niis.xroad.restapi.openapi.model.TimestampingService;
 import org.niis.xroad.restapi.openapi.model.Version;
-import org.niis.xroad.restapi.service.InternalTlsCertificateService;
-import org.niis.xroad.restapi.service.VersionService;
-=======
-import org.niis.xroad.restapi.converter.TimestampingServiceConverter;
-import org.niis.xroad.restapi.exceptions.ErrorDeviation;
-import org.niis.xroad.restapi.openapi.model.CertificateDetails;
-import org.niis.xroad.restapi.openapi.model.TimestampingService;
 import org.niis.xroad.restapi.service.InternalTlsCertificateService;
 import org.niis.xroad.restapi.service.SystemService;
 import org.niis.xroad.restapi.service.TimestampingServiceNotFoundException;
->>>>>>> 927a38c1
+import org.niis.xroad.restapi.service.VersionService;
 import org.springframework.beans.factory.annotation.Autowired;
 import org.springframework.core.io.Resource;
 import org.springframework.http.HttpStatus;
@@ -67,35 +61,25 @@
 
     private final InternalTlsCertificateService internalTlsCertificateService;
     private final CertificateDetailsConverter certificateDetailsConverter;
-<<<<<<< HEAD
+    private final TimestampingServiceConverter timestampingServiceConverter;
+    private final SystemService systemService;
     private final VersionService versionService;
     private final VersionConverter versionConverter;
-=======
-    private final TimestampingServiceConverter timestampingServiceConverter;
-    private final SystemService systemService;
->>>>>>> 927a38c1
 
     /**
      * Constructor
      */
     @Autowired
     public SystemApiController(InternalTlsCertificateService internalTlsCertificateService,
-<<<<<<< HEAD
-            CertificateDetailsConverter certificateDetailsConverter,
-            VersionService versionService,
+            CertificateDetailsConverter certificateDetailsConverter, SystemService systemService,
+            TimestampingServiceConverter timestampingServiceConverter, VersionService versionService,
             VersionConverter versionConverter) {
-        this.internalTlsCertificateService = internalTlsCertificateService;
-        this.certificateDetailsConverter = certificateDetailsConverter;
-        this.versionService = versionService;
-        this.versionConverter  = versionConverter;
-=======
-            CertificateDetailsConverter certificateDetailsConverter, SystemService systemService,
-                               TimestampingServiceConverter timestampingServiceConverter) {
         this.internalTlsCertificateService = internalTlsCertificateService;
         this.certificateDetailsConverter = certificateDetailsConverter;
         this.systemService = systemService;
         this.timestampingServiceConverter = timestampingServiceConverter;
->>>>>>> 927a38c1
+        this.versionService = versionService;
+        this.versionConverter = versionConverter;
     }
 
     @Override
