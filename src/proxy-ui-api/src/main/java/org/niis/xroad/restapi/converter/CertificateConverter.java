/**
 * The MIT License
 * Copyright (c) 2018 Estonian Information System Authority (RIA),
 * Nordic Institute for Interoperability Solutions (NIIS), Population Register Centre (VRK)
 * Copyright (c) 2015-2017 Estonian Information System Authority (RIA), Population Register Centre (VRK)
 *
 * Permission is hereby granted, free of charge, to any person obtaining a copy
 * of this software and associated documentation files (the "Software"), to deal
 * in the Software without restriction, including without limitation the rights
 * to use, copy, modify, merge, publish, distribute, sublicense, and/or sell
 * copies of the Software, and to permit persons to whom the Software is
 * furnished to do so, subject to the following conditions:
 *
 * The above copyright notice and this permission notice shall be included in
 * all copies or substantial portions of the Software.
 *
 * THE SOFTWARE IS PROVIDED "AS IS", WITHOUT WARRANTY OF ANY KIND, EXPRESS OR
 * IMPLIED, INCLUDING BUT NOT LIMITED TO THE WARRANTIES OF MERCHANTABILITY,
 * FITNESS FOR A PARTICULAR PURPOSE AND NONINFRINGEMENT. IN NO EVENT SHALL THE
 * AUTHORS OR COPYRIGHT HOLDERS BE LIABLE FOR ANY CLAIM, DAMAGES OR OTHER
 * LIABILITY, WHETHER IN AN ACTION OF CONTRACT, TORT OR OTHERWISE, ARISING FROM,
 * OUT OF OR IN CONNECTION WITH THE SOFTWARE OR THE USE OR OTHER DEALINGS IN
 * THE SOFTWARE.
 */
package org.niis.xroad.restapi.converter;

import ee.ria.xroad.common.util.CertUtils;
import ee.ria.xroad.common.util.CryptoUtils;
import ee.ria.xroad.signer.protocol.dto.CertificateInfo;

import org.springframework.beans.factory.annotation.Autowired;
import org.springframework.stereotype.Component;

import java.security.PublicKey;
import java.security.cert.X509Certificate;
import java.security.interfaces.RSAPublicKey;
import java.time.OffsetDateTime;
import java.time.ZoneOffset;
import java.util.ArrayList;
import java.util.Date;

/**
 * Converter Certificate related data between openapi, and service domain classes
 */
@Component
public class CertificateConverter {

    public static final int RADIX_FOR_HEX = 16;
    @Autowired
    private KeyUsageConverter keyUsageConverter;

    /**
     * convert CertificateInfo into openapi Certificate class
     * @param certificateInfo
     * @return
     */
    public org.niis.xroad.restapi.openapi.model.Certificate convert(CertificateInfo certificateInfo) {
        X509Certificate x509Certificate = CryptoUtils.readCertificate(certificateInfo.getCertificateBytes());
        org.niis.xroad.restapi.openapi.model.Certificate certificate = convert(x509Certificate);

        if (certificateInfo.isActive()) {
            certificate.setState(org.niis.xroad.restapi.openapi.model.Certificate.StateEnum.IN_USE);
        } else {
            certificate.setState(org.niis.xroad.restapi.openapi.model.Certificate.StateEnum.DISABLED);
        }
        return certificate;
    }

    /**
     * convert X509Certificate into openapi Certificate class.
     * certificate.state will be null.
     * @param x509Certificate
     * @return
     */
    public org.niis.xroad.restapi.openapi.model.Certificate convert(X509Certificate x509Certificate) {
        org.niis.xroad.restapi.openapi.model.Certificate certificate =
                new org.niis.xroad.restapi.openapi.model.Certificate();

        certificate.setIssuerCommonName(CertUtils.getIssuerCommonName(x509Certificate));
        certificate.setIssuerDistinguishedName(x509Certificate.getIssuerDN().getName());
        certificate.setSubjectCommonName(CertUtils.getSubjectCommonName(x509Certificate));
        certificate.setSubjectDistinguishedName(x509Certificate.getSubjectDN().getName());

        certificate.setSerial(x509Certificate.getSerialNumber().toString());
        certificate.setVersion(x509Certificate.getVersion());

        certificate.setSignatureAlgorithm(x509Certificate.getSigAlgName());
        certificate.setPublicKeyAlgorithm(x509Certificate.getPublicKey().getAlgorithm());

        certificate.setKeyUsages(new ArrayList<>(keyUsageConverter.convert(x509Certificate.getKeyUsage())));

        PublicKey publicKey = x509Certificate.getPublicKey();
        if (publicKey instanceof RSAPublicKey) {
            RSAPublicKey rsaPublicKey = (RSAPublicKey) publicKey;
            certificate.setRsaPublicKeyExponent(rsaPublicKey.getPublicExponent().intValue());
            certificate.setRsaPublicKeyModulus(rsaPublicKey.getModulus().toString(RADIX_FOR_HEX));
        }

        certificate.setSignature(CryptoUtils.encodeHex(x509Certificate.getSignature()));
<<<<<<< HEAD
=======

        if (certificateInfo.isActive()) {
            certificate.setState(org.niis.xroad.restapi.openapi.model.State.IN_USE);
        } else {
            certificate.setState(org.niis.xroad.restapi.openapi.model.State.DISABLED);
        }
>>>>>>> f3b8e72b
        certificate.setNotBefore(asOffsetDateTime(x509Certificate.getNotBefore()));
        certificate.setNotAfter(asOffsetDateTime(x509Certificate.getNotAfter()));
        try {
            certificate.setHash(CryptoUtils.calculateCertHexHash(x509Certificate.getEncoded()).toUpperCase());
        } catch (Exception ex) {
            throw new IllegalStateException("cannot calculate cert hash", ex);
        }
        return certificate;
    }

    private OffsetDateTime asOffsetDateTime(Date notBefore) {
        return notBefore.toInstant().atOffset(ZoneOffset.UTC);
    }
}<|MERGE_RESOLUTION|>--- conflicted
+++ resolved
@@ -59,9 +59,9 @@
         org.niis.xroad.restapi.openapi.model.Certificate certificate = convert(x509Certificate);
 
         if (certificateInfo.isActive()) {
-            certificate.setState(org.niis.xroad.restapi.openapi.model.Certificate.StateEnum.IN_USE);
+            certificate.setState(org.niis.xroad.restapi.openapi.model.State.IN_USE);
         } else {
-            certificate.setState(org.niis.xroad.restapi.openapi.model.Certificate.StateEnum.DISABLED);
+            certificate.setState(org.niis.xroad.restapi.openapi.model.State.DISABLED);
         }
         return certificate;
     }
@@ -97,15 +97,6 @@
         }
 
         certificate.setSignature(CryptoUtils.encodeHex(x509Certificate.getSignature()));
-<<<<<<< HEAD
-=======
-
-        if (certificateInfo.isActive()) {
-            certificate.setState(org.niis.xroad.restapi.openapi.model.State.IN_USE);
-        } else {
-            certificate.setState(org.niis.xroad.restapi.openapi.model.State.DISABLED);
-        }
->>>>>>> f3b8e72b
         certificate.setNotBefore(asOffsetDateTime(x509Certificate.getNotBefore()));
         certificate.setNotAfter(asOffsetDateTime(x509Certificate.getNotAfter()));
         try {
