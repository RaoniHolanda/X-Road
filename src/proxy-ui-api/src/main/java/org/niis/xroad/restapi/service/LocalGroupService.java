--- conflicted
+++ resolved
@@ -224,15 +224,12 @@
         if (existingLocalGroupType == null) {
             throw new LocalGroupNotFoundException("LocalGroup with id " + groupId + " not found");
         }
-<<<<<<< HEAD
         auditLog(existingLocalGroupType, existingLocalGroupType.getDescription());
 
-=======
         XRoadId xRoadId = getLocalGroupIdAsXroadId(groupId);
         ClientType clientType = clientRepository.getClientByLocalGroup(existingLocalGroupType);
 
         deleteAccessRightsByXRoadId(clientType, xRoadId);
->>>>>>> aa8a47b0
         localGroupRepository.delete(existingLocalGroupType);
     }
 
