/**
 * The MIT License
 * Copyright (c) 2018 Estonian Information System Authority (RIA),
 * Nordic Institute for Interoperability Solutions (NIIS), Population Register Centre (VRK)
 * Copyright (c) 2015-2017 Estonian Information System Authority (RIA), Population Register Centre (VRK)
 *
 * Permission is hereby granted, free of charge, to any person obtaining a copy
 * of this software and associated documentation files (the "Software"), to deal
 * in the Software without restriction, including without limitation the rights
 * to use, copy, modify, merge, publish, distribute, sublicense, and/or sell
 * copies of the Software, and to permit persons to whom the Software is
 * furnished to do so, subject to the following conditions:
 *
 * The above copyright notice and this permission notice shall be included in
 * all copies or substantial portions of the Software.
 *
 * THE SOFTWARE IS PROVIDED "AS IS", WITHOUT WARRANTY OF ANY KIND, EXPRESS OR
 * IMPLIED, INCLUDING BUT NOT LIMITED TO THE WARRANTIES OF MERCHANTABILITY,
 * FITNESS FOR A PARTICULAR PURPOSE AND NONINFRINGEMENT. IN NO EVENT SHALL THE
 * AUTHORS OR COPYRIGHT HOLDERS BE LIABLE FOR ANY CLAIM, DAMAGES OR OTHER
 * LIABILITY, WHETHER IN AN ACTION OF CONTRACT, TORT OR OTHERWISE, ARISING FROM,
 * OUT OF OR IN CONNECTION WITH THE SOFTWARE OR THE USE OR OTHER DEALINGS IN
 * THE SOFTWARE.
 */
package org.niis.xroad.restapi.service;

import ee.ria.xroad.common.conf.serverconf.model.AccessRightType;
import ee.ria.xroad.common.conf.serverconf.model.ClientType;
import ee.ria.xroad.common.conf.serverconf.model.EndpointType;
import ee.ria.xroad.common.conf.serverconf.model.ServiceType;
import ee.ria.xroad.common.identifier.ClientId;
import ee.ria.xroad.common.identifier.XRoadId;
import ee.ria.xroad.common.identifier.XRoadObjectType;

import lombok.extern.slf4j.Slf4j;
import org.niis.xroad.restapi.dto.ServiceClientAccessRightDto;
import org.niis.xroad.restapi.dto.ServiceClientDto;
import org.niis.xroad.restapi.dto.ServiceClientIdentifierDto;
import org.niis.xroad.restapi.repository.ClientRepository;
import org.niis.xroad.restapi.util.FormatUtils;
import org.springframework.security.access.prepost.PreAuthorize;
import org.springframework.stereotype.Service;

import javax.transaction.Transactional;

import java.util.ArrayList;
import java.util.Arrays;
import java.util.HashMap;
import java.util.HashSet;
import java.util.List;
<<<<<<< HEAD
=======
import java.util.Map;
import java.util.Set;
>>>>>>> d61b232a
import java.util.stream.Collectors;

import static java.util.stream.Collectors.groupingBy;

@Slf4j
@Service
@Transactional
@PreAuthorize("isAuthenticated()")
public class ServiceClientService {

    private final ClientRepository clientRepository;
    private final ServiceService serviceService;
    private final EndpointService endpointService;
    private final AccessRightService accessRightService;
    private final LocalGroupService localGroupService;
    private final GlobalConfService globalConfService;

    public ServiceClientService(ClientRepository clientRepository, ServiceService serviceService,
            EndpointService endpointService, AccessRightService accessRightService,
            LocalGroupService localGroupService, GlobalConfService globalConfService) {
        this.clientRepository = clientRepository;
        this.serviceService = serviceService;
        this.endpointService = endpointService;
        this.accessRightService = accessRightService;
        this.localGroupService = localGroupService;
        this.globalConfService = globalConfService;
    }

    /**
     * Get access right holders (serviceClients) by Client (service owner)
     *
     * The concept of base endpoint is used to find service level access rights in this method.
     * Base endpoint is in other words service (code) level endpoint.
     * Each service has one base endpoint.
     * Base endpoint has method '*' and path '**'.
     *
     * @param ownerId
     * @return
     * @throws ClientNotFoundException
     *
     */
    public List<ServiceClientDto> getServiceClientsByClient(ClientId ownerId)
            throws ClientNotFoundException {
        ClientType owner = clientRepository.getClient(ownerId);
        if (owner == null) {
            throw new ClientNotFoundException("Client " + ownerId.toShortString() + " not found");
        }

        // Filter just acls that are set to base endpoints so they are on service code level
        List<AccessRightType> serviceCodeLevelAcls = owner.getAcl().stream()
                .filter(acl -> acl.getEndpoint().isBaseEndpoint())
                .collect(Collectors.toList());
        List<AccessRightType> distinctAccessRightTypes = distinctAccessRightTypeByXroadId(serviceCodeLevelAcls);
        return accessRightService.mapAccessRightsToServiceClients(owner, distinctAccessRightTypes);
    }

    // Get unique AccessRightTypes from the given list
    private List<AccessRightType> distinctAccessRightTypeByXroadId(List<AccessRightType> acls) {
        HashMap<XRoadId, AccessRightType> uniqueServiceClientMap = new HashMap<>();
        for (AccessRightType acl : acls) {
            if (!uniqueServiceClientMap.containsKey(acl.getSubjectId())) {
                uniqueServiceClientMap.put(acl.getSubjectId(), acl);
            } else {
                // if there are multiple access right with equal subjectId populate the hashmap
                // with the one with earliest timestamp in rights_given_at
                AccessRightType accessRightType = uniqueServiceClientMap.get(acl.getSubjectId());
                if (acl.getRightsGiven().before(accessRightType.getRightsGiven())) {
                    uniqueServiceClientMap.put(acl.getSubjectId(), acl);
                }
            }
        }
        return new ArrayList(uniqueServiceClientMap.values());
    }

    /**
     * Get single service client
     *
     * @param ownerId
     * @param serviceClientId
     * @return
     * @throws ClientNotFoundException if given client is not found
     * @throws ServiceClientNotFoundException if given client or service client being searched is not found
     */
    public ServiceClientDto getServiceClient(ClientId ownerId, XRoadId serviceClientId)
            throws ClientNotFoundException, ServiceClientNotFoundException {

        List<ServiceClientDto> serviceClientsByClient = null;
        serviceClientsByClient = getServiceClientsByClient(ownerId);

        return serviceClientsByClient.stream()
            .filter(scDto -> scDto.getSubjectId().equals(serviceClientId))
            .findFirst()
            .orElseThrow(() -> new ServiceClientNotFoundException("Service client not found for client id: "
                    + ownerId.toShortString() + " and service client: " + serviceClientId.toShortString()));
    }

    /**
     * Get access right holders (serviceClients) by Service
     * @param clientId
     * @param fullServiceCode
     * @return
     * @throws ClientNotFoundException if client with given id was not found
     * @throws ServiceNotFoundException if service with given fullServicecode was not found
     * @throws EndpointNotFoundException if base endpoint for this service is not found from the client
     */
    public List<ServiceClientDto> getServiceClientsByService(ClientId clientId, String fullServiceCode)
            throws ClientNotFoundException, ServiceNotFoundException, EndpointNotFoundException {
        ClientType clientType = clientRepository.getClient(clientId);
        if (clientType == null) {
            throw new ClientNotFoundException("Client " + clientId.toShortString() + " not found");
        }

        ServiceType serviceType = serviceService.getServiceFromClient(clientType, fullServiceCode);
        EndpointType endpointType = endpointService.getServiceBaseEndpoint(serviceType);

        List<AccessRightType> accessRightsByEndpoint = accessRightService
                .getAccessRightsByEndpoint(clientType, endpointType);
        return accessRightService.mapAccessRightsToServiceClients(clientType, accessRightsByEndpoint);
    }

    /**
     * Get access right holders (serviceClients) for Endpoint
     * @param id
     * @return
     * @throws EndpointNotFoundException    if no endpoint is found with given id
     * @throws ClientNotFoundException      if client attached to endpoint is not found
     */
    public List<ServiceClientDto> getServiceClientsByEndpoint(Long id)
            throws EndpointNotFoundException, ClientNotFoundException {

        ClientType clientType = clientRepository.getClientByEndpointId(id);
        EndpointType endpointType = endpointService.getEndpoint(id);

        List<AccessRightType> accessRightsByEndpoint = accessRightService
                .getAccessRightsByEndpoint(clientType, endpointType);
        return accessRightService.mapAccessRightsToServiceClients(clientType, accessRightsByEndpoint);
    }

    /**
     * Get service clients access rights to given client
     *
     * @param ownerId
     * @param serviceClientId
     * @return
     * @throws ClientNotFoundException if given client or service client is not found
     * @throws IdentifierNotFoundException if given client doesn't own the given service client
     */
    public List<ServiceClientAccessRightDto> getServiceClientAccessRights(ClientId ownerId,
            XRoadId serviceClientId) throws ClientNotFoundException, IdentifierNotFoundException {

        ClientType owner = clientRepository.getClient(ownerId);
        if (owner == null) {
            throw new ClientNotFoundException("Client not found with id: " + ownerId.toShortString());
        }

        verifyServiceClientIdentifiersExist(owner, new HashSet(Arrays.asList(serviceClientId)));

        // Filter service clients access rights from the given clients acl-list
        return owner.getAcl().stream()
                .filter(acl -> acl.getEndpoint().isBaseEndpoint() && acl.getSubjectId().equals(serviceClientId))
                .map(acl -> ServiceClientAccessRightDto.builder()
                        .serviceCode(acl.getEndpoint().getServiceCode())
                        .rightsGiven(FormatUtils.fromDateToOffsetDateTime(acl.getRightsGiven()))
                        .title(getServiceTitle(owner, acl.getEndpoint().getServiceCode()))
                        .build())
                .collect(Collectors.toList());
    }

    /**
     * Convert ServiceClientIdentifierDto to XRoadId
     *
     * @param dto
     * @return
     * @throws LocalGroupNotFoundException if given dto contains local group that is not found
     * @throws ServiceClientNotFoundException if given doesn't contain local group id nor XRoadId
     */
    public XRoadId convertServiceClientIdentifierDtoToXroadId(ServiceClientIdentifierDto dto)
            throws LocalGroupNotFoundException, ServiceClientNotFoundException {
        // Get XRoadId for the given service client
        XRoadId xRoadId = dto.getXRoadId();
        if (dto.isLocalGroup()) {
            xRoadId = localGroupService.getLocalGroupIdAsXroadId(dto.getLocalGroupId());
        }

        if (xRoadId == null) {
            throw new ServiceClientNotFoundException("Service client identifier doesn't "
                + "contain key of a localgroup nor XRoadId");
        }

        return xRoadId;
    }

<<<<<<< HEAD
=======
    /**
     * Verify that service client XRoadIds do exist
     * @param clientType owner of (possible) local groups
     * @param serviceClientIds service client ids to check
     * @return
     * @throws IdentifierNotFoundException if there were identifiers that could not be found
     */
    public void verifyServiceClientIdentifiersExist(ClientType clientType, Set<XRoadId> serviceClientIds)
            throws IdentifierNotFoundException {
        Map<XRoadObjectType, List<XRoadId>> idsPerType = serviceClientIds.stream()
                .collect(groupingBy(XRoadId::getObjectType));
        for (XRoadObjectType type: idsPerType.keySet()) {
            if (!isValidServiceClientType(type)) {
                throw new IllegalArgumentException("Invalid service client subject object type " + type);
            }
        }
        if (idsPerType.containsKey(XRoadObjectType.GLOBALGROUP)) {
            if (!globalConfService.globalGroupsExist(idsPerType.get(XRoadObjectType.GLOBALGROUP))) {
                throw new IdentifierNotFoundException();
            }
        }
        if (idsPerType.containsKey(XRoadObjectType.SUBSYSTEM)) {
            if (!globalConfService.clientsExist(idsPerType.get(XRoadObjectType.SUBSYSTEM))) {
                throw new IdentifierNotFoundException();
            }
        }
        if (idsPerType.containsKey(XRoadObjectType.LOCALGROUP)) {
            if (!localGroupService.localGroupsExist(clientType, idsPerType.get(XRoadObjectType.LOCALGROUP))) {
                throw new IdentifierNotFoundException();
            }
        }
    }

    private boolean isValidServiceClientType(XRoadObjectType objectType) {
        return objectType == XRoadObjectType.SUBSYSTEM
                || objectType == XRoadObjectType.GLOBALGROUP
                || objectType == XRoadObjectType.LOCALGROUP;
    }

    /**
     * Add access rights for services in serviceCodes to service client serviceClientId,
     * both the services and service client in the context of subsystem clientId
     * TO DO: test
     * TO DO: test service != client's services
     * TO DO: test service client != client's service clients
     * TO DO: access right already exists -> exception
     * @param clientId
     * @param serviceClientId
     * @param serviceCodes
     */
    public void addServiceClientAccessRights(ClientId clientId, XRoadId serviceClientId, Set<String> serviceCodes) {
        log.debug("adding service client access rights");
    }

>>>>>>> d61b232a
    private String getServiceTitle(ClientType clientType, String serviceCode) {
        ServiceType service = clientType.getServiceDescription().stream()
                .flatMap(sd -> sd.getService().stream())
                .filter(serviceType -> serviceType.getServiceCode().equals(serviceCode))
                .findFirst()
                .get();

        return service == null ? null : service.getTitle();
    }

}<|MERGE_RESOLUTION|>--- conflicted
+++ resolved
@@ -48,11 +48,8 @@
 import java.util.HashMap;
 import java.util.HashSet;
 import java.util.List;
-<<<<<<< HEAD
-=======
 import java.util.Map;
 import java.util.Set;
->>>>>>> d61b232a
 import java.util.stream.Collectors;
 
 import static java.util.stream.Collectors.groupingBy;
@@ -245,8 +242,6 @@
         return xRoadId;
     }
 
-<<<<<<< HEAD
-=======
     /**
      * Verify that service client XRoadIds do exist
      * @param clientType owner of (possible) local groups
@@ -301,7 +296,6 @@
         log.debug("adding service client access rights");
     }
 
->>>>>>> d61b232a
     private String getServiceTitle(ClientType clientType, String serviceCode) {
         ServiceType service = clientType.getServiceDescription().stream()
                 .flatMap(sd -> sd.getService().stream())
