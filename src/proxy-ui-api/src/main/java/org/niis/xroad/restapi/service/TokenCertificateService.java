/**
 * The MIT License
 * Copyright (c) 2018 Estonian Information System Authority (RIA),
 * Nordic Institute for Interoperability Solutions (NIIS), Population Register Centre (VRK)
 * Copyright (c) 2015-2017 Estonian Information System Authority (RIA), Population Register Centre (VRK)
 *
 * Permission is hereby granted, free of charge, to any person obtaining a copy
 * of this software and associated documentation files (the "Software"), to deal
 * in the Software without restriction, including without limitation the rights
 * to use, copy, modify, merge, publish, distribute, sublicense, and/or sell
 * copies of the Software, and to permit persons to whom the Software is
 * furnished to do so, subject to the following conditions:
 *
 * The above copyright notice and this permission notice shall be included in
 * all copies or substantial portions of the Software.
 *
 * THE SOFTWARE IS PROVIDED "AS IS", WITHOUT WARRANTY OF ANY KIND, EXPRESS OR
 * IMPLIED, INCLUDING BUT NOT LIMITED TO THE WARRANTIES OF MERCHANTABILITY,
 * FITNESS FOR A PARTICULAR PURPOSE AND NONINFRINGEMENT. IN NO EVENT SHALL THE
 * AUTHORS OR COPYRIGHT HOLDERS BE LIABLE FOR ANY CLAIM, DAMAGES OR OTHER
 * LIABILITY, WHETHER IN AN ACTION OF CONTRACT, TORT OR OTHERWISE, ARISING FROM,
 * OUT OF OR IN CONNECTION WITH THE SOFTWARE OR THE USE OR OTHER DEALINGS IN
 * THE SOFTWARE.
 */
package org.niis.xroad.restapi.service;

import ee.ria.xroad.common.CodedException;
import ee.ria.xroad.common.certificateprofile.impl.SignCertificateProfileInfoParameters;
import ee.ria.xroad.common.identifier.ClientId;
import ee.ria.xroad.common.util.CertUtils;
import ee.ria.xroad.common.util.CryptoUtils;
import ee.ria.xroad.signer.protocol.dto.CertificateInfo;

import lombok.extern.slf4j.Slf4j;
import org.niis.xroad.restapi.exceptions.ErrorDeviation;
import org.niis.xroad.restapi.facade.GlobalConfFacade;
import org.niis.xroad.restapi.facade.SignerProxyFacade;
import org.niis.xroad.restapi.repository.ClientRepository;
import org.niis.xroad.restapi.util.FormatUtils;
import org.springframework.beans.factory.annotation.Autowired;
import org.springframework.security.access.AccessDeniedException;
import org.springframework.security.access.prepost.PreAuthorize;
import org.springframework.stereotype.Service;
import org.springframework.transaction.annotation.Transactional;

import java.security.cert.X509Certificate;

import static ee.ria.xroad.common.ErrorCodes.SIGNER_X;
import static ee.ria.xroad.common.ErrorCodes.X_CERT_EXISTS;
import static ee.ria.xroad.common.ErrorCodes.X_CERT_NOT_FOUND;
import static ee.ria.xroad.common.ErrorCodes.X_CSR_NOT_FOUND;
import static ee.ria.xroad.common.ErrorCodes.X_INCORRECT_CERTIFICATE;
import static ee.ria.xroad.common.ErrorCodes.X_WRONG_CERT_USAGE;
import static org.niis.xroad.restapi.service.KeyService.isCausedByKeyNotFound;
import static org.niis.xroad.restapi.service.SecurityHelper.verifyAuthority;

/**
 * token certificate service
 */
@Slf4j
@Service
@Transactional
@PreAuthorize("isAuthenticated()")
public class TokenCertificateService {
    private static final String DUMMY_MEMBER = "dummy";

    private final GlobalConfService globalConfService;
    private final GlobalConfFacade globalConfFacade;
    private final SignerProxyFacade signerProxyFacade;
    private final ClientRepository clientRepository;

    @Autowired
    public TokenCertificateService(GlobalConfService globalConfService, GlobalConfFacade globalConfFacade,
            SignerProxyFacade signerProxyFacade, ClientRepository clientRepository) {
        this.globalConfService = globalConfService;
        this.globalConfFacade = globalConfFacade;
        this.signerProxyFacade = signerProxyFacade;
        this.clientRepository = clientRepository;
    }

    /**
     * Find an existing cert from a token by it's hash
     * @param hash cert hash of an existing cert. Will be transformed to lowercase
     * @return
     * @throws CertificateNotFoundException
     */
    public CertificateInfo getCertificateInfo(String hash) throws CertificateNotFoundException {
        CertificateInfo certificateInfo = null;
        try {
            certificateInfo = signerProxyFacade.getCertForHash(hash.toLowerCase()); // lowercase needed in Signer
        } catch (CodedException e) {
            if (isCausedByCertNotFound(e)) {
                throw new CertificateNotFoundException("Certificate with hash " + hash + " not found");
            } else {
                throw e;
            }
        } catch (Exception e) {
            throw new RuntimeException("error getting certificate", e);
        }
        return certificateInfo;
    }

    /**
     * Find an existing cert from a token (e.g. HSM) by cert hash and import it to keyconf.xml. This enables the cert
     * to be used for signing messages.
     * @param hash cert hash of an existing cert
     * @return CertificateType
     * @throws CertificateNotFoundException
     * @throws InvalidCertificateException other general import failure
     * @throws GlobalConfService.GlobalConfOutdatedException
     * @throws KeyNotFoundException
     * @throws CertificateAlreadyExistsException
     * @throws WrongCertificateUsageException
     * @throws ClientNotFoundException
     * @throws CsrNotFoundException
     * @throws AuthCertificateNotSupportedException if trying to import an auth cert from a token
     */
    public CertificateInfo importCertificateFromToken(String hash) throws CertificateNotFoundException,
            InvalidCertificateException, GlobalConfService.GlobalConfOutdatedException, KeyNotFoundException,
            CertificateAlreadyExistsException, WrongCertificateUsageException, ClientNotFoundException,
            CsrNotFoundException, AuthCertificateNotSupportedException {
        CertificateInfo certificateInfo = getCertificateInfo(hash);
        return importCertificate(certificateInfo.getCertificateBytes(), true);
    }

    /**
     * Import a cert that is found from a token by it's bytes
     * @param certificateBytes
     * @param isFromToken whether the token was read from a token or not
     * @return CertificateType
     * @throws GlobalConfService.GlobalConfOutdatedException
     * @throws KeyNotFoundException
     * @throws InvalidCertificateException other general import failure
     * @throws CertificateAlreadyExistsException
     * @throws WrongCertificateUsageException
     * @throws AuthCertificateNotSupportedException if trying to import an auth cert from a token
     */
    private CertificateInfo importCertificate(byte[] certificateBytes, boolean isFromToken)
            throws GlobalConfService.GlobalConfOutdatedException, KeyNotFoundException, InvalidCertificateException,
            CertificateAlreadyExistsException, WrongCertificateUsageException, CsrNotFoundException,
            AuthCertificateNotSupportedException, ClientNotFoundException {
        globalConfService.verifyGlobalConfValidity();
        X509Certificate x509Certificate = null;
        CertificateInfo certificateInfo = null;
        try {
            x509Certificate = CryptoUtils.readCertificate(certificateBytes);
        } catch (Exception e) {
            throw new InvalidCertificateException("cannot convert bytes to certificate", e);
        }
        try {
            String certificateState;
            ClientId clientId = null;
            boolean isAuthCert = CertUtils.isAuthCert(x509Certificate);
            if (isAuthCert) {
                verifyAuthority("IMPORT_AUTH_CERT");
                if (isFromToken) {
                    throw new AuthCertificateNotSupportedException("auth cert cannot be imported from a token");
                }
                certificateState = CertificateInfo.STATUS_SAVED;
            } else {
                verifyAuthority("IMPORT_SIGN_CERT");
                String xroadInstance = globalConfFacade.getInstanceIdentifier();
                clientId = getClientIdForSigningCert(xroadInstance, x509Certificate);
                boolean clientExists = clientRepository.clientExists(clientId, true);
                if (!clientExists) {
                    throw new ClientNotFoundException("client " + clientId.toShortString() + " not found",
                            FormatUtils.xRoadIdToEncodedId(clientId));
                }
                certificateState = CertificateInfo.STATUS_REGISTERED;
            }
            byte[] certBytes = x509Certificate.getEncoded();
            signerProxyFacade.importCert(certBytes, certificateState, clientId);
            String hash = CryptoUtils.calculateCertHexHash(certBytes);
            certificateInfo = getCertificateInfo(hash);
        } catch (ClientNotFoundException | AccessDeniedException | AuthCertificateNotSupportedException e) {
            throw e;
        } catch (CodedException e) {
            translateCodedExceptions(e);
        } catch (Exception e) {
            // something went really wrong
            throw new RuntimeException("error importing certificate", e);
        }
        return certificateInfo;
    }

    /**
<<<<<<< HEAD
     * Activates certificate by given certificateId
     *
     * @param certificateId
     * @throws CertificateNotFoundException
     */
    public void activateCertificate(String certificateId) throws CertificateNotFoundException {
        try {
            signerProxyFacade.activateCert(certificateId);
        } catch (CodedException e) {
            if (isCausedByCertNotFound(e)) {
                throw new CertificateNotFoundException("Certificate with id " + certificateId + " not found");
            } else {
                throw e;
            }
        } catch (Exception e) {
            throw new RuntimeException("certificate activation failed", e);
        }
    }

    /**
     * Deactivates certificate by given certificateId
     *
     * @param certificateId
     * @throws CertificateNotFoundException
     */
    public void deactivateCertificate(String certificateId) throws CertificateNotFoundException {
        try {
            signerProxyFacade.deactivateCert(certificateId);
        } catch (CodedException e) {
            if (isCausedByCertNotFound(e)) {
                throw new CertificateNotFoundException("Certificate with id " + certificateId + " not found");
            } else {
                throw e;
            }
        } catch (Exception e) {
            throw new RuntimeException("certificate deactivation failed", e);
        }
=======
     * Import a cert from given bytes. If importing an existing cert from a token use
     * {@link #importCertificateFromToken(String hash)}
     * @param certificateBytes
     * @return CertificateType
     * @throws GlobalConfService.GlobalConfOutdatedException
     * @throws ClientNotFoundException
     * @throws KeyNotFoundException
     * @throws InvalidCertificateException other general import failure
     * @throws CertificateAlreadyExistsException
     * @throws WrongCertificateUsageException
     * @throws AuthCertificateNotSupportedException if trying to import an auth cert from a token
     */
    public CertificateInfo importCertificate(byte[] certificateBytes) throws InvalidCertificateException,
            GlobalConfService.GlobalConfOutdatedException, KeyNotFoundException, CertificateAlreadyExistsException,
            WrongCertificateUsageException, ClientNotFoundException, CsrNotFoundException,
            AuthCertificateNotSupportedException {
        return importCertificate(certificateBytes, false);
>>>>>>> f2633850
    }

    /**
     * Returns the given certificate owner's client ID.
     * @param instanceIdentifier instance identifier of the owner
     * @param cert the certificate
     * @return certificate owner's client ID
     * @throws InvalidCertificateException if any errors occur
     */
    private ClientId getClientIdForSigningCert(String instanceIdentifier, X509Certificate cert)
            throws InvalidCertificateException {
        ClientId dummyClientId = ClientId.create(instanceIdentifier, DUMMY_MEMBER, DUMMY_MEMBER);
        SignCertificateProfileInfoParameters signCertificateProfileInfoParameters =
                new SignCertificateProfileInfoParameters(dummyClientId, DUMMY_MEMBER);
        ClientId certificateSubject;
        try {
            certificateSubject = globalConfFacade.getSubjectName(signCertificateProfileInfoParameters, cert);
        } catch (Exception e) {
            throw new InvalidCertificateException("Cannot read member identifier from signing certificate", e);
        }
        return certificateSubject;
    }

    /**
     * Helper to translate caught {@link CodedException CodedExceptions}
     * @param e
     * @throws CertificateAlreadyExistsException
     * @throws InvalidCertificateException
     * @throws WrongCertificateUsageException
     * @throws CsrNotFoundException
     * @throws KeyNotFoundException
     */
    private void translateCodedExceptions(CodedException e) throws CertificateAlreadyExistsException,
            InvalidCertificateException, WrongCertificateUsageException, CsrNotFoundException, KeyNotFoundException {
        if (isCausedByDuplicateCertificate(e)) {
            throw new CertificateAlreadyExistsException(e);
        } else if (isCausedByIncorrectCertificate(e)) {
            throw new InvalidCertificateException(e);
        } else if (isCausedByCertificateWrongUsage(e)) {
            throw new WrongCertificateUsageException(e);
        } else if (isCausedByCsrNotFound(e)) {
            throw new CsrNotFoundException(e);
        } else if (isCausedByKeyNotFound(e)) {
            throw new KeyNotFoundException(e);
        } else {
            throw e;
        }
    }

    static boolean isCausedByDuplicateCertificate(CodedException e) {
        return DUPLICATE_CERT_FAULT_CODE.equals(e.getFaultCode());
    }

    static boolean isCausedByIncorrectCertificate(CodedException e) {
        return INCORRECT_CERT_FAULT_CODE.equals(e.getFaultCode());
    }

    static boolean isCausedByCertificateWrongUsage(CodedException e) {
        return CERT_WRONG_USAGE_FAULT_CODE.equals(e.getFaultCode());
    }

    static boolean isCausedByCsrNotFound(CodedException e) {
        return CSR_NOT_FOUND_FAULT_CODE.equals(e.getFaultCode());
    }

    static boolean isCausedByCertNotFound(CodedException e) {
        return CERT_NOT_FOUND_FAULT_CODE.equals(e.getFaultCode());
    }

    static final String DUPLICATE_CERT_FAULT_CODE = SIGNER_X + "." + X_CERT_EXISTS;
    static final String INCORRECT_CERT_FAULT_CODE = SIGNER_X + "." + X_INCORRECT_CERTIFICATE;
    static final String CERT_WRONG_USAGE_FAULT_CODE = SIGNER_X + "." + X_WRONG_CERT_USAGE;
    static final String CSR_NOT_FOUND_FAULT_CODE = SIGNER_X + "." + X_CSR_NOT_FOUND;
    static final String CERT_NOT_FOUND_FAULT_CODE = SIGNER_X + "." + X_CERT_NOT_FOUND;

    /**
     * General error that happens when importing a cert. Usually a wrong file type
     */
    public static class InvalidCertificateException extends ServiceException {
        public static final String INVALID_CERT = "invalid_cert";

        public InvalidCertificateException(Throwable t) {
            super(t, new ErrorDeviation(INVALID_CERT));
        }

        public InvalidCertificateException(String msg, Throwable t) {
            super(msg, t, new ErrorDeviation(INVALID_CERT));
        }
    }

    /**
     * Cert usage info is wrong (e.g. cert is both auth and sign or neither)
     */
    public static class WrongCertificateUsageException extends ServiceException {
        public static final String ERROR_CERTIFICATE_WRONG_USAGE = "cert_wrong_usage";

        public WrongCertificateUsageException(Throwable t) {
            super(t, new ErrorDeviation(ERROR_CERTIFICATE_WRONG_USAGE));
        }
    }

    /**
     * Certificate sign request not found
     */
    public static class CsrNotFoundException extends ServiceException {
        public static final String ERROR_CSR_NOT_FOUND = "csr_not_found";

        public CsrNotFoundException(Throwable t) {
            super(t, new ErrorDeviation(ERROR_CSR_NOT_FOUND));
        }
    }

    /**
     * Probably a rare case of when importing an auth cert from an HSM
     */
    public static class AuthCertificateNotSupportedException extends ServiceException {
        public static final String AUTH_CERT_NOT_SUPPORTED = "auth_cert_not_supported";

        public AuthCertificateNotSupportedException(String msg) {
            super(msg, new ErrorDeviation(AUTH_CERT_NOT_SUPPORTED));
        }
    }
}<|MERGE_RESOLUTION|>--- conflicted
+++ resolved
@@ -184,7 +184,6 @@
     }
 
     /**
-<<<<<<< HEAD
      * Activates certificate by given certificateId
      *
      * @param certificateId
@@ -222,7 +221,9 @@
         } catch (Exception e) {
             throw new RuntimeException("certificate deactivation failed", e);
         }
-=======
+    }
+
+    /**
      * Import a cert from given bytes. If importing an existing cert from a token use
      * {@link #importCertificateFromToken(String hash)}
      * @param certificateBytes
@@ -240,7 +241,6 @@
             WrongCertificateUsageException, ClientNotFoundException, CsrNotFoundException,
             AuthCertificateNotSupportedException {
         return importCertificate(certificateBytes, false);
->>>>>>> f2633850
     }
 
     /**
