--- conflicted
+++ resolved
@@ -135,12 +135,6 @@
     }
 
     /**
-<<<<<<< HEAD
-     * {@link GlobalConf#getManagementRequestService()}
-     */
-    public ClientId getManagementRequestService() {
-        return GlobalConf.getManagementRequestService();
-=======
      * {@link GlobalConf#getApprovedCAs(String)}
      */
     public Collection<ApprovedCAInfo> getApprovedCAs(String instanceIdentifier) {
@@ -152,6 +146,12 @@
      */
     public static ClientId getServerOwner(SecurityServerId serverId) {
         return GlobalConf.getServerOwner(serverId);
->>>>>>> d492d320
+    }
+
+    /**
+     * {@link GlobalConf#getManagementRequestService()}
+     */
+    public ClientId getManagementRequestService() {
+        return GlobalConf.getManagementRequestService();
     }
 }