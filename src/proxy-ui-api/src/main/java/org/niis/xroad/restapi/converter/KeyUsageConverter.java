--- conflicted
+++ resolved
@@ -24,11 +24,7 @@
  */
 package org.niis.xroad.restapi.converter;
 
-<<<<<<< HEAD
-import org.niis.xroad.restapi.openapi.model.Certificate;
-=======
 import org.niis.xroad.restapi.openapi.model.KeyUsage;
->>>>>>> 8d1c84cb
 import org.springframework.stereotype.Component;
 
 import java.util.EnumSet;
@@ -42,20 +38,6 @@
 @SuppressWarnings("checkstyle:MagicNumber") // index numbers are most clear way here to represent the issue
 public class KeyUsageConverter {
     // maps a X509Certificate.getKeyUsage bit index to corresponding KeyUsagesEnum value
-<<<<<<< HEAD
-    private static final Map<Integer, Certificate.KeyUsagesEnum> BIT_TO_USAGE =
-            new HashMap<>();
-    static {
-        BIT_TO_USAGE.put(0, Certificate.KeyUsagesEnum.DIGITAL_SIGNATURE);
-        BIT_TO_USAGE.put(1, Certificate.KeyUsagesEnum.NON_REPUDIATION);
-        BIT_TO_USAGE.put(2, Certificate.KeyUsagesEnum.KEY_ENCIPHERMENT);
-        BIT_TO_USAGE.put(3, Certificate.KeyUsagesEnum.DATA_ENCIPHERMENT);
-        BIT_TO_USAGE.put(4, Certificate.KeyUsagesEnum.KEY_AGREEMENT);
-        BIT_TO_USAGE.put(5, Certificate.KeyUsagesEnum.KEY_CERT_SIGN);
-        BIT_TO_USAGE.put(6, Certificate.KeyUsagesEnum.CRL_SIGN);
-        BIT_TO_USAGE.put(7, Certificate.KeyUsagesEnum.ENCIPHER_ONLY);
-        BIT_TO_USAGE.put(8, Certificate.KeyUsagesEnum.DECIPHER_ONLY);
-=======
     private static final Map<Integer, KeyUsage> BIT_TO_USAGE =
             new HashMap<>();
     static {
@@ -68,7 +50,6 @@
         BIT_TO_USAGE.put(6, KeyUsage.CRL_SIGN);
         BIT_TO_USAGE.put(7, KeyUsage.ENCIPHER_ONLY);
         BIT_TO_USAGE.put(8, KeyUsage.DECIPHER_ONLY);
->>>>>>> 8d1c84cb
     }
 
     /**
@@ -78,21 +59,13 @@
      * @param keyUsageBits
      * @return
      */
-<<<<<<< HEAD
-    public EnumSet<Certificate.KeyUsagesEnum> convert(boolean[] keyUsageBits) {
-        EnumSet<Certificate.KeyUsagesEnum> usages = EnumSet.noneOf(Certificate.KeyUsagesEnum.class);
+    public EnumSet<KeyUsage> convert(boolean[] keyUsageBits) {
+        EnumSet<KeyUsage> usages = EnumSet.noneOf(KeyUsage.class);
         if (keyUsageBits != null) {
             for (int i = 0; i < Math.min(BIT_TO_USAGE.size(), keyUsageBits.length); i++) {
                 if (keyUsageBits[i]) {
                     usages.add(BIT_TO_USAGE.get(i));
                 }
-=======
-    public EnumSet<KeyUsage> convert(boolean[] keyUsageBits) {
-        EnumSet<KeyUsage> usages = EnumSet.noneOf(KeyUsage.class);
-        for (int i = 0; i < Math.min(BIT_TO_USAGE.size(), keyUsageBits.length); i++) {
-            if (keyUsageBits[i]) {
-                usages.add(BIT_TO_USAGE.get(i));
->>>>>>> 8d1c84cb
             }
         }
         return usages;
