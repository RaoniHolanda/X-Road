--- conflicted
+++ resolved
@@ -33,10 +33,7 @@
 import org.niis.xroad.restapi.converter.SubjectHelper;
 import org.niis.xroad.restapi.dto.AccessRightHolderDto;
 import org.niis.xroad.restapi.openapi.model.Endpoint;
-<<<<<<< HEAD
-=======
 import org.niis.xroad.restapi.openapi.model.EndpointUpdate;
->>>>>>> 74008a24
 import org.niis.xroad.restapi.openapi.model.ServiceClient;
 import org.niis.xroad.restapi.openapi.model.Subjects;
 import org.niis.xroad.restapi.service.AccessRightService;
@@ -74,7 +71,6 @@
     private final SubjectHelper subjectHelper;
 
     private static final String NOT_FOUND_ERROR_MSG = "Endpoint not found with id";
-
 
     @Autowired
     public EndpointsApiController(
@@ -127,17 +123,11 @@
         Long endpointId = parseLongIdOrThrowNotFound(id);
         Endpoint ep;
         try {
-<<<<<<< HEAD
-            ep = endpointConverter.convert(endpointService.updateEndpoint(endpointId, endpoint));
-        } catch (EndpointNotFoundException e) {
-            throw new ResourceNotFoundException(e);
-=======
             String method = endpointUpdate.getMethod() == null ? null : endpointUpdate.getMethod().toString();
             ep = endpointConverter.convert(endpointService.updateEndpoint(endpointId,
                     method, endpointUpdate.getPath()));
         } catch (EndpointNotFoundException e) {
             throw new ResourceNotFoundException(NOT_FOUND_ERROR_MSG + " " + id);
->>>>>>> 74008a24
         } catch (EndpointService.IllegalGeneratedEndpointUpdateException e) {
             throw new BadRequestException("Updating is not allowed for generated endpoint " + id);
         }
