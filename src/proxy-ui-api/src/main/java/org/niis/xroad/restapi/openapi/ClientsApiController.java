--- conflicted
+++ resolved
@@ -29,6 +29,7 @@
 import ee.ria.xroad.common.identifier.ClientId;
 
 import lombok.extern.slf4j.Slf4j;
+import org.apache.commons.io.IOUtils;
 import org.niis.xroad.restapi.converter.CertificateConverter;
 import org.niis.xroad.restapi.converter.ClientConverter;
 import org.niis.xroad.restapi.converter.ConnectionTypeMapping;
@@ -41,6 +42,7 @@
 import org.niis.xroad.restapi.service.ClientService;
 import org.niis.xroad.restapi.service.TokenService;
 import org.springframework.beans.factory.annotation.Autowired;
+import org.springframework.core.io.Resource;
 import org.springframework.http.HttpStatus;
 import org.springframework.http.ResponseEntity;
 import org.springframework.security.access.prepost.PreAuthorize;
@@ -49,15 +51,9 @@
 import org.springframework.web.bind.annotation.ResponseStatus;
 import org.springframework.web.context.request.NativeWebRequest;
 
-<<<<<<< HEAD
-import javax.validation.Valid;
-import javax.validation.constraints.NotNull;
-
+import java.io.IOException;
 import java.security.cert.CertificateException;
-=======
->>>>>>> 8d1c84cb
 import java.util.ArrayList;
-import java.util.Base64;
 import java.util.List;
 import java.util.Optional;
 
@@ -165,21 +161,22 @@
         return new ResponseEntity<>(result, HttpStatus.OK);
     }
 
+    public static final String INVALID_UPLOAD_ERROR_CODE = "invalid_upload";
     public static final String INVALID_CERT_ERROR_CODE = "invalid_cert";
 
     @Override
     @PreAuthorize("hasAuthority('ADD_CLIENT_INTERNAL_CERT')")
-    public ResponseEntity<Void> addClientTlsCertificate(String encodedId, @Valid String body) {
-        // TO DO: API should not transfer base64 encoded files, Lauri will change API
-        byte[] decodedBody;
+    public ResponseEntity<Void> addClientTlsCertificate(String encodedId,
+                                                        Resource body) {
+        byte[] certificateBytes;
         try {
-            decodedBody = Base64.getDecoder().decode(body);
-        } catch (Exception ex) {
-            throw new BadRequestException("cannot base64 decode", ex, ErrorCode.of(INVALID_CERT_ERROR_CODE));
+            certificateBytes = IOUtils.toByteArray(body.getInputStream());
+        } catch (IOException ex) {
+            throw new BadRequestException("cannot read certificate data", ex, ErrorCode.of(INVALID_UPLOAD_ERROR_CODE));
         }
         ClientId clientId = clientConverter.convertId(encodedId);
         try {
-            clientService.addTlsCertificate(clientId, decodedBody);
+            clientService.addTlsCertificate(clientId, certificateBytes);
         } catch (CertificateException c) {
             throw new BadRequestException(c, ErrorCode.of(INVALID_CERT_ERROR_CODE));
         }
