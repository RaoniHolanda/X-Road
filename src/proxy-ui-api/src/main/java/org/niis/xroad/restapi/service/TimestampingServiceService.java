--- conflicted
+++ resolved
@@ -66,7 +66,14 @@
     }
 
     /**
-<<<<<<< HEAD
+     * Return a list of configured timestamping services
+     * @return
+     */
+    public List<TspType> getConfiguredTimestampingServices() {
+        return serverConfService.getConfiguredTimestampingServices();
+    }
+
+    /**
      * Deletes a configured timestamping service from serverconf
      * @param timestampingService
      * @throws TimestampingServiceNotFoundException
@@ -87,12 +94,5 @@
                     + timestampingService.getName() + " and url " + timestampingService.getUrl() + " not found");
         }
         configuredTimestampingServices.remove(delete);
-=======
-     * Return a list of configured timestamping services
-     * @return
-     */
-    public List<TspType> getConfiguredTimestampingServices() {
-        return serverConfService.getConfiguredTimestampingServices();
->>>>>>> 38d7830b
     }
 }