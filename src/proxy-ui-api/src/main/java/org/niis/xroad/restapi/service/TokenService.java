--- conflicted
+++ resolved
@@ -73,19 +73,11 @@
      * @return
      */
     @PreAuthorize("hasAuthority('VIEW_KEYS')")
-<<<<<<< HEAD
-    public List<TokenInfo> getAllTokens()  {
+    public List<TokenInfo> getAllTokens() {
         try {
             return signerProxyFacade.getTokens();
         } catch (Exception e) {
             throw new RuntimeException("could not list all tokens", e);
-        }
-=======
-    public List<TokenInfo> getAllTokens() {
-        try {
-            return signerProxyFacade.getTokens();
-        } catch (Exception e) {
-            throw new RuntimeException(e);
         }
     }
 
@@ -100,7 +92,6 @@
     @PreAuthorize("hasAuthority('VIEW_CLIENT_DETAILS')")
     public List<CertificateInfo> getSignCertificates(ClientType clientType) {
         return getCertificates(clientType, true);
->>>>>>> 83d075f9
     }
 
     /**
