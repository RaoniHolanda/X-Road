--- conflicted
+++ resolved
@@ -25,15 +25,7 @@
 package org.niis.xroad.restapi.openapi;
 
 import lombok.extern.slf4j.Slf4j;
-<<<<<<< HEAD
-import org.niis.xroad.restapi.exceptions.NotFoundException;
-import org.niis.xroad.restapi.openapi.model.InlineObject10;
-import org.niis.xroad.restapi.openapi.model.InlineObject9;
-import org.niis.xroad.restapi.openapi.model.Service;
-import org.niis.xroad.restapi.openapi.model.ServiceDescription;
-=======
 import org.niis.xroad.restapi.openapi.model.ServiceDescriptionDisabledNotice;
->>>>>>> 1d4d197a
 import org.niis.xroad.restapi.service.ServiceDescriptionService;
 import org.niis.xroad.restapi.util.FormatUtils;
 import org.springframework.beans.factory.annotation.Autowired;
@@ -45,7 +37,6 @@
 import org.springframework.web.context.request.NativeWebRequest;
 
 import java.util.Collections;
-import java.util.List;
 
 /**
  * clients api
@@ -96,24 +87,8 @@
     @Override
     @PreAuthorize("hasAuthority('DELETE_WSDL')")
     public ResponseEntity<Void> deleteServiceDescription(String id) {
-        Long serviceDescriptionId = parseServiceDescriptionId(id);
+        Long serviceDescriptionId = FormatUtils.parseLongIdOrThrowNotFound(id);
         serviceDescriptionService.deleteServiceDescription(serviceDescriptionId);
         return new ResponseEntity<Void>(HttpStatus.NO_CONTENT);
     }
-
-    @Override
-    public ResponseEntity<List<Service>> getServiceDescriptionServices(String id) {
-        return null;
-    }
-
-    @Override
-    public ResponseEntity<ServiceDescription> refreshServiceDescription(String id, Boolean ignoreWarnings) {
-        return null;
-    }
-
-    @Override
-    public ResponseEntity<ServiceDescription> updateServiceDescription(String id, Boolean ignoreWarnings,
-            InlineObject9 inlineObject9) {
-        return null;
-    }
 }