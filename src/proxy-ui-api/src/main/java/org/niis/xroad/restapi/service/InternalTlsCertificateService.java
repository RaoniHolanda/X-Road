/**
 * The MIT License
 * Copyright (c) 2018 Estonian Information System Authority (RIA),
 * Nordic Institute for Interoperability Solutions (NIIS), Population Register Centre (VRK)
 * Copyright (c) 2015-2017 Estonian Information System Authority (RIA), Population Register Centre (VRK)
 *
 * Permission is hereby granted, free of charge, to any person obtaining a copy
 * of this software and associated documentation files (the "Software"), to deal
 * in the Software without restriction, including without limitation the rights
 * to use, copy, modify, merge, publish, distribute, sublicense, and/or sell
 * copies of the Software, and to permit persons to whom the Software is
 * furnished to do so, subject to the following conditions:
 *
 * The above copyright notice and this permission notice shall be included in
 * all copies or substantial portions of the Software.
 *
 * THE SOFTWARE IS PROVIDED "AS IS", WITHOUT WARRANTY OF ANY KIND, EXPRESS OR
 * IMPLIED, INCLUDING BUT NOT LIMITED TO THE WARRANTIES OF MERCHANTABILITY,
 * FITNESS FOR A PARTICULAR PURPOSE AND NONINFRINGEMENT. IN NO EVENT SHALL THE
 * AUTHORS OR COPYRIGHT HOLDERS BE LIABLE FOR ANY CLAIM, DAMAGES OR OTHER
 * LIABILITY, WHETHER IN AN ACTION OF CONTRACT, TORT OR OTHERWISE, ARISING FROM,
 * OUT OF OR IN CONNECTION WITH THE SOFTWARE OR THE USE OR OTHER DEALINGS IN
 * THE SOFTWARE.
 */
package org.niis.xroad.restapi.service;

import ee.ria.xroad.common.SystemProperties;
import ee.ria.xroad.common.conf.InternalSSLKey;
import ee.ria.xroad.common.util.CertUtils;
import ee.ria.xroad.common.util.CryptoUtils;

import lombok.Setter;
import lombok.extern.slf4j.Slf4j;
import org.apache.commons.compress.archivers.tar.TarArchiveEntry;
import org.apache.commons.compress.archivers.tar.TarArchiveOutputStream;
import org.apache.commons.compress.compressors.gzip.GzipCompressorOutputStream;
import org.niis.xroad.restapi.exceptions.DeviationAwareRuntimeException;
import org.niis.xroad.restapi.exceptions.ErrorDeviation;
import org.niis.xroad.restapi.repository.InternalTlsCertificateRepository;
import org.springframework.beans.factory.annotation.Autowired;
import org.springframework.beans.factory.annotation.Value;
import org.springframework.security.access.prepost.PreAuthorize;
import org.springframework.stereotype.Service;
import org.springframework.transaction.annotation.Transactional;

import java.io.BufferedOutputStream;
import java.io.ByteArrayOutputStream;
import java.io.IOException;
import java.security.cert.CertificateEncodingException;
import java.security.cert.X509Certificate;

/**
 * Operations related to internal tls certificates
 */
@Slf4j
@Service
@Transactional
@PreAuthorize("isAuthenticated()")
public class InternalTlsCertificateService {

    public static final String KEY_CERT_GENERATION_FAILED = "key_and_cert_generation_failed";
    public static final String IMPORT_INTERNAL_CERT_FAILED = "import_internal_cert_failed";

    private static final String CERT_PEM_FILENAME = "./cert.pem";
    private static final String CERT_CER_FILENAME = "./cert.cer";

    private final ExternalProcessRunner externalProcessRunner;
    private final String generateCertScriptArgs;

    @Setter
    private String generateCertScriptPath;
    @Setter
    private InternalTlsCertificateRepository internalTlsCertificateRepository;
    @Setter
    private String internalCertPath = SystemProperties.getConfPath() + InternalSSLKey.CRT_FILE_NAME;
    @Setter
    private String internalKeyPath = SystemProperties.getConfPath() + InternalSSLKey.PK_FILE_NAME;
    @Setter
    private String internalKeystorePath = SystemProperties.getConfPath() + InternalSSLKey.KEY_FILE_NAME;

    @Autowired
    public InternalTlsCertificateService(InternalTlsCertificateRepository internalTlsCertificateRepository,
            ExternalProcessRunner externalProcessRunner,
            @Value("${script.generate-certificate.path}") String generateCertScriptPath,
            @Value("${script.generate-certificate.args}") String generateCertScriptArgs) {
        this.internalTlsCertificateRepository = internalTlsCertificateRepository;
        this.externalProcessRunner = externalProcessRunner;
        this.generateCertScriptPath = generateCertScriptPath;
        this.generateCertScriptArgs = generateCertScriptArgs;
    }

    public X509Certificate getInternalTlsCertificate() {
        return internalTlsCertificateRepository.getInternalTlsCertificate();
    }

    /**
     * Builds a tar.gz package which contains internal tls certificate as
     * two files:
     * - cert.pem PEM encoded certificate
     * - cert.cer DER encoded certificate
     * @return byte array that contains the exported certs.tar.gz
     */
    public byte[] exportInternalTlsCertificate() {
        X509Certificate certificate = internalTlsCertificateRepository.getInternalTlsCertificate();

        ByteArrayOutputStream byteArrayOutputStream = new ByteArrayOutputStream();
        try (
                GzipCompressorOutputStream gzipCompressorOutputStream =
                        new GzipCompressorOutputStream(byteArrayOutputStream);
                BufferedOutputStream bufferedOutputStream =
                        new BufferedOutputStream(gzipCompressorOutputStream);
                TarArchiveOutputStream tarOutputStream =
                        new TarArchiveOutputStream(bufferedOutputStream)
        ) {
            ByteArrayOutputStream pemStream = new ByteArrayOutputStream();
            CryptoUtils.writeCertificatePem(certificate.getEncoded(), pemStream);
            writeFileToArchive(tarOutputStream, pemStream.toByteArray(), CERT_PEM_FILENAME);
            writeFileToArchive(tarOutputStream, certificate.getEncoded(), CERT_CER_FILENAME);

        } catch (IOException | CertificateEncodingException e) {
            log.error("writing certificate file failed", e);
            throw new RuntimeException(e);
        }
        return byteArrayOutputStream.toByteArray();
    }

    /**
     * create a file inside the tar container
     */
    private void writeFileToArchive(TarArchiveOutputStream tarOutputStream, byte[] fileBytes, String fileName)
            throws IOException {
        TarArchiveEntry archiveEntry = new TarArchiveEntry(fileName);
        archiveEntry.setSize(fileBytes.length);
        tarOutputStream.putArchiveEntry(archiveEntry);
        tarOutputStream.write(fileBytes);
        tarOutputStream.closeArchiveEntry();
    }

    /**
     * Generates a new TLS key and certificate for internal use for the current Security Server. A runtime
     * exception will be thrown if the generation is interrupted or otherwise unable to be executed.
     * @throws InterruptedException if the thread running the key generator is interrupted
     */
    public void generateInternalTlsKeyAndCertificate() throws InterruptedException {
        try {
            externalProcessRunner.execute(generateCertScriptPath, generateCertScriptArgs.split("\\s+"));
        } catch (ProcessNotExecutableException | ProcessFailedException e) {
            log.error("Failed to generate internal TLS key and cert", e);
            throw new DeviationAwareRuntimeException(e, new ErrorDeviation(KEY_CERT_GENERATION_FAILED));
        }
    }
<<<<<<< HEAD
=======

    /**
     * NOTE: This method should be replaced with a proper way to load the newly generated TLS cert on the fly!
     * This method is for restarting the xroad-proxy process in order to force load the newly created internal TLS cert.
     * The functionality is the same as in sysparams_controller.rb#restart_service
     * @throws ProcessFailedException
     * @throws ProcessNotExecutableException
     * @see <a href="https://jira.niis.org/browse/XRDDEV-873">XRDDEV-873</a>
     */
    private void restartXroadProxy() throws ProcessFailedException, ProcessNotExecutableException,
            InterruptedException {
        log.warn("restarting xroad-proxy");
        String bash = "/bin/bash";
        String[] bashRestartXroadProxyArgs = new String[] {"-c", "sudo service xroad-proxy restart 2>&1"};
        externalProcessRunner.execute(bash, bashRestartXroadProxyArgs);
        log.warn("restarted xroad-proxy");
    }

    /**
     * Imports a new internal TLS certificate.
     * @param certificateBytes
     * @return X509Certificate
     * @throws InvalidCertificateException
     */
    public X509Certificate importInternalTlsCertificate(byte[] certificateBytes) throws InvalidCertificateException {
        X509Certificate x509Certificate = null;
        try {
            x509Certificate = CryptoUtils.readCertificate(certificateBytes);
        } catch (Exception e) {
            throw new InvalidCertificateException("cannot convert bytes to certificate", e);
        }
        try {
            CertUtils.writePemToFile(certificateBytes, internalCertPath);
            CertUtils.createPkcs12(internalKeyPath, internalCertPath, internalKeystorePath);
            restartXroadProxy(); // NOTE: this call will be removed after XRDDEV-873 is merged
        } catch (Exception e) {
            throw new DeviationAwareRuntimeException("cannot import internal tls cert", e,
                    new ErrorDeviation(IMPORT_INTERNAL_CERT_FAILED));
        }
        return x509Certificate;
    }
>>>>>>> 033e581f
}<|MERGE_RESOLUTION|>--- conflicted
+++ resolved
@@ -149,25 +149,6 @@
             throw new DeviationAwareRuntimeException(e, new ErrorDeviation(KEY_CERT_GENERATION_FAILED));
         }
     }
-<<<<<<< HEAD
-=======
-
-    /**
-     * NOTE: This method should be replaced with a proper way to load the newly generated TLS cert on the fly!
-     * This method is for restarting the xroad-proxy process in order to force load the newly created internal TLS cert.
-     * The functionality is the same as in sysparams_controller.rb#restart_service
-     * @throws ProcessFailedException
-     * @throws ProcessNotExecutableException
-     * @see <a href="https://jira.niis.org/browse/XRDDEV-873">XRDDEV-873</a>
-     */
-    private void restartXroadProxy() throws ProcessFailedException, ProcessNotExecutableException,
-            InterruptedException {
-        log.warn("restarting xroad-proxy");
-        String bash = "/bin/bash";
-        String[] bashRestartXroadProxyArgs = new String[] {"-c", "sudo service xroad-proxy restart 2>&1"};
-        externalProcessRunner.execute(bash, bashRestartXroadProxyArgs);
-        log.warn("restarted xroad-proxy");
-    }
 
     /**
      * Imports a new internal TLS certificate.
@@ -185,12 +166,10 @@
         try {
             CertUtils.writePemToFile(certificateBytes, internalCertPath);
             CertUtils.createPkcs12(internalKeyPath, internalCertPath, internalKeystorePath);
-            restartXroadProxy(); // NOTE: this call will be removed after XRDDEV-873 is merged
         } catch (Exception e) {
             throw new DeviationAwareRuntimeException("cannot import internal tls cert", e,
                     new ErrorDeviation(IMPORT_INTERNAL_CERT_FAILED));
         }
         return x509Certificate;
     }
->>>>>>> 033e581f
 }