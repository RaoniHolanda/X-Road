/**
 * The MIT License
 * Copyright (c) 2018 Estonian Information System Authority (RIA),
 * Nordic Institute for Interoperability Solutions (NIIS), Population Register Centre (VRK)
 * Copyright (c) 2015-2017 Estonian Information System Authority (RIA), Population Register Centre (VRK)
 *
 * Permission is hereby granted, free of charge, to any person obtaining a copy
 * of this software and associated documentation files (the "Software"), to deal
 * in the Software without restriction, including without limitation the rights
 * to use, copy, modify, merge, publish, distribute, sublicense, and/or sell
 * copies of the Software, and to permit persons to whom the Software is
 * furnished to do so, subject to the following conditions:
 *
 * The above copyright notice and this permission notice shall be included in
 * all copies or substantial portions of the Software.
 *
 * THE SOFTWARE IS PROVIDED "AS IS", WITHOUT WARRANTY OF ANY KIND, EXPRESS OR
 * IMPLIED, INCLUDING BUT NOT LIMITED TO THE WARRANTIES OF MERCHANTABILITY,
 * FITNESS FOR A PARTICULAR PURPOSE AND NONINFRINGEMENT. IN NO EVENT SHALL THE
 * AUTHORS OR COPYRIGHT HOLDERS BE LIABLE FOR ANY CLAIM, DAMAGES OR OTHER
 * LIABILITY, WHETHER IN AN ACTION OF CONTRACT, TORT OR OTHERWISE, ARISING FROM,
 * OUT OF OR IN CONNECTION WITH THE SOFTWARE OR THE USE OR OTHER DEALINGS IN
 * THE SOFTWARE.
 */
package org.niis.xroad.restapi.openapi;

import ee.ria.xroad.common.identifier.ClientId;
import ee.ria.xroad.signer.protocol.dto.KeyInfo;
import ee.ria.xroad.signer.protocol.dto.KeyUsageInfo;
import ee.ria.xroad.signer.protocol.message.GenerateCertRequest;

import lombok.extern.slf4j.Slf4j;
import org.niis.xroad.restapi.converter.ClientConverter;
import org.niis.xroad.restapi.converter.CsrFormatMapping;
import org.niis.xroad.restapi.converter.KeyConverter;
import org.niis.xroad.restapi.converter.KeyUsageTypeMapping;
import org.niis.xroad.restapi.openapi.model.CsrGenerate;
import org.niis.xroad.restapi.openapi.model.Key;
import org.niis.xroad.restapi.openapi.model.KeyName;
<<<<<<< HEAD
import org.niis.xroad.restapi.service.CertificateAuthorityNotFoundException;
import org.niis.xroad.restapi.service.CertificateProfileInstantiationException;
import org.niis.xroad.restapi.service.ClientNotFoundException;
import org.niis.xroad.restapi.service.DnFieldHelper;
=======
import org.niis.xroad.restapi.service.KeyNotFoundException;
>>>>>>> 1a232712
import org.niis.xroad.restapi.service.KeyService;
import org.niis.xroad.restapi.service.ServerConfService;
import org.niis.xroad.restapi.service.TokenCertificateService;
import org.niis.xroad.restapi.service.WrongKeyUsageException;
import org.springframework.beans.factory.annotation.Autowired;
import org.springframework.core.io.Resource;
import org.springframework.http.HttpStatus;
import org.springframework.http.ResponseEntity;
import org.springframework.security.access.prepost.PreAuthorize;
import org.springframework.stereotype.Controller;
import org.springframework.web.bind.annotation.RequestMapping;

/**
 * keys controller
 */
@Controller
@RequestMapping("/api")
@Slf4j
@PreAuthorize("denyAll")
public class KeysApiController implements KeysApi {

    private final KeyService keyService;
    private final KeyConverter keyConverter;
    private final ClientConverter clientConverter;
    private final TokenCertificateService tokenCertificateService;
    private final ServerConfService serverConfService;
    private final CsrFilenameCreator csrFilenameCreator;


    /**
     * KeysApiController constructor
     */
    @Autowired
    public KeysApiController(KeyService keyService,
            KeyConverter keyConverter,
            ClientConverter clientConverter,
            TokenCertificateService tokenCertificateService,
            ServerConfService serverConfService,
            CsrFilenameCreator csrFilenameCreator) {
        this.keyService = keyService;
        this.keyConverter = keyConverter;
        this.clientConverter = clientConverter;
        this.tokenCertificateService = tokenCertificateService;
        this.serverConfService = serverConfService;
        this.csrFilenameCreator = csrFilenameCreator;
    }

    @Override
    @PreAuthorize("hasAuthority('VIEW_KEYS')")
    public ResponseEntity<Key> getKey(String keyId) {
        Key key = getKeyFromService(keyId);
        return new ResponseEntity<>(key, HttpStatus.OK);
    }

    private Key getKeyFromService(String keyId) {
        try {
            KeyInfo keyInfo = keyService.getKey(keyId);
            return keyConverter.convert(keyInfo);
        } catch (KeyNotFoundException e) {
            throw new ResourceNotFoundException(e);
        }
    }

    @Override
    @PreAuthorize("hasAuthority('EDIT_KEYTABLE_FRIENDLY_NAMES')")
    public ResponseEntity<Key> updateKey(String id, KeyName keyName) {
        KeyInfo keyInfo = null;
        try {
            keyInfo = keyService.updateKeyFriendlyName(id, keyName.getName());
        } catch (KeyNotFoundException e) {
            throw new ResourceNotFoundException(e);
        }
        Key key = keyConverter.convert(keyInfo);
        return new ResponseEntity<>(key, HttpStatus.OK);
    }

    @Override
    @PreAuthorize("(hasAuthority('GENERATE_AUTH_CERT_REQ') and "
            + "#csrGenerate.keyUsageType == T(org.niis.xroad.restapi.openapi.model.KeyUsageType).AUTHENTICATION)"
            + " or (hasAuthority('GENERATE_SIGN_CERT_REQ') and "
            + "#csrGenerate.keyUsageType == T(org.niis.xroad.restapi.openapi.model.KeyUsageType).SIGNING)")
    public ResponseEntity<Resource> generateCsr(String keyId, CsrGenerate csrGenerate) {
        KeyUsageInfo keyUsageInfo = KeyUsageTypeMapping.map(csrGenerate.getKeyUsageType()).get();
        ClientId memberId = null;
        if (KeyUsageInfo.SIGNING == keyUsageInfo) {
            // memberId not used for authentication csrs
            memberId = clientConverter.convertId(csrGenerate.getMemberId());
        }
        GenerateCertRequest.RequestFormat csrFormat = CsrFormatMapping.map(csrGenerate.getCsrFormat()).get();

        byte[] csr = null;
        try {
            csr = tokenCertificateService.generateCertRequest(keyId,
                    memberId,
                    keyUsageInfo,
                    csrGenerate.getCaName(),
                    csrGenerate.getSubjectFieldValues(),
                    csrFormat);
        } catch (WrongKeyUsageException | DnFieldHelper.InvalidDnParameterException
                | ClientNotFoundException | CertificateAuthorityNotFoundException e) {
            throw new BadRequestException(e);
        } catch (KeyService.KeyNotFoundException e) {
            throw new ResourceNotFoundException(e);
        } catch (TokenCertificateService.KeyNotOperationalException e) {
            throw new ConflictException(e);
        } catch (TokenCertificateService.CsrCreationFailureException e) {
            throw new InternalServerErrorException(e);
        } catch (CertificateProfileInstantiationException e) {
            throw new InternalServerErrorException(e);
        }

        String filename = csrFilenameCreator.createCsrFilename(keyUsageInfo, csrFormat, memberId,
                serverConfService.getSecurityServerId());

        return ApiUtil.createAttachmentResourceResponse(csr, filename);
    }
}
<|MERGE_RESOLUTION|>--- conflicted
+++ resolved
@@ -37,14 +37,11 @@
 import org.niis.xroad.restapi.openapi.model.CsrGenerate;
 import org.niis.xroad.restapi.openapi.model.Key;
 import org.niis.xroad.restapi.openapi.model.KeyName;
-<<<<<<< HEAD
 import org.niis.xroad.restapi.service.CertificateAuthorityNotFoundException;
 import org.niis.xroad.restapi.service.CertificateProfileInstantiationException;
 import org.niis.xroad.restapi.service.ClientNotFoundException;
 import org.niis.xroad.restapi.service.DnFieldHelper;
-=======
 import org.niis.xroad.restapi.service.KeyNotFoundException;
->>>>>>> 1a232712
 import org.niis.xroad.restapi.service.KeyService;
 import org.niis.xroad.restapi.service.ServerConfService;
 import org.niis.xroad.restapi.service.TokenCertificateService;
@@ -146,7 +143,7 @@
         } catch (WrongKeyUsageException | DnFieldHelper.InvalidDnParameterException
                 | ClientNotFoundException | CertificateAuthorityNotFoundException e) {
             throw new BadRequestException(e);
-        } catch (KeyService.KeyNotFoundException e) {
+        } catch (KeyNotFoundException e) {
             throw new ResourceNotFoundException(e);
         } catch (TokenCertificateService.KeyNotOperationalException e) {
             throw new ConflictException(e);
