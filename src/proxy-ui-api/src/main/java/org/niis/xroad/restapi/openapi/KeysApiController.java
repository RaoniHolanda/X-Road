--- conflicted
+++ resolved
@@ -37,23 +37,17 @@
 import org.niis.xroad.restapi.openapi.model.CsrGenerate;
 import org.niis.xroad.restapi.openapi.model.Key;
 import org.niis.xroad.restapi.openapi.model.KeyName;
-<<<<<<< HEAD
 import org.niis.xroad.restapi.service.ActionNotPossibleException;
-import org.niis.xroad.restapi.service.CsrNotFoundException;
-import org.niis.xroad.restapi.service.KeyNotFoundException;
-import org.niis.xroad.restapi.service.KeyService;
-import org.niis.xroad.restapi.service.TokenCertificateService;
-=======
 import org.niis.xroad.restapi.service.CertificateAuthorityNotFoundException;
 import org.niis.xroad.restapi.service.CertificateProfileInstantiationException;
 import org.niis.xroad.restapi.service.ClientNotFoundException;
+import org.niis.xroad.restapi.service.CsrNotFoundException;
 import org.niis.xroad.restapi.service.DnFieldHelper;
 import org.niis.xroad.restapi.service.KeyNotFoundException;
 import org.niis.xroad.restapi.service.KeyService;
 import org.niis.xroad.restapi.service.ServerConfService;
 import org.niis.xroad.restapi.service.TokenCertificateService;
 import org.niis.xroad.restapi.service.WrongKeyUsageException;
->>>>>>> d492d320
 import org.springframework.beans.factory.annotation.Autowired;
 import org.springframework.core.io.Resource;
 import org.springframework.http.HttpStatus;
@@ -73,15 +67,11 @@
 
     private final KeyService keyService;
     private final KeyConverter keyConverter;
-<<<<<<< HEAD
-    private final TokenCertificateService tokenCertificateService;
-=======
     private final ClientConverter clientConverter;
     private final TokenCertificateService tokenCertificateService;
     private final ServerConfService serverConfService;
     private final CsrFilenameCreator csrFilenameCreator;
 
->>>>>>> d492d320
 
     /**
      * KeysApiController constructor
@@ -89,12 +79,6 @@
     @Autowired
     public KeysApiController(KeyService keyService,
             KeyConverter keyConverter,
-<<<<<<< HEAD
-            TokenCertificateService tokenCertificateService) {
-        this.keyService = keyService;
-        this.keyConverter = keyConverter;
-        this.tokenCertificateService = tokenCertificateService;
-=======
             ClientConverter clientConverter,
             TokenCertificateService tokenCertificateService,
             ServerConfService serverConfService,
@@ -105,7 +89,6 @@
         this.tokenCertificateService = tokenCertificateService;
         this.serverConfService = serverConfService;
         this.csrFilenameCreator = csrFilenameCreator;
->>>>>>> d492d320
     }
 
     @Override
@@ -196,9 +179,5 @@
         }
         return new ResponseEntity<>(HttpStatus.NO_CONTENT);
     }
-<<<<<<< HEAD
 
 }
-=======
-}
->>>>>>> d492d320
