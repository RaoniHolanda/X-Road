/**
 * The MIT License
 * Copyright (c) 2018 Estonian Information System Authority (RIA),
 * Nordic Institute for Interoperability Solutions (NIIS), Population Register Centre (VRK)
 * Copyright (c) 2015-2017 Estonian Information System Authority (RIA), Population Register Centre (VRK)
 *
 * Permission is hereby granted, free of charge, to any person obtaining a copy
 * of this software and associated documentation files (the "Software"), to deal
 * in the Software without restriction, including without limitation the rights
 * to use, copy, modify, merge, publish, distribute, sublicense, and/or sell
 * copies of the Software, and to permit persons to whom the Software is
 * furnished to do so, subject to the following conditions:
 *
 * The above copyright notice and this permission notice shall be included in
 * all copies or substantial portions of the Software.
 *
 * THE SOFTWARE IS PROVIDED "AS IS", WITHOUT WARRANTY OF ANY KIND, EXPRESS OR
 * IMPLIED, INCLUDING BUT NOT LIMITED TO THE WARRANTIES OF MERCHANTABILITY,
 * FITNESS FOR A PARTICULAR PURPOSE AND NONINFRINGEMENT. IN NO EVENT SHALL THE
 * AUTHORS OR COPYRIGHT HOLDERS BE LIABLE FOR ANY CLAIM, DAMAGES OR OTHER
 * LIABILITY, WHETHER IN AN ACTION OF CONTRACT, TORT OR OTHERWISE, ARISING FROM,
 * OUT OF OR IN CONNECTION WITH THE SOFTWARE OR THE USE OR OTHER DEALINGS IN
 * THE SOFTWARE.
 */
package org.niis.xroad.restapi.openapi;

import ee.ria.xroad.common.identifier.ClientId;
import ee.ria.xroad.signer.protocol.dto.KeyInfo;
import ee.ria.xroad.signer.protocol.dto.KeyUsageInfo;
import ee.ria.xroad.signer.protocol.message.GenerateCertRequest;

import lombok.extern.slf4j.Slf4j;
import org.niis.xroad.restapi.converter.ClientConverter;
import org.niis.xroad.restapi.converter.CsrFormatMapping;
import org.niis.xroad.restapi.converter.KeyConverter;
import org.niis.xroad.restapi.converter.KeyUsageTypeMapping;
import org.niis.xroad.restapi.openapi.model.CsrGenerate;
import org.niis.xroad.restapi.openapi.model.Key;
import org.niis.xroad.restapi.openapi.model.KeyName;
import org.niis.xroad.restapi.service.CertificateAuthorityNotFoundException;
import org.niis.xroad.restapi.service.CertificateProfileInstantiationException;
import org.niis.xroad.restapi.service.ClientNotFoundException;
import org.niis.xroad.restapi.service.DnFieldHelper;
import org.niis.xroad.restapi.service.KeyNotFoundException;
import org.niis.xroad.restapi.service.KeyService;
import org.niis.xroad.restapi.service.ServerConfService;
import org.niis.xroad.restapi.service.TokenCertificateService;
import org.niis.xroad.restapi.service.WrongKeyUsageException;
import org.springframework.beans.factory.annotation.Autowired;
import org.springframework.core.io.Resource;
import org.springframework.http.HttpStatus;
import org.springframework.http.ResponseEntity;
import org.springframework.security.access.prepost.PreAuthorize;
import org.springframework.stereotype.Controller;
import org.springframework.web.bind.annotation.RequestMapping;

/**
 * keys controller
 */
@Controller
@RequestMapping("/api")
@Slf4j
@PreAuthorize("denyAll")
public class KeysApiController implements KeysApi {

    private final KeyService keyService;
    private final KeyConverter keyConverter;
    private final ClientConverter clientConverter;
    private final TokenCertificateService tokenCertificateService;
    private final ServerConfService serverConfService;
    private final CsrFilenameCreator csrFilenameCreator;


    /**
     * KeysApiController constructor
     */
    @Autowired
    public KeysApiController(KeyService keyService,
            KeyConverter keyConverter,
            ClientConverter clientConverter,
            TokenCertificateService tokenCertificateService,
            ServerConfService serverConfService,
            CsrFilenameCreator csrFilenameCreator) {
        this.keyService = keyService;
        this.keyConverter = keyConverter;
        this.clientConverter = clientConverter;
        this.tokenCertificateService = tokenCertificateService;
        this.serverConfService = serverConfService;
        this.csrFilenameCreator = csrFilenameCreator;
    }

    @Override
    @PreAuthorize("hasAuthority('VIEW_KEYS')")
    public ResponseEntity<Key> getKey(String keyId) {
        Key key = getKeyFromService(keyId);
        return new ResponseEntity<>(key, HttpStatus.OK);
    }

    private Key getKeyFromService(String keyId) {
        try {
            KeyInfo keyInfo = keyService.getKey(keyId);
            return keyConverter.convert(keyInfo);
        } catch (KeyNotFoundException e) {
            throw new ResourceNotFoundException(e);
        }
    }

    @Override
    @PreAuthorize("hasAuthority('EDIT_KEY_FRIENDLY_NAME')")
    public ResponseEntity<Key> updateKey(String id, KeyName keyName) {
        KeyInfo keyInfo = null;
        try {
            keyInfo = keyService.updateKeyFriendlyName(id, keyName.getName());
        } catch (KeyNotFoundException e) {
            throw new ResourceNotFoundException(e);
        }
        Key key = keyConverter.convert(keyInfo);
        return new ResponseEntity<>(key, HttpStatus.OK);
    }

<<<<<<< HEAD
    @SuppressWarnings("squid:S3655") // see reason below
    @Override
    @PreAuthorize("(hasAuthority('GENERATE_AUTH_CERT_REQ') and "
            + "#csrGenerate.keyUsageType == T(org.niis.xroad.restapi.openapi.model.KeyUsageType).AUTHENTICATION)"
            + " or (hasAuthority('GENERATE_SIGN_CERT_REQ') and "
            + "#csrGenerate.keyUsageType == T(org.niis.xroad.restapi.openapi.model.KeyUsageType).SIGNING)")
    public ResponseEntity<Resource> generateCsr(String keyId, CsrGenerate csrGenerate) {

        // squid:S3655 throwing NoSuchElementException if there is no value present is
        // fine since keyUsageInfo is mandatory parameter
        KeyUsageInfo keyUsageInfo = KeyUsageTypeMapping.map(csrGenerate.getKeyUsageType()).get();
        ClientId memberId = null;
        if (KeyUsageInfo.SIGNING == keyUsageInfo) {
            // memberId not used for authentication csrs
            memberId = clientConverter.convertId(csrGenerate.getMemberId());
        }

        // squid:S3655 throwing NoSuchElementException if there is no value present is
        // fine since csr format is mandatory parameter
        GenerateCertRequest.RequestFormat csrFormat = CsrFormatMapping.map(csrGenerate.getCsrFormat()).get();

        byte[] csr = null;
        try {
            csr = tokenCertificateService.generateCertRequest(keyId,
                    memberId,
                    keyUsageInfo,
                    csrGenerate.getCaName(),
                    csrGenerate.getSubjectFieldValues(),
                    csrFormat);
        } catch (WrongKeyUsageException | DnFieldHelper.InvalidDnParameterException
                | ClientNotFoundException | CertificateAuthorityNotFoundException e) {
            throw new BadRequestException(e);
        } catch (KeyNotFoundException e) {
            throw new ResourceNotFoundException(e);
        } catch (TokenCertificateService.KeyNotOperationalException e) {
            throw new ConflictException(e);
        } catch (TokenCertificateService.CsrCreationFailureException
                | CertificateProfileInstantiationException e) {
            throw new InternalServerErrorException(e);
        }

        String filename = csrFilenameCreator.createCsrFilename(keyUsageInfo, csrFormat, memberId,
                serverConfService.getSecurityServerId());

        return ApiUtil.createAttachmentResourceResponse(csr, filename);
    }
}
=======
    @Override
    @PreAuthorize("hasAuthority('DELETE_AUTH_CERT') or hasAuthority('DELETE_SIGN_CERT')")
    public ResponseEntity<Void> deleteCsr(String keyId, String csrId) {
        try {
            keyService.deleteCsr(keyId, csrId);
        } catch (KeyNotFoundException | KeyService.CsrNotFoundException e) {
            throw new ResourceNotFoundException(e);
        }
        return new ResponseEntity<>(HttpStatus.NO_CONTENT);
    }
}
>>>>>>> f2633850
<|MERGE_RESOLUTION|>--- conflicted
+++ resolved
@@ -118,7 +118,6 @@
         return new ResponseEntity<>(key, HttpStatus.OK);
     }
 
-<<<<<<< HEAD
     @SuppressWarnings("squid:S3655") // see reason below
     @Override
     @PreAuthorize("(hasAuthority('GENERATE_AUTH_CERT_REQ') and "
@@ -165,8 +164,7 @@
 
         return ApiUtil.createAttachmentResourceResponse(csr, filename);
     }
-}
-=======
+
     @Override
     @PreAuthorize("hasAuthority('DELETE_AUTH_CERT') or hasAuthority('DELETE_SIGN_CERT')")
     public ResponseEntity<Void> deleteCsr(String keyId, String csrId) {
@@ -178,4 +176,3 @@
         return new ResponseEntity<>(HttpStatus.NO_CONTENT);
     }
 }
->>>>>>> f2633850
