--- conflicted
+++ resolved
@@ -159,22 +159,11 @@
      */
     public ClientType getClientByLocalGroup(LocalGroupType localGroupType)
             throws ClientNotFoundException {
-<<<<<<< HEAD
-
-        ClientDAOImpl clientDAO = new ClientDAOImpl();
-        ClientType clientType = clientDAO.getClientByLocalGroup(persistenceUtils.getCurrentSession(), localGroupType);
-
-        if (clientType == null) {
-            throw new ClientNotFoundException("Client not found for localGroup with id: " + localGroupType.getId());
-        }
-
-=======
         ClientDAOImpl clientDAO = new ClientDAOImpl();
         ClientType clientType = clientDAO.getClientByLocalGroup(persistenceUtils.getCurrentSession(), localGroupType);
         if (clientType == null) {
             throw new ClientNotFoundException("Client not found for localGroup with id: " + localGroupType.getId());
         }
->>>>>>> aa8a47b0
         return clientType;
     }
 
