/**
 * The MIT License
 * Copyright (c) 2018 Estonian Information System Authority (RIA),
 * Nordic Institute for Interoperability Solutions (NIIS), Population Register Centre (VRK)
 * Copyright (c) 2015-2017 Estonian Information System Authority (RIA), Population Register Centre (VRK)
 *
 * Permission is hereby granted, free of charge, to any person obtaining a copy
 * of this software and associated documentation files (the "Software"), to deal
 * in the Software without restriction, including without limitation the rights
 * to use, copy, modify, merge, publish, distribute, sublicense, and/or sell
 * copies of the Software, and to permit persons to whom the Software is
 * furnished to do so, subject to the following conditions:
 *
 * The above copyright notice and this permission notice shall be included in
 * all copies or substantial portions of the Software.
 *
 * THE SOFTWARE IS PROVIDED "AS IS", WITHOUT WARRANTY OF ANY KIND, EXPRESS OR
 * IMPLIED, INCLUDING BUT NOT LIMITED TO THE WARRANTIES OF MERCHANTABILITY,
 * FITNESS FOR A PARTICULAR PURPOSE AND NONINFRINGEMENT. IN NO EVENT SHALL THE
 * AUTHORS OR COPYRIGHT HOLDERS BE LIABLE FOR ANY CLAIM, DAMAGES OR OTHER
 * LIABILITY, WHETHER IN AN ACTION OF CONTRACT, TORT OR OTHERWISE, ARISING FROM,
 * OUT OF OR IN CONNECTION WITH THE SOFTWARE OR THE USE OR OTHER DEALINGS IN
 * THE SOFTWARE.
 */
package org.niis.xroad.restapi.service;

import org.niis.xroad.restapi.exceptions.ErrorDeviation;

public class CertificateNotFoundException extends NotFoundException {

    public static final String ERROR_CERTIFICATE_NOT_FOUND = "certificate_not_found";
    public static final String ERROR_CERTIFICATE_NOT_FOUND_WITH_ID = "certificate_id_not_found";

    /**
     * default error
     * @return
     */
    private static ErrorDeviation createDefaultError() {
        return new ErrorDeviation(ERROR_CERTIFICATE_NOT_FOUND);
    }

    public CertificateNotFoundException(ErrorDeviation errorDeviation) {
        super(errorDeviation);
    }
    public CertificateNotFoundException(Throwable t, ErrorDeviation errorDeviation) {
        super(t, errorDeviation);
    }
    public CertificateNotFoundException(String s) {
        super(s, createDefaultError());
    }

    public CertificateNotFoundException(Throwable t) {
        super(t, createError());
    }

    public CertificateNotFoundException() {
<<<<<<< HEAD
        super(createDefaultError());
=======
        super(createError());
    }

    private static ErrorDeviation createError() {
        return new ErrorDeviation(ERROR_CERTIFICATE_NOT_FOUND);
>>>>>>> f2633850
    }
}<|MERGE_RESOLUTION|>--- conflicted
+++ resolved
@@ -48,20 +48,10 @@
     public CertificateNotFoundException(String s) {
         super(s, createDefaultError());
     }
-
+    public CertificateNotFoundException() {
+        super(createDefaultError());
+    }
     public CertificateNotFoundException(Throwable t) {
-        super(t, createError());
-    }
-
-    public CertificateNotFoundException() {
-<<<<<<< HEAD
-        super(createDefaultError());
-=======
-        super(createError());
-    }
-
-    private static ErrorDeviation createError() {
-        return new ErrorDeviation(ERROR_CERTIFICATE_NOT_FOUND);
->>>>>>> f2633850
+        super(t, createDefaultError());
     }
 }