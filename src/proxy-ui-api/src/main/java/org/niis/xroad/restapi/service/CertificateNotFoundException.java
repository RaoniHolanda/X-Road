--- conflicted
+++ resolved
@@ -34,24 +34,14 @@
         super(s, createError());
     }
 
-<<<<<<< HEAD
-=======
     public CertificateNotFoundException(Throwable t) {
         super(t, createError());
     }
 
->>>>>>> f2633850
     public CertificateNotFoundException() {
         super(createError());
     }
 
-<<<<<<< HEAD
-    public CertificateNotFoundException(Throwable t) {
-        super(t, createError());
-    }
-
-=======
->>>>>>> f2633850
     private static ErrorDeviation createError() {
         return new ErrorDeviation(ERROR_CERTIFICATE_NOT_FOUND);
     }
