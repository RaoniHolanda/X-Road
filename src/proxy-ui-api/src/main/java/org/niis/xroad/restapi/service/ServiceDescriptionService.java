--- conflicted
+++ resolved
@@ -447,13 +447,9 @@
             throw new MissingParameterException("Missing ServiceCode");
         }
 
-<<<<<<< HEAD
+        validateUrl(url);
+
         ClientType client = clientService.getLocalClient(clientId);
-=======
-        validateUrl(url);
-
-        ClientType client = clientService.getClient(clientId);
->>>>>>> c5d76583
         if (client == null) {
             throw new ClientNotFoundException(CLIENT_WITH_ID + " " + clientId.toShortString() + " not found");
         }
