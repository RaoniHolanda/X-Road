## properties that are not specific to a runtime (test or prod)

spring:
  thymeleaf:
    cache: false
  mvc:
    throw-exception-if-no-handler-found: true
  resources:
    add-mappings: false
  jpa:
    ## *.hbm.xml files are loaded from classpath
    mapping-resources: identifiers.hbm.xml,serverconf.hbm.xml,apikey.hbm.xml
    open-in-view: false
    hibernate:
      ddl-auto: none
      show-sql: true
  jackson:
    default-property-inclusion: NON_NULL

# default is 30m
# server.servlet.session.timeout=1m
server:
  port: 4000
  servlet:
    session:
      cookie:
        secure: true
    multipart:
      max-file-size: 1KB
      max-request-size: 1KB
  tomcat:
    # max-http-post-size applies only to multipart/form-data requests (although name is misleading)
    # https://github.com/spring-projects/spring-boot/issues/18521
    # we do not use multipart/form-data, so we can se the limit to a strict value
    # if container is changed to undertow, these settings will apply to ALL requests
    # due to https://github.com/spring-projects/spring-boot/issues/18555
    max-http-post-size: 1KB
#  error:
#    include-stacktrace: always
#    include-exception: true

request:
  sizelimit:
    regular: 50KB
    binary:
      upload: 10MB

ratelimit:
  requests:
    per:
      second: 20
      minute: 600

file-upload-endpoints:
  endpointDefinitions:
    -
      httpMethod: POST
      pathEnding: /backups/upload
    -
      httpMethod: POST
      pathEnding: /tls-certificates
    -
      httpMethod: POST
      pathEnding: /certificates
    -
      httpMethod: POST
      pathEnding: /certificate/import

script:
  generate-certificate:
    path: /usr/share/xroad/scripts/generate_certificate.sh
    args: -n internal -f -S -p 2>&1
  generate-backup:
    path: /usr/share/xroad/scripts/backup_xroad_proxy_configuration.sh
  internal-configuration-verifier:
    path: /usr/share/xroad/scripts/verify_internal_configuration.sh
  external-configuration-verifier:
    path: /usr/share/xroad/scripts/verify_external_configuration.sh
<<<<<<< HEAD
  restore-configuration:
    path: /usr/share/xroad/scripts/restore_xroad_proxy_configuration.sh
    args: -b -s %s -f %s
=======

url:
  download-configuration-anchor: http://localhost:%s/execute
>>>>>>> c90a2948
<|MERGE_RESOLUTION|>--- conflicted
+++ resolved
@@ -76,12 +76,9 @@
     path: /usr/share/xroad/scripts/verify_internal_configuration.sh
   external-configuration-verifier:
     path: /usr/share/xroad/scripts/verify_external_configuration.sh
-<<<<<<< HEAD
   restore-configuration:
     path: /usr/share/xroad/scripts/restore_xroad_proxy_configuration.sh
     args: -b -s %s -f %s
-=======
 
 url:
-  download-configuration-anchor: http://localhost:%s/execute
->>>>>>> c90a2948
+  download-configuration-anchor: http://localhost:%s/execute