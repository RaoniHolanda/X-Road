---
openapi: 3.0.0
servers:
  - description: X-Road API Design
    url: https://virtserver.swaggerhub.com/Gofore/X-Road/1.0.0
info:
  description: X-Road UI Based API
  version: "1.0.7"
  title: X-Road UI Based API
  contact:
    email: lauri.koutaniemi@gofore.com
  license:
    name: MIT
    url: https://opensource.org/licenses/MIT
tags:
  - name: security server
    description: <br>Security Server API design
  - name: central server
    description: <br>Central Server API design
paths:
  /backups:
    get: # ok
      tags:
        - security server
      summary: get security server backups
      operationId: getBackups
      description: Administrator views the backups for the security server.
      responses:
        '200':
          description: list of security server backups
          content:
            application/json:
              schema:
                type: array
                description: array of backup objects
                uniqueItems: true
                items:
                  $ref: '#/components/schemas/Backup'
        '400':
          description: request was invalid
        '401':
          description: authentication credentials are missing
        '403':
          description: request has been refused
        '404':
          description: resource requested does not exists
        '406':
          description: request specified an invalid format
        '500':
          description: internal server error
    post: # ok
      tags:
        - security server
      summary: add new backup for the security server
      operationId: addBackup
      description: Adds security server backup to the system
      responses:
        '201':
          description: item created
        '202':
          description: item accepted
        '400':
          description: request was invalid
        '401':
          description: authentication credentials are missing
        '403':
          description: request has been refused
        '404':
          description: resource requested does not exists
        '406':
          description: request specified an invalid format
        '409':
          description: an existing item already exists
        '500':
          description: internal server error
  /backups/upload:
    post: # ok
      tags:
        - security server
      summary: upload new backup for the security server
      operationId: uploadBackup
      description: Uploads new security server backup to the system
      requestBody:
        description: backup to add
        content:
          application/octet-stream:
            schema:
              type: string
              format: binary
              description: backup file
      responses:
        '201':
          description: item created
        '202':
          description: item accepted
        '400':
          description: request was invalid
        '401':
          description: authentication credentials are missing
        '403':
          description: request has been refused
        '404':
          description: resource requested does not exists
        '406':
          description: request specified an invalid format
        '409':
          description: an existing item already exists
        '500':
          description: internal server error
  /backups/{filename}:
    delete: # ok
      tags:
        - security server
      summary: delete security server backup
      operationId: deleteBackup
      description: Administrator deletes the backup of the security server.
      parameters:
        - in: path
          name: filename
          description: filename of the backup
          required: true
          schema:
            type: string
            format: filename
            minLength: 1
            maxLength: 255
      responses:
        '202':
          description: item accepted for deletion
        '204':
          description: deletion was successful
        '400':
          description: request was invalid
        '401':
          description: authentication credentials are missing
        '403':
          description: request has been refused
        '404':
          description: resource requested does not exists
        '500':
          description: internal server error
  /backups/{filename}/restore:
    put: # ok
      tags:
        - security server
      summary: restore security server configuration from backup
      operationId: restoreBackup
      description: Administrator restores the security server configuration from backup.
      parameters:
        - in: path
          name: filename
          description: filename of the backup
          required: true
          schema:
            type: string
            format: filename
            minLength: 1
            maxLength: 255
      responses:
        '202':
          description: item accepted
        '204':
          description: request was successful
        '400':
          description: request was invalid
        '401':
          description: authentication credentials are missing
        '403':
          description: request has been refused
        '404':
          description: resource requested does not exists
        '406':
          description: request specified an invalid format
        '500':
          description: internal server error
  /backups/{filename}/download:
    get: # ok
      tags:
        - security server
      summary: download security server backup
      operationId: downloadBackup
      description: Administrator downloads the backup of the security server.
      parameters:
        - in: path
          name: filename
          description: filename of the backup
          required: true
          schema:
            type: string
            format: filename
            minLength: 1
            maxLength: 255
      responses:
        '200':
          description: backup file downloaded
          content:
            application/octet-stream:
              schema:
                type: string
                format: binary
                description: backup file
        '400':
          description: request was invalid
        '401':
          description: authentication credentials are missing
        '403':
          description: request has been refused
        '404':
          description: resource requested does not exists
        '406':
          description: request specified an invalid format
        '500':
          description: internal server error
  /certificates/{hash}:
    get: # ok
      tags:
        - security server
      summary: get certificate information
      operationId: getCertificate
      description: Administrator views certificate details.
      parameters:
        - in: path
          name: hash
          description: SHA-1 hash of the certificate
          required: true
          schema:
            type: string
            format: text
            minLength: 1
            maxLength: 255
      responses:
        '200':
          description: certificate details
          content:
            application/json:
              schema:
                $ref: '#/components/schemas/CertificateDetails'
        '400':
          description: request was invalid
        '401':
          description: authentication credentials are missing
        '403':
          description: request has been refused
        '404':
          description: resource requested does not exists
        '406':
          description: request specified an invalid format
        '500':
          description: internal server error
    delete: # ok
      tags:
        - security server
      summary: delete certificate
      operationId: deleteCertificate
      description: Administrator deletes the certificate.
      parameters:
        - in: path
          name: hash
          description: SHA-1 hash of the certificate
          required: true
          schema:
            type: string
            format: text
            minLength: 1
            maxLength: 255
      responses:
        '204':
          description: deletion was successful
        '400':
          description: request was invalid
        '401':
          description: authentication credentials are missing
        '403':
          description: request has been refused
        '404':
          description: resource requested does not exists
        '500':
          description: internal server error
  /certificates/{hash}/activate:
    put: # ok
      tags:
        - security server
      summary: activate certificate
      operationId: activateCertificate
      description: Administrator activates selected certificate.
      parameters:
        - in: path
          name: hash
          description: SHA-1 hash of the certificate
          required: true
          schema:
            type: string
            format: text
            minLength: 1
            maxLength: 255
      responses:
        '204':
          description: request was successful
        '400':
          description: request was invalid
        '401':
          description: authentication credentials are missing
        '403':
          description: request has been refused
        '404':
          description: resource requested does not exists
        '406':
          description: request specified an invalid format
        '500':
          description: internal server error
  /certificates/{hash}/deactivate:
    put: # ok
      tags:
        - security server
      summary: deactivate certificate
      operationId: deactivateCertificate
      description: Administrator deactivates selected certificate.
      parameters:
        - in: path
          name: hash
          description: SHA-1 hash of the certificate
          required: true
          schema:
            type: string
            format: text
            minLength: 1
            maxLength: 255
      responses:
        '204':
          description: certificate was deactivated
        '400':
          description: request was invalid
        '401':
          description: authentication credentials are missing
        '403':
          description: request has been refused
        '404':
          description: resource requested does not exists
        '406':
          description: request specified an invalid format
        '500':
          description: internal server error
  /certificates/{hash}/register:
    put: # ok
      tags:
        - security server
      summary: register certificate
      operationId: registerCertificate
      description: Administrator registers selected certificate.
      parameters:
        - in: path
          name: hash
          description: SHA-1 hash of the certificate
          required: true
          schema:
            type: string
            format: text
            minLength: 1
            maxLength: 255
      responses:
        '204':
          description: request was successful
        '400':
          description: request was invalid
        '401':
          description: authentication credentials are missing
        '403':
          description: request has been refused
        '404':
          description: resource requested does not exists
        '406':
          description: request specified an invalid format
        '500':
          description: internal server error
  /certificates/{hash}/unregister:
    put: # ok
      tags:
        - security server
      summary: unregister certificate
      operationId: unregisterCertificate
      description: Administrator unregisters selected certificate.
      parameters:
        - in: path
          name: hash
          description: SHA-1 hash of the certificate
          required: true
          schema:
            type: string
            format: text
            minLength: 1
            maxLength: 255
      responses:
        '204':
          description: request was successful
        '400':
          description: request was invalid
        '401':
          description: authentication credentials are missing
        '403':
          description: request has been refused
        '404':
          description: resource requested does not exists
        '406':
          description: request specified an invalid format
        '500':
          description: internal server error
  /clients:
    get: # ok
      tags:
        - security server
      summary: get security server clients
      operationId: getClients
      description: Administrator views the clients of the security server.
      parameters:
        - in: query
          name: name
          description: pass an optional search string (name) for looking up clients
          required: false
          schema:
            type: string
            format: text
            minLength: 1
            maxLength: 255
        - in: query
          name: instance
          description: pass an optional search string (instance) for looking up clients
          required: false
          schema:
            type: string
            format: text
            minLength: 1
            maxLength: 255
        - in: query
          name: member_class
          description: pass an optional search string (member_class) for looking up clients
          required: false
          schema:
            type: string
            format: text
            minLength: 1
            maxLength: 255
        - in: query
          name: member_code
          description: pass an optional search string (member_code) for looking up clients
          required: false
          schema:
            type: string
            format: text
            minLength: 1
            maxLength: 255
        - in: query
          name: subsystem_code
          description: pass an optional search string (subsystem_code) for looking up clients
          required: false
          schema:
            type: string
            format: text
            minLength: 1
            maxLength: 255
        - in: query
          name: show_members
          description: to include members for search results
          required: false
          schema:
            type: boolean
            default: true
        - in: query
          name: internal_search
          description: to search only clients inside security server
          required: false
          schema:
            type: boolean
            default: true
      responses:
        '200':
          description: list of clients
          content:
            application/json:
              schema:
                type: array
                uniqueItems: true
                description: array of client objects
                items:
                  $ref: '#/components/schemas/Client'
        '400':
          description: request was invalid
        '401':
          description: authentication credentials are missing
        '403':
          description: request has been refused
        '404':
          description: resource requested does not exists
        '406':
          description: request specified an invalid format
        '500':
          description: internal server error
    post: # ok
      tags:
        - security server
      summary: adds new client for the security server
      operationId: addClient
      description: Adds new client to the system
      parameters:
        - in: query
          name: ignore_warnings
          description: if true, any warnings are ignored. if false (or missing),
            any warnings cause request to fail
          required: false
          schema:
            default: false
            type: boolean
      requestBody:
        description: client to add
        content:
          application/json:
            schema:
              $ref: '#/components/schemas/Client'
      responses:
        '201':
          description: new client created
        '400':
          description: there are warnings or errors related to the service description
          content:
            application/json:
              schema:
                type: array
                uniqueItems: true
                items:
                  $ref: '#/components/schemas/ErrorInfo'
        '401':
          description: authentication credentials are missing
        '403':
          description: request has been refused
        '404':
          description: resource requested does not exists
        '406':
          description: request specified an invalid format
        '409':
          description: an existing item already exists
        '500':
          description: internal server error
  /clients/{id}:
    get: # ok
      tags:
        - security server
      summary: get security server client information
      operationId: getClient
      description: Administrator views the client details of the security server.
      parameters:
        - in: path
          name: id
          description: id of the client
          required: true
          schema:
            type: string
            format: text
            minLength: 1
            maxLength: 1023
      responses:
        '200':
          description: client object
          content:
            application/json:
              schema:
                $ref: '#/components/schemas/Client'
        '400':
          description: request was invalid
        '401':
          description: authentication credentials are missing
        '403':
          description: request has been refused
        '404':
          description: resource requested does not exists
        '406':
          description: request specified an invalid format
        '500':
          description: internal server error
    patch: # ok
      tags:
        - security server
      summary: update security server client information
      operationId: updateClient
      description: Administrator updates the client information.
      parameters:
        - in: path
          name: id
          description: id of the client
          required: true
          schema:
            type: string
            format: text
            minLength: 1
            maxLength: 1023
      requestBody:
        content:
          application/json:
            schema:
              title: ConnectionTypeWrapper
              type: object
              description: connection type
              properties:
                connection_type:
                  $ref: '#/components/schemas/ConnectionType'
      responses:
        '200':
          description: client modified
          content:
            application/json:
              schema:
                $ref: '#/components/schemas/Client'
        '400':
          description: request was invalid
        '401':
          description: authentication credentials are missing
        '403':
          description: request has been refused
        '404':
          description: resource requested does not exists
        '406':
          description: request specified an invalid format
        '500':
          description: internal server error
    delete: # ok
      tags:
        - security server
      summary: delete security server client
      operationId: deleteClient
      description: Administrator deletes the client of the security server.
      parameters:
        - in: path
          name: id
          description: id of the client
          required: true
          schema:
            type: string
            format: text
            minLength: 1
            maxLength: 1023
      responses:
        '204':
          description: client deletion was successful
        '400':
          description: request was invalid
        '401':
          description: authentication credentials are missing
        '403':
          description: request has been refused
        '404':
          description: resource requested does not exists
        '500':
          description: internal server error
  /clients/{id}/groups:
    get: # ok
      tags:
        - security server
      summary: get local groups for the selected client
      operationId: getClientGroups
      description: Administrator views the local groups for the client.
      parameters:
        - in: path
          name: id
          description: id of the client
          required: true
          schema:
            type: string
            format: text
            minLength: 1
            maxLength: 1023
      responses:
        '200':
          description: list of local groups
          content:
            application/json:
              schema:
                type: array
                uniqueItems: true
                description: array of local group objects
                items:
                  $ref: '#/components/schemas/Group'
        '400':
          description: request was invalid
        '401':
          description: authentication credentials are missing
        '403':
          description: request has been refused
        '404':
          description: resource requested does not exists
        '406':
          description: request specified an invalid format
        '500':
          description: internal server error
    post: # ok
      tags:
        - security server
      summary: add new local group for the security server client
      operationId: addClientGroup
      description: Administrator adds a new local group for the client.
      parameters:
        - in: path
          name: id
          description: id of the client
          required: true
          schema:
            type: string
            format: text
            minLength: 1
            maxLength: 1023
      requestBody:
        description: group to add
        content:
          application/json:
            schema:
              $ref: '#/components/schemas/Group'
      responses:
        '201':
          description: local group created
        '400':
          description: request was invalid
        '401':
          description: authentication credentials are missing
        '403':
          description: request has been refused
        '404':
          description: resource requested does not exists
        '406':
          description: request specified an invalid format
        '409':
          description: an existing item already exists
        '500':
          description: internal server error
  /clients/{id}/register:
    put: # ok
      tags:
        - security server
      summary: register security server client
      operationId: registerClient
      description: Administrator registers client.
      parameters:
        - in: path
          name: id
          description: id of the client
          required: true
          schema:
            type: string
            format: text
            minLength: 1
            maxLength: 1023
      responses:
        '204':
          description: client was registered
        '400':
          description: request was invalid
        '401':
          description: authentication credentials are missing
        '403':
          description: request has been refused
        '404':
          description: resource requested does not exists
        '406':
          description: request specified an invalid format
        '500':
          description: internal server error
  /clients/{id}/service-clients:
    get: # ok
      tags:
        - security server
      summary: get service clients for the selected client
      operationId: getClientServiceClients
      description: Administrator views the service clients for the client.
      parameters:
        - in: path
          name: id
          description: id of the client
          required: true
          schema:
            type: string
            format: text
            minLength: 1
            maxLength: 1023
      responses:
        '200':
          description: list of service clients
          content:
            application/json:
              schema:
                type: array
                uniqueItems: true
                description: array of service client objects
                items:
                  $ref: '#/components/schemas/ServiceClient'
        '400':
          description: request was invalid
        '401':
          description: authentication credentials are missing
        '403':
          description: request has been refused
        '404':
          description: resource requested does not exists
        '406':
          description: request specified an invalid format
        '500':
          description: internal server error
    post: # ok
      tags:
        - security server
      summary: add new service client for the security server client
      operationId: addClientServiceClient
      description: Administrator adds a new service client for the client.
      parameters:
        - in: path
          name: id
          description: id of the client
          required: true
          schema:
            type: string
            format: text
            minLength: 1
            maxLength: 1023
      requestBody:
        content:
          application/json:
            schema:
              title: ServiceClientId
              type: object
              properties:
                id:
                  type: string
                  format: text
                  description: id of the service client
                  minLength: 1
                  maxLength: 1279
      responses:
        '201':
          description: service client added
        '400':
          description: request was invalid
        '401':
          description: authentication credentials are missing
        '403':
          description: request has been refused
        '404':
          description: resource requested does not exists
        '406':
          description: request specified an invalid format
        '409':
          description: an existing item already exists
        '500':
          description: internal server error
  /clients/{id}/sign-certificates:
    get: # ok
      tags:
        - security server
      summary: get security server client certificates information
      operationId: getClientCertificates
      description: Administrator views the certificates for the client.
      parameters:
        - in: path
          name: id
          description: id of the client
          required: true
          schema:
            type: string
            format: text
            minLength: 1
            maxLength: 1023
      responses:
        '200':
          description: list of certificates
          content:
            application/json:
              schema:
                type: array
                uniqueItems: true
                description: array of certificate (details) objects
                items:
                  $ref: '#/components/schemas/CertificateDetails'
        '400':
          description: request was invalid
        '401':
          description: authentication credentials are missing
        '403':
          description: request has been refused
        '404':
          description: resource requested does not exists
        '406':
          description: request specified an invalid format
        '500':
          description: internal server error
  /clients/{id}/tls-certificates:
    get: # ok
      tags:
        - security server
      summary: get security server client TLS certificates information
      operationId: getClientTlsCertificates
      description: Administrator views the TLS certificates for the client.
      parameters:
        - in: path
          name: id
          description: id of the client
          required: true
          schema:
            type: string
            format: text
            minLength: 1
            maxLength: 1023
      responses:
        '200':
          description: list of tls certificates
          content:
            application/json:
              schema:
                type: array
                uniqueItems: true
                description: array of certificate (details) objects
                items:
                  $ref: '#/components/schemas/CertificateDetails'
        '400':
          description: request was invalid
        '401':
          description: authentication credentials are missing
        '403':
          description: request has been refused
        '404':
          description: resource requested does not exists
        '406':
          description: request specified an invalid format
        '500':
          description: internal server error
    post: # ok
      tags:
        - security server
      summary: add new certificate for the security server client
      operationId: addClientTlsCertificate
      description: Administrator adds a new certificate for the client.
      parameters:
        - in: path
          name: id
          description: id of the client
          required: true
          schema:
            type: string
            format: text
            minLength: 1
            maxLength: 1023
      requestBody:
        description: certificate to add
        content:
          application/octet-stream:
            schema:
              type: string
              format: binary
              description: certificate file
      responses:
        '201':
          description: certificate added
        '400':
          description: request was invalid
        '401':
          description: authentication credentials are missing
        '403':
          description: request has been refused
        '404':
          description: resource requested does not exists
        '406':
          description: request specified an invalid format
        '409':
          description: an existing item already exists
        '500':
          description: internal server error
  /clients/{id}/tls-certificates/{hash}:
    get: # ok
      tags:
        - security server
      summary: get TLS certificate
      operationId: getClientTlsCertificate
      description: Administrator gets the TLS certificate for the selected client.
      parameters:
        - in: path
          name: id
          description: id of the client
          required: true
          schema:
            type: string
            format: text
            minLength: 1
            maxLength: 1023
        - in: path
          name: hash
          description: SHA-1 hash of the certificate
          required: true
          schema:
            type: string
            format: text
            minLength: 1
            maxLength: 255
      responses:
        '200':
          description: certificate details
          content:
            application/json:
              schema:
                $ref: '#/components/schemas/CertificateDetails'
        '400':
          description: request was invalid
        '401':
          description: authentication credentials are missing
        '403':
          description: request has been refused
        '404':
          description: resource requested does not exists
        '406':
          description: request specified an invalid format
        '500':
          description: internal server error
    delete: # ok
      tags:
        - security server
      summary: delete certificate
      operationId: deleteClientTlsCertificate
      description: Administrator deletes the certificate from selected client.
      parameters:
        - in: path
          name: id
          description: id of the client
          required: true
          schema:
            type: string
            format: text
            minLength: 1
            maxLength: 1023
        - in: path
          name: hash
          description: SHA-1 hash of the certificate
          required: true
          schema:
            type: string
            format: text
            minLength: 1
            maxLength: 255
      responses:
        '204':
          description: certificate deletion was successful
        '400':
          description: request was invalid
        '401':
          description: authentication credentials are missing
        '403':
          description: request has been refused
        '404':
          description: resource requested does not exists
        '500':
          description: internal server error
  /clients/{id}/unregister:
    put: # ok
      tags:
        - security server
      summary: unregister security server client
      operationId: unregisterClient
      description: Administrator unregisters client.
      parameters:
        - in: path
          name: id
          description: id of the client
          required: true
          schema:
            type: string
            format: text
            minLength: 1
            maxLength: 1023
      responses:
        '204':
          description: unregister was successful
        '400':
          description: request was invalid
        '401':
          description: authentication credentials are missing
        '403':
          description: request has been refused
        '404':
          description: resource requested does not exists
        '406':
          description: request specified an invalid format
        '500':
          description: internal server error
  /clients/{id}/service-descriptions:
    get: # ok
      tags:
        - security server
      summary: get security server client service descriptions
      operationId: getClientServiceDescriptions
      description: Administrator views the service descriptions for the client.
      parameters:
        - in: path
          name: id
          description: id of the client
          required: true
          schema:
            type: string
            format: text
            minLength: 1
            maxLength: 1023
      responses:
        '200':
          description: list of service descriptions
          content:
            application/json:
              schema:
                type: array
                uniqueItems: true
                description: array of service description objects
                items:
                  $ref: '#/components/schemas/ServiceDescription'
        '400':
          description: request was invalid
        '401':
          description: authentication credentials are missing
        '403':
          description: request has been refused
        '404':
          description: resource requested does not exists
        '406':
          description: request specified an invalid format
        '500':
          description: internal server error
    post: # ok
      tags:
        - security server
      summary: add new service description for the security server client
      operationId: addClientServiceDescription
      description: Administrator adds a new service description for the client.
      parameters:
        - in: path
          name: id
          description: id of the client
          required: true
          schema:
            type: string
            format: text
            minLength: 1
            maxLength: 1023
        - in: query
          name: ignore_warnings
          description: if true, any warnings are ignored. if false (or missing),
            any warnings cause request to fail
          required: false
          schema:
            default: false
            type: boolean
      requestBody:
        content:
          application/json:
            schema:
              $ref: '#/components/schemas/ServiceDescriptionUrl'
      responses:
        '201':
          description: service description created
        '400':
          description: there are warnings or errors related to the service description
          content:
            application/json:
              schema:
                type: array
                uniqueItems: true
                items:
                  $ref: '#/components/schemas/ErrorInfo'
        '401':
          description: authentication credentials are missing
        '403':
          description: request has been refused
        '404':
          description: resource requested does not exists
        '406':
          description: request specified an invalid format
        '409':
          description: an existing item already exists
        '500':
          description: internal server error
  /groups/{group_id}:
    get: # ok
      tags:
        - security server
      summary: get local group information
      operationId: getGroup
      description: Administrator views local group details.
      parameters:
        - in: path
          name: group_id
          description: id of the local group
          required: true
          schema:
            type: string
            format: text
            minLength: 1
            maxLength: 255
      responses:
        '200':
          description: group object
          content:
            application/json:
              schema:
                $ref: '#/components/schemas/Group'
        '400':
          description: request was invalid
        '401':
          description: authentication credentials are missing
        '403':
          description: request has been refused
        '404':
          description: resource requested does not exists
        '406':
          description: request specified an invalid format
        '500':
          description: internal server error
    put: # ok
      tags:
        - security server
      summary: update local group information
      operationId: updateGroup
      description: Administrator updates the local group information.
      parameters:
        - in: path
          name: group_id
          description: id of the local group
          required: true
          schema:
            type: string
            format: text
            minLength: 1
            maxLength: 255
        - in: query
          name: description
          description: local group description
          required: false
          schema:
            type: string
            format: text
            minLength: 1
            maxLength: 255
      responses:
        '200':
          description: local group modified
          content:
            application/json:
              schema:
                $ref: '#/components/schemas/Group'
        '400':
          description: request was invalid
        '401':
          description: authentication credentials are missing
        '403':
          description: request has been refused
        '404':
          description: resource requested does not exists
        '406':
          description: request specified an invalid format
        '500':
          description: internal server error
    delete: # ok
      tags:
        - security server
      summary: delete local group
      operationId: deleteGroup
      description: Administrator deletes the local group.
      parameters:
        - in: path
          name: group_id
          description: id of the local group
          required: true
          schema:
            type: string
            format: text
            minLength: 1
            maxLength: 255
      responses:
        '204':
          description: local group deletion was successful
        '400':
          description: request was invalid
        '401':
          description: authentication credentials are missing
        '403':
          description: request has been refused
        '404':
          description: resource requested does not exists
        '500':
          description: internal server error
  /groups/{group_id}/members:
    post: # ok
      tags:
        - security server
      summary: add new member for the local group
      operationId: addGroupMember
      description: Administrator adds a new member for the local group.
      parameters:
        - in: path
          name: group_id
          description: id of the local group
          required: true
          schema:
            type: string
            format: text
            minLength: 1
            maxLength: 1023
      requestBody:
        content:
          application/json:
            schema:
              $ref: '#/components/schemas/Members'
      responses:
        '201':
          description: new members added
        '400':
          description: request was invalid
        '401':
          description: authentication credentials are missing
        '403':
          description: request has been refused
        '404':
          description: resource requested does not exists
        '406':
          description: request specified an invalid format
        '409':
          description: an existing item already exists
        '500':
          description: internal server error
  /groups/{group_id}/members/delete:
    post: # ok
      tags:
        - security server
      summary: delete member from local group
      operationId: deleteGroupMember
      description: Administrator deletes the member from local group.
      parameters:
        - in: path
          name: group_id
          description: id of the local group
          required: true
          schema:
            type: string
            format: text
            minLength: 1
            maxLength: 255
      requestBody:
        content:
          application/json:
            schema:
              $ref: '#/components/schemas/Members'
      responses:
        '201':
          description: members deleted
        '400':
          description: request was invalid
        '401':
          description: authentication credentials are missing
        '403':
          description: request has been refused
        '404':
          description: resource requested does not exists
        '406':
          description: request specified an invalid format
        '409':
          description: an existing item already exists
        '500':
          description: internal server error
  /keys/{id}:
    get: # ok
      tags:
        - security server
      summary: get information for the selected key
      operationId: getKey
      description: Administrator views key details.
      parameters:
        - in: path
          name: id
          description: id of the key
          required: true
          schema:
            type: string
            format: text
            minLength: 1
            maxLength: 255
      responses:
        '200':
          description: key object
          content:
            application/json:
              schema:
                $ref: '#/components/schemas/Key'
        '400':
          description: request was invalid
        '401':
          description: authentication credentials are missing
        '403':
          description: request has been refused
        '404':
          description: resource requested does not exists
        '406':
          description: request specified an invalid format
        '500':
          description: internal server error
    put: # ok
      tags:
        - security server
      summary: update key information
      operationId: updateKey
      description: Administrator updates the key information.
      parameters:
        - in: path
          name: id
          description: id of the key
          required: true
          schema:
            type: string
            format: text
            minLength: 1
            maxLength: 255
        - in: query
          name: name
          description: friendly name of the key
          required: false
          schema:
            type: string
            format: text
            minLength: 1
            maxLength: 255
      responses:
        '200':
          description: key modified
          content:
            application/json:
              schema:
                $ref: '#/components/schemas/Key'
        '400':
          description: request was invalid
        '401':
          description: authentication credentials are missing
        '403':
          description: request has been refused
        '404':
          description: resource requested does not exists
        '406':
          description: request specified an invalid format
        '500':
          description: internal server error
    delete: # ok
      tags:
        - security server
      summary: delete key
      operationId: deleteKey
      description: Administrator deletes the key.
      parameters:
        - in: path
          name: id
          description: id of the key
          required: true
          schema:
            type: string
            format: text
            minLength: 1
            maxLength: 255
      responses:
        '204':
          description: key deletion was successful
        '400':
          description: request was invalid
        '401':
          description: authentication credentials are missing
        '403':
          description: request has been refused
        '404':
          description: resource requested does not exists
        '500':
          description: internal server error
  /keys/{id}/certificates:
    post: # ok
      tags:
        - security server
      summary: adds new certificate for selected key
      operationId: addCertificate
      description: Adds certificate to the system
      parameters:
        - in: path
          name: id
          description: id of the key
          required: true
          schema:
            type: string
            format: text
            minLength: 1
            maxLength: 255
      requestBody:
        description: certificate to add
        content:
          application/octet-stream:
            schema:
              type: string
              format: binary
              description: certificate file
      responses:
        '201':
          description: certificate created
        '400':
          description: request was invalid
        '401':
          description: authentication credentials are missing
        '403':
          description: request has been refused
        '404':
          description: resource requested does not exists
        '406':
          description: request specified an invalid format
        '409':
          description: an existing item already exists
        '500':
          description: internal server error
  /keys/{id}/generate-csr:
    put: # ok
      tags:
        - security server
      summary: generate csr for the selected key
      operationId: genrerateCsr
      description: Administrator generates csr for the key.
      parameters:
        - in: path
          name: id
          description: id of the key
          required: true
          schema:
            type: string
            format: text
            minLength: 1
            maxLength: 255
        - in: query
          name: key_usage
          description: inteded usage for the key (signing or authentication)
          required: false
          schema:
            $ref: '#/components/schemas/KeyUsageInfo'
        - in: query
          name: approved_ca
          description: approved certification service
          required: false
          schema:
            type: string
            format: text
            minLength: 1
            maxLength: 255
        - in: query
          name: csr_format
          description: format of the certificate signing request (PEM or DER)
          required: false
          schema:
            $ref: '#/components/schemas/CsrFormat'
        - in: query
          name: member_id
          description: security server client the certificate will be issued for (only for signing certificates)
          required: false
          schema:
            type: string
            format: text
            minLength: 1
            maxLength: 255
      responses:
        '201':
          description: CSR created
          content:
            application/pkcs10:
              schema:
                type: string
                format: binary
                description: csr file
        '400':
          description: request was invalid
        '401':
          description: authentication credentials are missing
        '403':
          description: request has been refused
        '404':
          description: resource requested does not exists
        '406':
          description: request specified an invalid format
        '500':
          description: internal server error
  /keys/{id}/delete-csr:
    put: # ok
      tags:
        - security server
      summary: delete csr from the selected key
      operationId: deleteCsr
      description: Administrator deletes csr from the key.
      parameters:
        - in: path
          name: id
          description: id of the key
          required: true
          schema:
            type: string
            format: text
            minLength: 1
            maxLength: 255
        - in: query
          name: csr_id
          description: id of the csr
          required: true
          schema:
            type: string
            format: text
            minLength: 1
            maxLength: 255
      responses:
        '204':
          description: csr deletion was successful
        '400':
          description: request was invalid
        '401':
          description: authentication credentials are missing
        '403':
          description: request has been refused
        '404':
          description: resource requested does not exists
        '406':
          description: request specified an invalid format
        '500':
          description: internal server error
  /language:
    put: # ok
      tags:
        - security server
      summary: change language
      operationId: language
      description: Administrator changes the language for the UI.
      parameters:
        - in: path
          name: code
          description: code of the language (language code)
          required: true
          schema:
            type: string
            format: text
            minLength: 2
            maxLength: 2
      responses:
        '200':
          description: language changed
          content:
            application/json:
              schema:
                $ref: '#/components/schemas/Language'
        '400':
          description: request was invalid
        '401':
          description: authentication credentials are missing
        '403':
          description: request has been refused
        '404':
          description: resource requested does not exists
        '406':
          description: request specified an invalid format
        '500':
          description: internal server error
  /user:
    get: # ok
      tags:
        - security server
      summary: get user data for the logged user
      operationId: user
      description: Administrator gets user data from backend.
      responses:
        '200':
          description: user details
          content:
            application/json:
              schema:
                $ref: '#/components/schemas/User'
        '400':
          description: request was invalid
        '401':
          description: authentication credentials are missing
        '403':
          description: request has been refused
        '404':
          description: resource requested does not exists
        '406':
          description: request specified an invalid format
        '500':
          description: internal server error
  /security-servers/{id}:
    get: # ok
      tags:
        - security server
      summary: get security server information
      operationId: getSecurityServer
      description: SS administrator views the details of a security server.
      parameters:
        - in: path
          name: id
          description: id of the security server
          required: true
          schema:
            type: string
            format: text
            description: <instance_id>:<member_class>:<member_code>:<security_server_code>
            example: FI:GOV:123:sserver1
      responses:
        '200':
          description: ok
          content:
            application/json:
              schema:
                $ref: '#/components/schemas/SecurityServer'
        '400':
          description: request was invalid
        '401':
          description: authentication credentials are missing
        '403':
          description: request has been refused
        '404':
          description: resource requested does not exists
        '406':
          description: request specified an invalid format
        '500':
          description: internal server error
  /services/{id}:
    get: # ok
      tags:
        - security server
      summary: get service
      operationId: getService
      description: Administrator views selected service.
      parameters:
        - in: path
          name: id
          description: id of the service
          required: true
          schema:
            type: string
            format: text
            minLength: 1
            maxLength: 255
      responses:
        '200':
          description: ok
          content:
            application/json:
              schema:
                $ref: '#/components/schemas/Service'
        '400':
          description: request was invalid
        '401':
          description: authentication credentials are missing
        '403':
          description: request has been refused
        '404':
          description: resource requested does not exists
        '406':
          description: request specified an invalid format
        '500':
          description: internal server error
    put: # ok
      tags:
        - security server
      summary: update service
      operationId: updateService
      description: Administrator updates the service.
      parameters:
        - in: path
          name: id
          description: id of the service
          required: true
          schema:
            type: string
            format: text
            minLength: 1
            maxLength: 255
        - in: query
          name: url
          description: service url
          required: false
          schema:
            type: string
            format: text
            minLength: 1
            maxLength: 255
        - in: query
          name: url_all
          description: url for all services
          required: false
          schema:
            type: boolean
            example: false
            default: false
        - in: query
          name: timeout
          description: service timeout value
          required: false
          schema:
            type: integer
            format: int32
            minimum: 0
            maximum: 10000
        - in: query
          name: timeout_all
          description: timeout value for all services
          required: false
          schema:
            type: boolean
            example: false
            default: false
        - in: query
          name: security_category
          description: service security category
          required: false
          schema:
            type: string
            format: text
            minLength: 0
            maxLength: 255
        - in: query
          name: security_category_all
          description: security category for all services
          required: false
          schema:
            type: string
            format: text
            minLength: 0
            maxLength: 255
        - in: query
          name: ssl_auth
          description: service ssl authentication
          required: false
          schema:
            type: boolean
            example: true
            default: true
        - in: query
          name: ssl_auth_all
          description: ssl authentication for all services
          required: false
          schema:
            type: boolean
            example: false
            default: false
      responses:
        '200':
          description: service modified
          content:
            application/json:
              schema:
                $ref: '#/components/schemas/Service'
        '400':
          description: request was invalid
        '401':
          description: authentication credentials are missing
        '403':
          description: request has been refused
        '404':
          description: resource requested does not exists
        '406':
          description: request specified an invalid format
        '500':
          description: internal server error
  /services/{id}/access-rights:
    get: # ok
      tags:
        - security server
      summary: get access rights for the selected service
      operationId: getServiceAccessRights
      description: Administrator views service access rights.
      parameters:
        - in: path
          name: id
          description: id of the service
          required: true
          schema:
            type: string
            format: text
            minLength: 1
            maxLength: 255
      responses:
        '200':
          description: list of service client and access rights
          content:
            application/json:
              schema:
                type: array
                uniqueItems: true
                description: array of service client objects
                items:
                  $ref: '#/components/schemas/ServiceClient'
        '400':
          description: request was invalid
        '401':
          description: authentication credentials are missing
        '403':
          description: request has been refused
        '404':
          description: resource requested does not exists
        '406':
          description: request specified an invalid format
        '500':
          description: internal server error
    post:
      tags:
        - security server
      summary: adds new access right for the selected service
      operationId: addServiceAccessRight
      description: Adds access right to the service
      parameters:
        - in: path
          name: id
          description: id of the service
          required: true
          schema:
            type: string
            format: text
            minLength: 1
            maxLength: 255
      requestBody:
        content:
          application/json:
            schema:
              $ref: '#/components/schemas/Subjects'
      responses:
        '201':
          description: access rights added
        '400':
          description: request was invalid
        '401':
          description: authentication credentials are missing
        '403':
          description: request has been refused
        '404':
          description: resource requested does not exists
        '406':
          description: request specified an invalid format
        '409':
          description: an existing item already exists
        '500':
          description: internal server error
  /services/{id}/access-rights/delete:
    post: # ok
      tags:
        - security server
      summary: remove access right
      operationId: deleteServiceAccessRight
      description: Administrator removes access right from selected service.
      parameters:
        - in: path
          name: id
          description: id of the service
          required: true
          schema:
            type: string
            format: text
            minLength: 1
            maxLength: 255
      requestBody:
        content:
          application/json:
            schema:
              $ref: '#/components/schemas/Subjects'
      responses:
        '204':
          description: access right(s) deletion was successful
        '400':
          description: request was invalid
        '401':
          description: authentication credentials are missing
        '403':
          description: request has been refused
        '404':
          description: resource requested does not exists
        '500':
          description: internal server error
  /service-clients/{id}/access-rights:
    get: # ok
      tags:
        - security server
      summary: get access rights for the selected service client.
      operationId: getServiceClientAccessRights
      description: Administrator views service client's access rights.
      parameters:
        - in: path
          name: id
          description: id of the service client
          required: true
          schema:
            type: string
            format: text
            minLength: 1
            maxLength: 1279
      responses:
        '200':
          description: list of access rights
          content:
            application/json:
              schema:
                type: array
                uniqueItems: true
                description: array of access right objects
                items:
                  $ref: '#/components/schemas/AccessRight'
        '400':
          description: request was invalid
        '401':
          description: authentication credentials are missing
        '403':
          description: request has been refused
        '404':
          description: resource requested does not exists
        '406':
          description: request specified an invalid format
        '500':
          description: internal server error
    post: # ok
      tags:
        - security server
      summary: adds new access right for selected service client
      operationId: addServiceClientAccessRight
      description: Adds access right to the service client.
      parameters:
        - in: path
          name: id
          description: id of the service client
          required: true
          schema:
            type: string
            format: text
            minLength: 1
            maxLength: 1279
      requestBody:
        content:
          application/json:
            schema:
              $ref: '#/components/schemas/Subjects'
      responses:
        '201':
          description: access right(s) added
        '400':
          description: request was invalid
        '401':
          description: authentication credentials are missing
        '403':
          description: request has been refused
        '404':
          description: resource requested does not exists
        '406':
          description: request specified an invalid format
        '409':
          description: an existing item already exists
        '500':
          description: internal server error
  /service-clients/{id}/access-rights/delete:
    post: # ok
      tags:
        - security server
      summary: remove access right
      operationId: deleteServiceClientAccessRight
      description: Administrator removes access right from selected service client.
      parameters:
        - in: path
          name: id
          description: id of the service client
          required: true
          schema:
            type: string
            format: text
            minLength: 1
            maxLength: 1279
      requestBody:
        description: list of access rights to be deleted
        content:
          application/json:
            schema:
              $ref: '#/components/schemas/Subjects'
      responses:
        '201':
          description: access right(s) deleted
        '400':
          description: request was invalid
        '401':
          description: authentication credentials are missing
        '403':
          description: request has been refused
        '404':
          description: resource requested does not exists
        '406':
          description: request specified an invalid format
        '409':
          description: an existing item already exists
        '500':
          description: internal server error
<<<<<<< HEAD
  /service-descriptions/{sd_id}:
=======
  /service-descriptions/{id}:
    get: # ok
      tags:
        - security server
      summary: get service description with provided id
      operationId: getServiceDescription
      description: Administrator views a service description with a certain id.
      parameters:
        - in: path
          name: id
          description: id of the service description
          required: true
          schema:
            type: string
            format: text
            minLength: 1
            maxLength: 255
      responses:
        '200':
          description: wanted service description
          content:
            application/json:
              schema:
                $ref: '#/components/schemas/ServiceDescription'
        '400':
          description: request was invalid
        '401':
          description: authentication credentials are missing
        '403':
          description: request has been refused
        '404':
          description: resource requested does not exists
        '406':
          description: request specified an invalid format
        '500':
          description: internal server error
>>>>>>> 1d4d197a
    put: # ok
      tags:
        - security server
      summary: update url for the selected service description
      operationId: updateServiceDescription
      description: Administrator updates the selected service description.
      parameters:
        - in: path
          name: sd_id
          description: id of the service description
          required: true
          schema:
            type: string
            format: text
            minLength: 1
            maxLength: 255
        - in: query
          name: ignore_warnings
          description: if true, any warnings are ignored. if false (or missing),
            any warnings cause request to fail
          required: false
          schema:
            default: false
            type: boolean
      requestBody:
        content:
          application/json:
            schema:
              $ref: '#/components/schemas/ServiceDescriptionUrl'
      responses:
        '200':
          description: service description modified
          content:
            application/json:
              schema:
                $ref: '#/components/schemas/ServiceDescription'
        '400':
          description: there are warnings or errors related to the service description
          content:
            application/json:
              schema:
                type: array
                uniqueItems: true
                items:
                  $ref: '#/components/schemas/ErrorInfo'
        '401':
          description: authentication credentials are missing
        '403':
          description: request has been refused
        '404':
          description: resource requested does not exists
        '406':
          description: request specified an invalid format
        '500':
          description: internal server error
    delete: # ok
      tags:
        - security server
      summary: delete service description
      operationId: deleteServiceDescription
      description: Administrator deletes the service description.
      parameters:
        - in: path
          name: sd_id
          description: id of the service description
          required: true
          schema:
            type: string
            format: text
            minLength: 1
            maxLength: 255
      responses:
        '204':
          description: service description deletion was successful
        '400':
          description: request was invalid
        '401':
          description: authentication credentials are missing
        '403':
          description: request has been refused
        '404':
          description: resource requested does not exists
        '500':
          description: internal server error
  /service-descriptions/{sd_id}/disable:
    put: # ok
      tags:
        - security server
      summary: disable selected service description
      operationId: disableServiceDescription
      description: Administrator disables service description.
      parameters:
        - in: path
          name: sd_id
          description: id of the service description
          required: true
          schema:
            type: string
            format: text
            minLength: 1
            maxLength: 255
      requestBody:
        required: false
        content:
          application/json:
            schema:
              title: ServiceDescriptionDisabledNotice
              type: object
              properties:
                disabled_notice:
                  type: string
                  format: text
                  description: disabled service notice
                  minLength: 0
                  maxLength: 255
      responses:
        '204':
          description: service description disabled
        '400':
          description: request was invalid
        '401':
          description: authentication credentials are missing
        '403':
          description: request has been refused
        '404':
          description: resource requested does not exists
        '406':
          description: request specified an invalid format
        '500':
          description: internal server error
  /service-descriptions/{sd_id}/enable:
    put: # ok
      tags:
        - security server
      summary: enable selected service description
      operationId: enableServiceDescription
      description: Administrator enables service description.
      parameters:
        - in: path
          name: sd_id
          description: id of the service description
          required: true
          schema:
            type: string
            format: text
            minLength: 1
            maxLength: 255
      responses:
        '204':
          description: service description enabled
        '400':
          description: request was invalid
        '401':
          description: authentication credentials are missing
        '403':
          description: request has been refused
        '404':
          description: resource requested does not exists
        '406':
          description: request specified an invalid format
        '500':
          description: internal server error
  /service-descriptions/{sd_id}/refresh:
    put: # ok
      tags:
        - security server
      summary: refresh selected service description
      operationId: refreshServiceDescription
      description: Administrator refreshes service description.
      parameters:
        - in: path
          name: sd_id
          description: id of the service description
          required: true
          schema:
            type: string
            format: text
            minLength: 1
            maxLength: 255
        - in: query
          name: ignore_warnings
          description: if true, any warnings are ignored. if false (or missing),
            any warnings cause request to fail
          required: false
          schema:
            default: false
            type: boolean
      responses:
        '200':
          description: service description refreshed
          content:
            application/json:
              schema:
                $ref: '#/components/schemas/ServiceDescription'
        '400':
          description: there are warnings or errors related to the service description
          content:
            application/json:
              schema:
                type: array
                uniqueItems: true
                items:
                  $ref: '#/components/schemas/ErrorInfo'
        '401':
          description: authentication credentials are missing
        '403':
          description: request has been refused
        '404':
          description: resource requested does not exists
        '406':
          description: request specified an invalid format
        '500':
          description: internal server error
  /service-descriptions/{sd_id}/services:
    get: # ok
      tags:
        - security server
      summary: get services for the selected service description
      operationId: getServiceDescriptionServices
      description: Administrator views the services for the selected service description.
      parameters:
        - in: path
          name: sd_id
          description: id of the service description
          required: true
          schema:
            type: string
            format: text
            minLength: 1
            maxLength: 255
      responses:
        '200':
          description: list of services
          content:
            application/json:
              schema:
                type: array
                uniqueItems: true
                description: array of service objects
                items:
                  $ref: '#/components/schemas/Service'
        '400':
          description: request was invalid
        '401':
          description: authentication credentials are missing
        '403':
          description: request has been refused
        '404':
          description: resource requested does not exists
        '406':
          description: request specified an invalid format
        '500':
          description: internal server error
  /system: # ok
    get:
      tags:
        - security server
      summary: get system information
      operationId: getSystem
      description: Administrator views the system information.
      responses:
        '200':
          description: system information
          content:
            application/json:
              schema:
                $ref: '#/components/schemas/System'
        '400':
          description: request was invalid
        '401':
          description: authentication credentials are missing
        '403':
          description: request has been refused
        '404':
          description: resource requested does not exists
        '406':
          description: request specified an invalid format
        '500':
          description: internal server error
  /system/anchor:
    get: # ok
      tags:
        - security server
      summary: view the configuration anchor information
      operationId: getAnchor
      description: Administrator views the configuration anchor information.
      responses:
        '200':
          description: anchor information
          content:
            application/json:
              schema:
                $ref: '#/components/schemas/Anchor'
        '400':
          description: request was invalid
        '401':
          description: authentication credentials are missing
        '403':
          description: request has been refused
        '404':
          description: resource requested does not exists
        '406':
          description: request specified an invalid format
        '500':
          description: internal server error
    post: # ok
      tags:
        - security server
      summary: upload a configuration anchor file
      operationId: uploadAnchor
      description: Administrator uploads configuration anchor file
      requestBody:
        description: configuration anchor
        content:
          application/xml:
            schema:
              type: string
              format: ascii
              description: configuration anchor file
              minLength: 1
              maxLength: 1000000
      responses:
        '201':
          description: configuration anchor uploaded
        '400':
          description: request was invalid
        '401':
          description: authentication credentials are missing
        '403':
          description: request has been refused
        '404':
          description: resource requested does not exists
        '406':
          description: request specified an invalid format
        '409':
          description: an existing item already exists
        '500':
          description: internal server error
  /system/anchor/download:
    get: # ok
      tags:
        - security server
      summary: download configuration anchor information
      operationId: downloadAnchor
      description: Administrator downloads the configuration anchor information.
      responses:
        '200':
          description: configuration anchor
          content:
            application/xml:
              schema:
                type: string
                format: ascii
                description: configuration anchor file
        '400':
          description: request was invalid
        '401':
          description: authentication credentials are missing
        '403':
          description: request has been refused
        '404':
          description: resource requested does not exists
        '406':
          description: request specified an invalid format
        '500':
          description: internal server error
  /system/certificate:
    get: # ok
      tags:
        - security server
      summary: view the security server certificate information
      operationId: getSystemCertificate
      description: Administrator views the security server TLS certificate information.
      responses:
        '200':
          description: certificate information
          content:
            application/json:
              schema:
                $ref: '#/components/schemas/CertificateDetails'
        '400':
          description: request was invalid
        '401':
          description: authentication credentials are missing
        '403':
          description: request has been refused
        '404':
          description: resource requested does not exists
        '406':
          description: request specified an invalid format
        '500':
          description: internal server error
  /system/certificate/export:
    get: # ok
      tags:
        - security server
      summary: download the security server certificate as gzip compressed tar archive
      operationId: downloadSystemCertificate
      description: Administrator downloads the security server TLS certificate.
      responses:
        '200':
          description: information fetched successfully
          content:
            application/gzip:
              schema:
                type: string
                format: binary
                description: certificate file
        '400':
          description: request was invalid
        '401':
          description: authentication credentials are missing
        '403':
          description: request has been refused
        '404':
          description: resource requested does not exists
        '406':
          description: request specified an invalid format
        '500':
          description: internal server error
  /system/certificate/generate-tls-key:
    put: # ok
      tags:
        - security server
      summary: generate new TLS key
      operationId: generateSystemCertificateTlsKey
      description: Administrator generates new tls key.
      responses:
        '204':
          description: tls key generated
        '400':
          description: request was invalid
        '401':
          description: authentication credentials are missing
        '403':
          description: request has been refused
        '404':
          description: resource requested does not exists
        '406':
          description: request specified an invalid format
        '500':
          description: internal server error
  /system/certificate/generate-csr:
    put: # ok
      tags:
        - security server
      summary: generate new certificate request
      operationId: generateSystemCertificateRequest
      description: Administrator generates new certificate request.
      responses:
        '204':
          description: certificate request generated
        '400':
          description: request was invalid
        '401':
          description: authentication credentials are missing
        '403':
          description: request has been refused
        '404':
          description: resource requested does not exists
        '406':
          description: request specified an invalid format
        '500':
          description: internal server error
  /system/certificate/import:
    post: # ok
      tags:
        - security server
      summary: import new internal TLS certificate.
      operationId: importSystemCertificate
      description: Administrator imports new internal TLS certificate
      requestBody:
        description: certificate to add
        content:
          application/octet-stream:
            schema:
              type: string
              format: binary
              description: certificate file
      responses:
        '201':
          description: tls certificate imported
        '400':
          description: request was invalid
        '401':
          description: authentication credentials are missing
        '403':
          description: request has been refused
        '404':
          description: resource requested does not exists
        '406':
          description: request specified an invalid format
        '409':
          description: an existing item already exists
        '500':
          description: internal server error
  /system/timestamping-services:
    get: # ok
      tags:
        - security server
      summary: view the timestamping services
      operationId: getTimestampingServices
      description: Administrator views the timestamping services.
      responses:
        '200':
          description: list of timestamping services
          content:
            application/json:
              schema:
                type: array
                uniqueItems: true
                description: array of timestamping service objects
                items:
                  $ref: '#/components/schemas/TimestampingService'
        '400':
          description: request was invalid
        '401':
          description: authentication credentials are missing
        '403':
          description: request has been refused
        '404':
          description: resource requested does not exists
        '406':
          description: request specified an invalid format
        '500':
          description: internal server error
    post: # ok
      tags:
        - security server
      summary: add a timestamping service
      operationId: addTimestampingService
      description: Administrator selects new timestamping service
      requestBody:
        description: Timestamping service to add
        content:
          application/json:
            schema:
              $ref: '#/components/schemas/TimestampingService'
      responses:
        '201':
          description: timestamping service created
        '400':
          description: request was invalid
        '401':
          description: authentication credentials are missing
        '403':
          description: request has been refused
        '404':
          description: resource requested does not exists
        '406':
          description: request specified an invalid format
        '409':
          description: an existing item already exists
        '500':
          description: internal server error
  /system/timestamping-services/{url}:
    delete: # ok
      tags:
        - security server
      summary: delete timestamping service
      operationId: deleteTimestampingService
      description: Administrator removes timestamping service.
      parameters:
        - in: path
          name: url
          description: url of the timestamping service
          required: true
          schema:
            type: string
            format: text
            minLength: 1
            maxLength: 255
      responses:
        '204':
          description: timestamping service deletion was successful
        '400':
          description: request was invalid
        '401':
          description: authentication credentials are missing
        '403':
          description: request has been refused
        '404':
          description: resource requested does not exists
        '500':
          description: internal server error
  /system/version:
    get: # ok
      tags:
        - security server
      summary: get information for the system version
      operationId: systemVersion
      description: Administrator views key details.
      responses:
        '200':
          description: system version information
          content:
            application/json:
              schema:
                $ref: '#/components/schemas/Version'
        '400':
          description: request was invalid
        '401':
          description: authentication credentials are missing
        '403':
          description: request has been refused
        '404':
          description: resource requested does not exists
        '406':
          description: request specified an invalid format
        '500':
          description: internal server error
  /tokens:
    get: # ok
      tags:
        - security server
      summary: get security server tokens
      operationId: getTokens
      description: Administrator views tokens of the security server.
      responses:
        '200':
          description: list of tokens
          content:
            application/json:
              schema:
                type: array
                uniqueItems: true
                description: array of token objects
                items:
                  $ref: '#/components/schemas/Token'
        '400':
          description: request was invalid
        '401':
          description: authentication credentials are missing
        '403':
          description: request has been refused
        '404':
          description: resource requested does not exists
        '406':
          description: request specified an invalid format
        '500':
          description: internal server error
  /tokens/{id}:
    get: # ok
      tags:
        - security server
      summary: get security server token information
      operationId: getToken
      description: Administrator views the token details of the security server.
      parameters:
        - in: path
          name: id
          description: id of the token
          required: true
          schema:
            type: string
            format: text
            minLength: 1
            maxLength: 255
      responses:
        '200':
          description: token object
          content:
            application/json:
              schema:
                $ref: '#/components/schemas/Token'
        '400':
          description: request was invalid
        '401':
          description: authentication credentials are missing
        '403':
          description: request has been refused
        '404':
          description: resource requested does not exists
        '406':
          description: request specified an invalid format
        '500':
          description: internal server error
    put: # ok
      tags:
        - security server
      summary: update security server token information
      operationId: updateToken
      description: Administrator updates the token information.
      parameters:
        - in: path
          name: id
          description: id of the token
          required: true
          schema:
            type: string
            format: text
            minLength: 1
            maxLength: 255
        - in: query
          name: name
          description: friendly name of the token
          required: false
          schema:
            type: string
            format: text
            minLength: 1
            maxLength: 255
      responses:
        '200':
          description: token modified
          content:
            application/json:
              schema:
                $ref: '#/components/schemas/Token'
        '400':
          description: request was invalid
        '401':
          description: authentication credentials are missing
        '403':
          description: request has been refused
        '404':
          description: resource requested does not exists
        '406':
          description: request specified an invalid format
        '500':
          description: internal server error
  /tokens/{id}/keys:
    post: # ok
      tags:
        - security server
      summary: adds new key
      operationId: addKey
      description: Adds key for selected token.
      parameters:
        - in: path
          name: id
          description: id of the token
          required: true
          schema:
            type: string
            format: text
            minLength: 1
            maxLength: 255
      requestBody:
        content:
          application/json:
            schema:
              title: KeyLabel
              type: object
              properties:
                label:
                  type: string
                  format: text
                  description: label for the new key
                  minLength: 1
                  maxLength: 255
              example:
                label: My new key
      responses:
        '201':
          description: key created for the token
        '400':
          description: request was invalid
        '401':
          description: authentication credentials are missing
        '403':
          description: request has been refused
        '404':
          description: resource requested does not exists
        '406':
          description: request specified an invalid format
        '409':
          description: an existing item already exists
        '500':
          description: internal server error
  /tokens/{id}/login:
    put: # ok
      tags:
        - security server
      summary: logins to token
      operationId: loginToken
      description: Login to token
      parameters:
        - in: path
          name: id
          description: id of the token
          required: true
          schema:
            type: string
            format: text
            minLength: 1
            maxLength: 255
      responses:
        '200':
          description: logged in
          content:
            application/json:
              schema:
                $ref: '#/components/schemas/Token'
        '400':
          description: request was invalid
        '401':
          description: authentication credentials are missing
        '403':
          description: request has been refused
        '404':
          description: resource requested does not exists
        '406':
          description: request specified an invalid format
        '500':
          description: internal server error
  /tokens/{id}/logout:
    put: # ok
      tags:
        - security server
      summary: logout from token
      operationId: logoutToken
      description: Administrator logs out from token.
      parameters:
        - in: path
          name: id
          description: id of the token
          required: true
          schema:
            type: string
            format: text
            minLength: 1
            maxLength: 255
      responses:
        '200':
          description: logged out
          content:
            application/json:
              schema:
                $ref: '#/components/schemas/Token'
        '400':
          description: request was invalid
        '401':
          description: authentication credentials are missing
        '403':
          description: request has been refused
        '404':
          description: resource requested does not exists
        '406':
          description: request specified an invalid format
        '500':
          description: internal server error
components:
  securitySchemes:
    ApiKeyAuth:
      type: apiKey
      in: header
      name: Authorization
      description: X-Road-ApiKey token=<api key>
      # https://github.com/nordic-institute/X-Road-REST-UI/blob/XRDDEV-237/doc/Manuals/ug-ss_x-road_6_security_server_user_guide.md#1911-creating-new-api-keys
  schemas:
    AccessRight: # ok
      type: object
      description: access right for clients and services
      required:
        - id
        - client_id
        - service_code
        - service_title
      properties:
        id:
          type: string
          format: text
          description: access right id
          example: 123
          minLength: 1
          maxLength: 255
          readOnly: true
        client_id:
          type: string
          format: text
          description: <instance_id>:<member_class>:<member_code>:<subsystem>(optional)
          example: FI:GOV:123:ABC
          minLength: 1
          maxLength: 255
        service_code:
          type: string
          format: text
          description: service code
          example: clientDeletion
          minLength: 1
          maxLength: 255
        service_title:
          type: string
          format: text
          description: service title
          example: client deletion
          minLength: 1
          maxLength: 255
    Anchor: # ok
      type: object
      description: security server anchor
      required:
        - hash
        - created_at
      properties:
        hash:
          type: string
          format: hash
          description: anchor hash
          example: 42:34:C3:22:55:42:34:C3:22:55:42:34:C3:22:55:42:34:C3:22:55:42:34:C3:22:55:42:34:C3
          minLength: 1
          maxLength: 255
        created_at:
          type: string
          format: date-time
          description: anchor created at
          example: '2018-12-15T00:00:00.001Z'
          minLength: 24
          maxLength: 24
    Backup: # ok
      type: object
      description: security server backup
      required:
        - filename
        - created_at
      properties:
        filename:
          type: string
          format: filename
          description: backup filename
          example: configuration_backup_20181224.tar
          minLength: 1
          maxLength: 255
        created_at:
          type: string
          format: date-time
          description: backup created at
          example: '2018-12-15T00:00:00.001Z'
          minLength: 24
          maxLength: 24
    Certificate: # ok
      type: object
      description: certificate
      required:
        - issuer_common_name
        - not_after
        - ocsp_status
        - client_id
        - hash
        - status
      properties:
        issuer_common_name:
          type: string
          format: text
          description: certificate issuer common name
          example: domain.com
          minLength: 1
          maxLength: 255
        ocsp_status:
          $ref: '#/components/schemas/OcspStatus'
        not_after:
          type: string
          format: date-time
          description: certificate validity not after
          example: '2018-12-15T00:00:00.001Z'
          minLength: 24
          maxLength: 24
        hash:
          type: string
          format: text
          description: certificate SHA-1 hash
          example: 1234567890ABCDEF
          minLength: 1
          maxLength: 255
        client_id:
          type: string
          format: text
          description: <instance_id>:<member_class>:<member_code>:<subsystem>(optional)
          example: FI:GOV:123:ABC
          minLength: 1
          maxLength: 255
        status:
          $ref: '#/components/schemas/CertificateStatus'
    CertificateDetails: # ok
      type: object
      description: certificate details
      required:
        - issuer_distinguished_name
        - issuer_common_name
        - subject_distinguished_name
        - subject_common_name
        - not_before
        - not_after
        - serial
        - version
        - signature_algorithm
        - signature
        - public_key_algorithm
        - rsa_public_key_modulus
        - rsa_public_key_exponent
        - hash
        - key_usages
        - status
      properties:
        issuer_distinguished_name:
          type: string
          format: text
          description: certificate issuer distinguished name
          example: issuer123
          minLength: 1
          maxLength: 255
        issuer_common_name:
          type: string
          format: text
          description: certificate issuer common name
          example: domain.com
          minLength: 1
          maxLength: 255
        subject_distinguished_name:
          type: string
          format: text
          description: certificate subject distinguished name
          example: subject123
          minLength: 1
          maxLength: 255
        subject_common_name:
          type: string
          format: text
          description: certificate subject common name
          example: domain.com
          minLength: 1
          maxLength: 255
        not_before:
          type: string
          format: date-time
          description: certificate validity not before
          example: '2018-12-15T00:00:00.001Z'
          minLength: 24
          maxLength: 24
        not_after:
          type: string
          format: date-time
          description: certificate validity not after
          example: '2018-12-15T00:00:00.001Z'
          minLength: 24
          maxLength: 24
        serial:
          type: string
          format: text
          description: serial number
          example: '123456789'
          minLength: 1
          maxLength: 255
        version:
          type: integer
          format: int32
          example: 3
          description: version
        signature_algorithm:
          type: string
          format: sha-256
          description: certificate signature algorithm
          example: sha256WithRSAEncryption
          minLength: 1
          maxLength: 255
        signature:
          type: string
          format: text
          description: hex encoded certificate signature
          example: '30af2fdc1780...'
          minLength: 1
          maxLength: 255
        public_key_algorithm:
          type: string
          format: sha-256
          description: certificate public key algorithm
          example: 'sha256WithRSAEncryption'
          minLength: 1
          maxLength: 255
        rsa_public_key_modulus:
          type: string
          format: hex
          description: hex encoded RSA public key modulus (if RSA key)
          example: c44421d601...
          minLength: 1
          maxLength: 1000
        rsa_public_key_exponent:
          type: integer
          format: int32
          description: RSA public key exponent (if RSA key) as an integer
          example: 65537
          minLength: 1
          maxLength: 255
        hash:
          type: string
          format: text
          description: certificate SHA-1 hash
          example: 1234567890ABCDEF
          minLength: 1
          maxLength: 255
        key_usages:
          type: array
          description: certificate key usage array
          uniqueItems: true
          items:
            $ref: '#/components/schemas/KeyUsage'
        status:
          $ref: '#/components/schemas/CertificateStatus'
    CertificateAuthority: # ok
      type: object
      description: certificate authority
      required:
        - name
        - response
        - expires_at
      properties:
        name:
          type: string
          format: text
          description: distinguished name
          example: /C=FI/O=X-Road Test/OU=X-Road Test CA OU/CN=X-Road Test CA CN
          minLength: 1
          maxLength: 255
        response:
          type: string
          format: text
          description: certificate authority response
          example: N/A
          minLength: 1
          maxLength: 1000
        expires_at:
          type: string
          format: date-time
          description: certificate authority expires at
          example: '2099-12-15T00:00:00.001Z'
          minLength: 24
          maxLength: 24
    CertificateStatus: # ok
      type: string
      format: enum
      description: certificate status
      example: IN_USE
      enum:
        - IN_USE
        - DISABLED
    Client: # ok
      type: object
      description: x-road client
      required:
        - member_class
        - member_code
        - subsystem_code
      properties:
        id:
          type: string
          format: text
          description: <instance_id>:<member_class>:<member_code>:<subsystem>(optional)
          example: FI:GOV:123:ABC
          minLength: 1
          maxLength: 1023
          readOnly: true
        member_name:
          type: string
          format: text
          description: member name
          example: FI
          minLength: 1
          maxLength: 255
        member_class:
          type: string
          format: text
          description: member class
          example: GOV
          minLength: 1
          maxLength: 255
        member_code:
          type: string
          format: text
          description: member code
          example: 123
          minLength: 1
          maxLength: 255
        subsystem_code:
          type: string
          format: text
          description: subsystem code
          example: ABC
          minLength: 1
          maxLength: 255
        connection_type:
          $ref: '#/components/schemas/ConnectionType'
        status:
          $ref: '#/components/schemas/ClientStatus'
    ClientStatus: # ok
      type: string
      format: enum
      description: client status
      example: REGISTERED
      enum:
        - REGISTERED
        - SAVED
        - GLOBAL_ERROR
        - REGISTRATION_IN_PROGRESS
        - DELETION_IN_PROGRESS
    ConfigurationStatus: # ok
      type: string
      format: enum
      description: configuration status
      example: SUCCESS
      enum:
        - SUCCESS # Everything ok
        - CONFCLIENT_STATUS_FAILED # Global configuration client status query failed
        - ERROR_CODE_INTERNAL # Internal error occurred."
        - ERROR_CODE_INVALID_SIGNATURE_VALUE # Invalid signature value."
        - ERROR_CODE_EXPIRED_CONF # The downloaded global configuration has expired."
        - ERROR_CODE_CANNOT_DOWNLOAD_CONF # Unable to download global configuration. Check network connection to global configuration provider."
        - ERROR_CODE_MISSING_PRIVATE_PARAM # The downloaded global configuration did not contain private parameters
    ConnectionType: # ok
      type: string
      format: enum
      description: connection type
      example: HTTP
      default: HTTP
      enum:
        - HTTP
        - HTTPS
        - HTTPS_NO_AUTH
    CsrFormat: # ok
      type: string
      format: enum
      description: csr format
      example: PEM
      default: PEM
      enum:
        - PEM
        - DER
    ErrorInfo:
      type: object
      description: object returned in error cases
      required:
        - status
      properties:
        status:
          type: integer
          format: int32
          description: http status code
          example: 400
        error_code:
          type: string
          format: text
          description: detailed error code
          example: certificate_not_found
        warnings:
          type: array
          description: warnings that could be ignored
          uniqueItems: true
          items:
            $ref: '#/components/schemas/Warning'
    GlobalConfiguration: # ok
      type: object
      description: global configuration
      required:
        - status
        - updated_at
        - next_update
      properties:
        status:
          $ref: '#/components/schemas/ConfigurationStatus'
        updated_at:
          type: string
          format: date-time
          description: last time updated
          example: '2018-12-15T00:00:00.001Z'
          minLength: 24
          maxLength: 24
        next_update:
          type: string
          format: date-time
          description: last time updated
          example: '2018-12-15T00:00:00.001Z'
          minLength: 24
          maxLength: 24
    Group: # ok
      type: object
      description: group
      required:
        - code
        - description
      properties:
        id:
          type: string
          format: text
          description: unique identifier
          example: 123
          readOnly: true
        code:
          type: string
          format: text
          description: group code
          example: groupcode
          minLength: 1
          maxLength: 255
        description:
          type: string
          format: text
          description: group description
          example: description
          minLength: 1
          maxLength: 255
        member_count:
          type: integer
          format: uint
          description: member count
          example: 10
          minimum: 0
          maximum: 1000000
        updated_at:
          type: string
          format: date-time
          description: last time updated
          example: '2018-12-15T00:00:00.001Z'
          minLength: 24
          maxLength: 24
        members:
          type: array
          description: group members
          uniqueItems: true
          items:
            $ref: '#/components/schemas/GroupMember'
    GroupMember: # ok
      type: object
      description: group member
      required:
        - id
        - name
        - created_at
      properties:
        id:
          type: string
          format: text
          description: group member id
          example: FI:GOV:123:SS1
          minLength: 1
          maxLength: 1023
        name:
          type: string
          format: text
          description: group member name
          example: Member123
          minLength: 1
          maxLength: 255
        created_at:
          type: string
          format: date-time
          description: group member created at
          example: '2018-12-15T00:00:00.001Z'
          minLength: 24
          maxLength: 24
    Key: # ok
      type: object
      description: key for the certificate
      required:
        - name
        - label
        - type
        - status
        - read_only
        - certificates
      properties:
        id:
          type: string
          format: text
          description: key id
          example: 0123456789ABCDEF0123456789ABCDEF0123456789ABCDEF
          minLength: 1
          maxLength: 255
          readOnly: true
        name:
          type: string
          format: text
          description: key name
          example: friendly name
          minLength: 1
          maxLength: 255
        label:
          type: string
          format: text
          description: key label
          example: key label
          minLength: 1
          maxLength: 255
        type:
          type: string
          format: text
          description: key type
          example: AUTH
          minLength: 1
          maxLength: 255
        status:
          $ref: '#/components/schemas/KeyStatus'
        read_only:
          type: boolean
          description: key read only status
          example: true
        certificates:
          type: array
          description: list of certificates for the key
          items:
            $ref: '#/components/schemas/Certificate'
    KeyStatus: # ok
      type: string
      format: enum
      description: key status
      example: REGISTERED
      enum:
        - SAVED
        - REGISTERED
    KeyUsage: # ok
      type: string
      format: enum
      description: certificate key usage
      example: NON_REPUDIATION
      enum:
        - DIGITAL_SIGNATURE
        - NON_REPUDIATION
        - KEY_ENCIPHERMENT
        - DATA_ENCIPHERMENT
        - KEY_AGREEMENT
        - KEY_CERT_SIGN
        - CRL_SIGN
        - ENCIPHER_ONLY
        - DECIPHER_ONLY
    KeyUsageInfo: # ok
      type: string
      format: enum
      description: inteded usage for the key
      example: AUTHENTICATION
      enum:
        - AUTHENTICATION
        - SIGNING
    Language: # ok
      type: object
      description: language
      required:
        - code
      properties:
        id:
          type: string
          format: text
          description: language code
          example: en
          minLength: 2
          maxLength: 2
          readOnly: true
    Members: # ok
      type: object
      description: request object containing an array of member ids
      properties:
        items:
          type: array
          description: array of members to be added
          items:
            type: string
            format: text
            minLength: 1
            maxLength: 1023
    OcspResponders: # ok
      type: object
      description: ocsp responce
      required:
        - url
        - status
        - updated_at
        - next_update
      properties:
        url:
          type: string
          format: url
          description: service url
          example: https://domain.com/service
          minLength: 1
          maxLength: 255
        status:
          $ref: '#/components/schemas/OcspStatus'
        updated_at:
          type: string
          format: date-time
          description: last time updated
          example: '2018-12-15T00:00:00.001Z'
          minLength: 24
          maxLength: 24
        next_update:
          type: string
          format: date-time
          description: last time updated
          example: '2018-12-15T00:00:00.001Z'
          minLength: 24
          maxLength: 24
    OcspStatus: # ok
      type: string
      format: enum
      description: OCSP responder status
      example: SUCCESS
      enum:
        - SUCCESS # Everything ok
        - ERROR_CODE_OCSP_CONNECTION_ERROR # Unable to connect to the OCSP responder.
        - ERROR_CODE_OCSP_FAILED # Unable to fetch response from the OCSP responder.
        - ERROR_CODE_OCSP_RESPONSE_INVALID # Unable to parse the OCSP response.
        - ERROR_CODE_OCSP_UNINITIALIZED # Status request not sent yet.
    SecurityServer: # ok
      type: object
      description: security server information
      required:
        - id
      properties:
        id:
          type: string
          format: text
          description: <instance_id>:<member_class>:<member_code>:<security_server_code>
          example: FI:GOV:123:sserver1
    ServiceDescriptionUrl:
      type: object
      description: request object containing service description url
      properties:
        url:
          type: string
          format: text
          description: path for the service description file
          minLength: 1
          maxLength: 255
    Service: # ok
      type: object
      description: service for the service description
      required:
        - url
        - code
        - timeout
        - ssl_auth
        - security_category
        - service_id
      properties:
        id:
          type: string
          format: text
          description: service id
          example: uniqueId
          minLength: 1
          maxLength: 255
        code:
          type: string
          format: text
          description: service code
          example: ClientReg
          minLength: 1
          maxLength: 255
        timeout:
          type: integer
          format: uint
          description: service time out value
          example: 60
          minimum: 0
          maximum: 1000
        ssl_auth:
          type: boolean
          description: service ssl auth
          example: true
        security_category:
          type: string
          format: text
          description: service security category
          minLength: 0
          maxLength: 255
        url:
          type: string
          format: url
          description: service url
          example: https://domain.com/service
          minLength: 1
          maxLength: 255
    ServiceClient: # ok
      type: object
      description: service client
      required:
        - id
        - name
        - access_rights
      properties:
        id:
          type: string
          format: text
          description: <service_client_type>:<instance_identifier>:<other_params>
          example: GLOBALGROUP:DEV:security-server-owners
          minLength: 1
          maxLength: 1279
        name:
          type: string
          format: text
          description: service client name
          example: Security server owners
          minLength: 1
          maxLength: 255
        access_rights:
          type: array
          uniqueItems: true
          items:
            $ref: '#/components/schemas/AccessRight'
    ServiceDescription: # ok
      type: object
      description: WSDL/REST service
      required:
        - id
        - url
        - type
        - disabled
        - disabled_notice
        - refreshed_date
        - services
        - client_id
      properties:
        id:
          type: string
          description: unique identifier
          example: 123
        url:
          type: string
          format: url
          description: service url
          example: http://dev.xroad.rocks/services.wsdl
          minLength: 1
          maxLength: 255
        type:
          $ref: '#/components/schemas/ServiceType'
        disabled:
          type: boolean
          description: service disabled
          example: true
        disabled_notice:
          type: string
          format: text
          description: disabled notice
          example: default_disabled_service_notice
          minLength: 0
          maxLength: 255
        refreshed_date:
          type: string
          format: date-time
          description: time for service refresh
          example: "2018-12-15T00:00:00.001Z"
          minLength: 24
          maxLength: 24
        services:
          type: array
          description: service description services
          uniqueItems: true
          items:
            $ref: '#/components/schemas/Service'
        client_id:
          type: string
          format: text
          description: <instance_id>:<member_class>:<member_code>:<subsystem>(optional)
          example: FI:GOV:123:ABC
          minLength: 1
          maxLength: 255
    ServiceType: # ok
      type: string
      format: text
      description: service type
      example: WSDL
      enum:
        - WSDL
        - REST
    Subject: # ok
      type: object
      description: subject
      required:
        - id
      properties:
        id:
          type: string
          format: text
          description: subject id
          example: 123
          readOnly: true
    Subjects:
      type: object
      description: object containing and array of subject ids
      properties:
        items:
          type: array
          uniqueItems: true
          description: array of subject ids
          items:
            $ref: '#/components/schemas/Subject'
    System: # ok
      type: object
      description: system parameters
      required:
        - anchor
        - configuration
        - timestamping_services
        - ocsp_responders
        - certificate_authorities
        - tls_certificate
        - version
      properties:
        anchor:
          $ref: '#/components/schemas/Anchor'
        configuration:
          $ref: '#/components/schemas/GlobalConfiguration'
        timestamping_services:
          type: array
          uniqueItems: true
          items:
            $ref: '#/components/schemas/TimestampingService'
        ocsp_responders:
          $ref: '#/components/schemas/OcspResponders'
        certificate_authorities:
          type: array
          description: system certificate authorities
          uniqueItems: true
          items:
            $ref: '#/components/schemas/CertificateAuthority'
        tls_certificate:
          $ref: '#/components/schemas/Certificate'
        version:
          $ref: '#/components/schemas/Version'
    TimestampingService: # ok
      type: object
      description: timestamping services
      required:
        - name
        - url
        - status
        - message
        - updated_at
      properties:
        name:
          type: string
          format: text
          description: name of the time stamping service
          example: X-Road Test TSA CN
          minLength: 1
          maxLength: 255
        url:
          type: string
          format: url
          description: url of the time stamping service
          example: http://dev.xroad.rocks:123
          minLength: 1
          maxLength: 255
        updated_at:
          type: string
          format: date-time
          description: last time updated
          example: '2018-12-15T00:00:00.001Z'
          minLength: 24
          maxLength: 24
        message:
          type: string
          format: text
          description: timestamping service message
          example: ok
          minLength: 1
          maxLength: 255
        status:
          $ref: '#/components/schemas/TimestampingStatus'
    TimestampingStatus: # ok
      type: string
      format: enum
      description: timestamping status
      example: SUCCESS
      enum:
        - SUCCESS # Everything ok
        - ERROR_CODE_TIMESTAMP_REQUEST_TIMED_OUT # Connection to the timestamp server timed out. Check the network connection to the timestamp server.
        - ERROR_CODE_MALFORMED_TIMESTAMP_SERVER_URL # Malformed timestamp server URL. Check the URL.
        - ERROR_CODE_UNKNOWN # Unknown error code.
        - ERROR_CODE_UNINITIALIZED # The configuration client is initializing.
        - ERROR_CODE_TIMESTAMP_UNINITIALIZED # Connection ok, no timestamp request made yet.
        - ERROR_CODE_CONNECTION_FAILED # Connection to configuration client failed. Ensure that xroad-confclient is running.
    Token: # ok
      type: object
      description: token
      required:
        - id
        - name
        - type
        - keys
        - status
      properties:
        id:
          type: string
          format: text
          description: token id
          example: 0123456789ABCDEF0123456789ABCDEF0123456789ABCDEF
          minLength: 1
          maxLength: 255
          readOnly: true
        name:
          type: string
          format: text
          description: token name
          example: softToken-0
          minLength: 1
          maxLength: 255
        type:
          $ref: '#/components/schemas/TokenType'
        keys:
          type: array
          description: token keys
          uniqueItems: true
          items:
            $ref: '#/components/schemas/Key'
        status:
          $ref: '#/components/schemas/TokenStatus'
    TokenStatus: # ok
      type: string
      format: text
      description: token type
      example: OK
      enum:
        - OK # Normal operation status
        - USER_PIN_LOCKED # Blocked
        - USER_PIN_INCORRECT # Incorrect PIN was entered
        - USER_PIN_INVALID # Invalid PIN
        - USER_PIN_EXPIRED # PIN expired
        - USER_PIN_COUNT_LOW # Only a few tries left
        - USER_PIN_FINAL_TRY # Final try
        - NOT_INITIALIZED # Not inited
    TokenType: # ok
      type: string
      format: text
      description: token type
      example: SOFTWARE
      enum:
        - SOFTWARE
        - HARDWARE
    User: # ok
      type: object
      description: x-road user
      required:
        - username
        - roles
        - permissions
      properties:
        username:
          type: string
          format: text
          description: user username
          example: Guest
          minLength: 1
          maxLength: 255
        roles:
          type: array
          description: user roles
          uniqueItems: true
          items:
            type: string
            format: text
        permissions:
          type: array
          description: user permissions
          uniqueItems: true
          items:
            type: string
            format: text
    Version: # ok
      type: object
      description: version information
      required:
        - info
      properties:
        info:
          type: string
          format: text
          description: information about the security server
          example: Security Server version 6.21.0-SNAPSHOT-20190411git32add470
          minLength: 1
          maxLength: 255
    Warning:
      type: object
      description: warning, primarily from service description validation
      required:
        - type
        - metadata
      properties:
        code:
          type: string
          format: text
          description: identifier of the warning type
          example: adding_services
        metadata:
          type: array
          description: array containing metadata associated with the warning. For example names of services that
            are to be added
          uniqueItems: true
          items:
            type: string
            format: text
security:
  - ApiKeyAuth: []<|MERGE_RESOLUTION|>--- conflicted
+++ resolved
@@ -2090,9 +2090,6 @@
           description: an existing item already exists
         '500':
           description: internal server error
-<<<<<<< HEAD
-  /service-descriptions/{sd_id}:
-=======
   /service-descriptions/{id}:
     get: # ok
       tags:
@@ -2129,7 +2126,6 @@
           description: request specified an invalid format
         '500':
           description: internal server error
->>>>>>> 1d4d197a
     put: # ok
       tags:
         - security server
@@ -2138,7 +2134,7 @@
       description: Administrator updates the selected service description.
       parameters:
         - in: path
-          name: sd_id
+          name: id
           description: id of the service description
           required: true
           schema:
@@ -2193,7 +2189,7 @@
       description: Administrator deletes the service description.
       parameters:
         - in: path
-          name: sd_id
+          name: id
           description: id of the service description
           required: true
           schema:
@@ -2214,7 +2210,7 @@
           description: resource requested does not exists
         '500':
           description: internal server error
-  /service-descriptions/{sd_id}/disable:
+  /service-descriptions/{id}/disable:
     put: # ok
       tags:
         - security server
@@ -2223,7 +2219,7 @@
       description: Administrator disables service description.
       parameters:
         - in: path
-          name: sd_id
+          name: id
           description: id of the service description
           required: true
           schema:
@@ -2260,7 +2256,7 @@
           description: request specified an invalid format
         '500':
           description: internal server error
-  /service-descriptions/{sd_id}/enable:
+  /service-descriptions/{id}/enable:
     put: # ok
       tags:
         - security server
@@ -2269,7 +2265,7 @@
       description: Administrator enables service description.
       parameters:
         - in: path
-          name: sd_id
+          name: id
           description: id of the service description
           required: true
           schema:
@@ -2292,7 +2288,7 @@
           description: request specified an invalid format
         '500':
           description: internal server error
-  /service-descriptions/{sd_id}/refresh:
+  /service-descriptions/{id}/refresh:
     put: # ok
       tags:
         - security server
@@ -2301,7 +2297,7 @@
       description: Administrator refreshes service description.
       parameters:
         - in: path
-          name: sd_id
+          name: id
           description: id of the service description
           required: true
           schema:
@@ -2343,7 +2339,7 @@
           description: request specified an invalid format
         '500':
           description: internal server error
-  /service-descriptions/{sd_id}/services:
+  /service-descriptions/{id}/services:
     get: # ok
       tags:
         - security server
@@ -2352,7 +2348,7 @@
       description: Administrator views the services for the selected service description.
       parameters:
         - in: path
-          name: sd_id
+          name: id
           description: id of the service description
           required: true
           schema:
