--- conflicted
+++ resolved
@@ -1,10 +1,4 @@
 buildscript {
-    ext {
-        openapiGeneratorVersion = '5.2.1'
-        nodePluginVersion = '3.1.1'
-        nodeVersion = '14.18.1'
-        swaggerParserVersion = '2.0.28'
-    }
     repositories {
         mavenCentral()
     }
@@ -14,16 +8,8 @@
     id 'io.spring.dependency-management'
     id 'org.springframework.boot'
     id 'com.github.node-gradle.node' version "$nodePluginVersion"
-<<<<<<< HEAD
     id 'org.openapi.generator' version "$openApiGeneratorVersion"
     id 'org.niis.xroad.oasvalidatorplugin'
-=======
-    id 'org.openapi.generator' version "$openapiGeneratorVersion"
-}
-
-ext {
-    set('springCloudVersion', "2020.0.5")
->>>>>>> dc7150a5
 }
 
 sourceSets {
