--- conflicted
+++ resolved
@@ -43,6 +43,7 @@
     implementation project(':signer-protocol')
     implementation project(':serverconf')
     implementation project(':common-ui')
+    implementation project(':common-rest-api')
 
 
     implementation('org.springframework.boot:spring-boot-starter-security')
@@ -58,6 +59,7 @@
     implementation("io.swagger.parser.v3:swagger-parser-v3:${swaggerParserVersion}")
     implementation('io.swagger:swagger-annotations:1.6.2')
 
+    testImplementation project(':common-util')
     testImplementation project(':common-test')
     testImplementation('org.springframework.boot:spring-boot-starter-test')
     testImplementation('org.springframework.security:spring-security-test')
@@ -302,48 +304,6 @@
 
 tasks.openApiGenerate.dependsOn 'validateApiDefinitions'
 
-<<<<<<< HEAD
-=======
-dependencyManagement {
-    imports {
-        mavenBom "org.springframework.cloud:spring-cloud-dependencies:${springCloudVersion}"
-    }
-}
-
-dependencies {
-    implementation project(':common-util')
-    implementation project(':common-verifier')
-    implementation project(':signer-protocol')
-    implementation project(':serverconf')
-    implementation project(':common-ui')
-    implementation project(':common-rest-api')
-
-
-    implementation('org.springframework.boot:spring-boot-starter-security')
-    implementation('org.springframework.boot:spring-boot-starter-web')
-    implementation('org.springframework.boot:spring-boot-starter-data-jpa')
-    implementation("org.springframework.boot:spring-boot-starter-cache")
-    implementation("org.springframework.boot:spring-boot-starter-validation")
-    implementation('org.springframework.cloud:spring-cloud-starter-sleuth')
-    implementation('org.kohsuke:libpam4j:1.11')
-    implementation('org.apache.commons:commons-compress:1.20')
-    implementation('wsdl4j:wsdl4j:1.6.3')
-    implementation('com.github.vladimir-bukhtoyarov:bucket4j-core:4.10.0')
-    implementation("io.swagger.parser.v3:swagger-parser-v3:${swaggerParserVersion}")
-    implementation('io.swagger:swagger-annotations:1.6.2')
-
-    testImplementation project(':common-util')
-    testImplementation project(':common-test')
-    testImplementation('org.springframework.boot:spring-boot-starter-test')
-    testImplementation('org.springframework.security:spring-security-test')
-    testImplementation('org.hsqldb:hsqldb')
-
-    implementation('com.fasterxml.jackson.datatype:jackson-datatype-jsr310')
-    implementation('org.openapitools:jackson-databind-nullable:0.2.1')
-    implementation('javax.validation:validation-api')
-    // /openapi-generator related
-}
->>>>>>> e3a7a1ee
 
 task copyDeps(type: Copy) {
     into "$buildDir/unpacked-libs"
