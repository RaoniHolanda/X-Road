plugins {
    id 'io.spring.dependency-management'
    id 'org.springframework.boot'
    id 'com.github.node-gradle.node' version "$nodePluginVersion"
    id 'org.openapi.generator' version "$openApiGeneratorVersion"
    id 'org.niis.xroad.oasvalidatorplugin'
}

sourceSets {
    main {
        java.srcDirs = ['src/main/java', 'build/generated-sources/openapi/src/main/java']
    }
}

configurations {
    npm { canBeConsumed(false); canBeResolved(true) }
}

dependencyManagement {
    imports {
        mavenBom "org.springframework.cloud:spring-cloud-dependencies:${springCloudVersion}"
    }
}

dependencies {
    npm project(path: ':shared-ui', configuration: 'npm')

    implementation project(':common-util')
    implementation project(':common-verifier')
    implementation project(':signer-protocol')
    implementation project(':serverconf')
    implementation project(':common-ui')
    implementation project(':common-rest-api')

    implementation('org.springframework.boot:spring-boot-starter-security')
    implementation('org.springframework.boot:spring-boot-starter-web')
    implementation('org.springframework.boot:spring-boot-starter-data-jpa')
    implementation("org.springframework.boot:spring-boot-starter-cache")
    implementation("org.springframework.boot:spring-boot-starter-validation")
    implementation('org.springframework.cloud:spring-cloud-starter-sleuth')
    implementation('org.kohsuke:libpam4j:1.11')
    implementation('org.apache.commons:commons-compress:1.21')
    implementation('wsdl4j:wsdl4j:1.6.3')
    implementation('com.github.vladimir-bukhtoyarov:bucket4j-core:7.0.0')
    implementation("io.swagger.parser.v3:swagger-parser-v3:${swaggerParserVersion}")
    implementation('io.swagger:swagger-annotations:1.6.4')

    testImplementation project(':common-util')
    testImplementation project(':common-test')
    testImplementation('org.springframework.boot:spring-boot-starter-test')
    testImplementation('org.springframework.security:spring-security-test')
    testImplementation('org.hsqldb:hsqldb')

    implementation('com.fasterxml.jackson.datatype:jackson-datatype-jsr310')
    implementation('org.openapitools:jackson-databind-nullable:0.2.2')
    implementation('javax.validation:validation-api')
    implementation 'io.springfox:springfox-core:3.0.0'
}

bootRun {
    jvmArgs = ["-Dspring.output.ansi.enabled=ALWAYS"]
    if (project.hasProperty('args')) {
        def params = project.args.tokenize(',')
        args = params
    }
}

processResources {
    from('frontend/dist/') {
        into 'public/'
    }
}

node {
    download = true
    version = nodeVersion
    nodeProjectDir = file("frontend")
    npmInstallCommand = "ci"
}

task npmInstallDeps(type: NpmTask) {
    inputs.files(configurations.npm)
    args = ['install', '--quiet'] + inputs.files.collect { it.toString() }
    outputs.files(fileTree("frontend/node_modules/@niis/shared-ui") {
      // npmInstall will overwrite this with different version (!?)
      exclude("package.json")
    })

    execOverrides {
        it.workingDir = 'frontend'
    }
}

npmInstall {
    dependsOn += 'npmInstallDeps'
}

task buildFront(type: NpmTask) {
    onlyIf {
        !project.hasProperty('skip-frontend-build')
    }
    inputs.files(configurations.npm)
    inputs.files(fileTree("frontend/") {
      exclude("dist/", "node_modules/.cache/")
    })
    outputs.dir("frontend/dist")
    args = ['run', 'build']
    execOverrides {
        it.workingDir = 'frontend'
    }
}

task checkFrontAudit(type: NpmTask, dependsOn: 'npmInstall') {
    onlyIf {
        (!project.hasProperty('skip-frontend-build') && !project.hasProperty('skip-frontend-audit'))
    }
    inputs.files fileTree("frontend/") { exclude("dist/", "node_modules/.cache/") }
    outputs.dir("frontend/dist")

    // do a front audit with npm run npx-check-audit
    // npx-check-audit uses a shared ignore list from /shared-ui/audit-resolve.json
    args = ['run', 'npx-check-audit']
    execOverrides {
        it.workingDir = 'frontend'
    }
}

// check that npm run license-check passes
task checkFrontLicense(type: NpmTask, dependsOn: 'npmInstall') {
    onlyIf {
        !project.hasProperty('skip-frontend-build')
    }
    inputs.files("frontend/src/", "frontend/test/", "frontend/public/")
    outputs.upToDateWhen { true }
    args = ['run', 'license-check']
    execOverrides {
        it.workingDir = 'frontend'
    }
}

<<<<<<< HEAD
// install frontend ui library
task installUILibrary(type: NpmTask) {
    onlyIf {
        !project.hasProperty('skip-frontend-build')
    }
    inputs.files("frontend/src/", "frontend/test/", "frontend/public/")
    outputs.upToDateWhen { true }
    args = ['run', 'install-ui-lib']
    execOverrides {
        it.workingDir = 'frontend'
    }
}

// build frontend ui library
task buildUILibrary(type: NpmTask) {
    onlyIf {
        !project.hasProperty('skip-frontend-build')
    }
    inputs.files("frontend/src/", "frontend/test/", "frontend/public/")
    outputs.upToDateWhen { true }
    args = ['run', 'build-ui-lib']
    execOverrides {
        it.workingDir = 'frontend'
    }
}

// check frontend ui library npm audit
task auditCheckUILibrary(type: NpmTask) {
    onlyIf {
        !project.hasProperty('skip-frontend-build')
    }
    inputs.files("frontend/src/", "frontend/test/", "frontend/public/")
    outputs.upToDateWhen { true }
    // audit-check-ui-lib uses a shared ignore list from /shared-ui/audit-resolve.json
    args = ['run', 'audit-check-ui-lib']
    execOverrides {
        it.workingDir = 'frontend'
    }
}

// check frontend ui library licenses
task licenseCheckUILibrary(type: NpmTask) {
    onlyIf {
        !project.hasProperty('skip-frontend-build')
    }
    inputs.files("frontend/src/", "frontend/test/", "frontend/public/")
    outputs.upToDateWhen { true }
    args = ['run', 'license-check-ui-lib']
    execOverrides {
        it.workingDir = 'frontend'
    }
}

=======
>>>>>>> 15616fc5
// check that npm run test:unit passes
task frontendUnitTests(type: NpmTask) {
    onlyIf {
        (!project.hasProperty('skip-frontend-build') && project.hasProperty('frontend-unit-tests'))
    }
    inputs.files fileTree("frontend/") { exclude("dist/", "node_modules/.cache/") }
    outputs.dir("frontend/dist")
    args = ['run', 'test:unit']
    execOverrides {
        it.workingDir = 'frontend'
    }
}

// run e2e tests vs remote url
if (!project.hasProperty("testTargetUrl")) {
    ext.testTargetUrl = ""
}

if (!project.hasProperty("testDataUrl")) {
    ext.testDataUrl = ""
}

if (!project.hasProperty("withTags")) {
    ext.withTags = ""
}

if (!project.hasProperty("withoutTags")) {
    ext.withoutTags = ""
}

if (!project.hasProperty("failScreenshot")) {
    ext.failScreenshot = ""
}

if (!project.hasProperty("runHeadless")) {
    ext.runHeadless = ""
}

// TODO: rename these to "e2e"
if (!project.hasProperty("testscript")) {
    ext.testscript = ""
}

if (!project.hasProperty("testcase")) {
    ext.testcase = ""
}

if (!project.hasProperty("testverbose")) {
    ext.testverbose = ""
}

task e2eTest(type: NpmTask, dependsOn: 'npmInstall') {

    doFirst {
        if (testTargetUrl.isEmpty()) {
            throw new GradleException('testTargetUrl property was empty, it is mandatory for e2eTests')
        }
        if (testDataUrl.isEmpty()) {
            throw new GradleException('testDataUrl property was empty, it is mandatory for e2eTests')
        }
    }

    inputs.files fileTree("frontend/") { exclude("dist/", "node_modules/.cache/") }
    outputs.dir("frontend/dist")

    args = ['run', 'test:e2e', '--', '--url=' + testTargetUrl, '--testdata=' + testDataUrl, '--tag=' + withTags, '--skiptags=' + withoutTags]

    if (!testverbose.isEmpty()) {
        if (testverbose == "true") {
            args.add("--verbose")
        }
    }

    if (!runHeadless.isEmpty()) {
      if (runHeadless == "true") {
          args.add("--headless")
      }
    }

    if (!failScreenshot.isEmpty()) {
      if (failScreenshot == "true") {
        args.add("--env screenshot")
      }
    }

    // (at least if testcase name has spaces) wrap name in quotes, e.g. -Ptestcase "Security server client add wsdl service"
    if (!testcase.isEmpty()) {
        if (testscript.isEmpty()) {
            // to run specific testcase, your need to also define -Ptestscript, otherwise nightwatch ignores this parameter
            throw new GradleException('Tried to use -Ptestcase without -Ptestscript, that will not work.')
        }
        args.add("--testcase=" + testcase);
        println 'set testcase arg to value [' + testcase + ']'

    }

    if (!testscript.isEmpty()) {
        args.add("--test=" + testscript)
    }

    execOverrides {
        it.workingDir = 'frontend'
    }
}


npmInstall.onlyIf { !project.hasProperty('skip-frontend-build') }

// install and build frontend
processResources.dependsOn 'frontendUnitTests'
frontendUnitTests.dependsOn 'buildFront'
<<<<<<< HEAD
buildFront.dependsOn 'checkFrontLicense'
checkFrontLicense.dependsOn 'buildUILibrary'
buildUILibrary.dependsOn 'licenseCheckUILibrary'
licenseCheckUILibrary.dependsOn 'installUILibrary'
installUILibrary.dependsOn 'checkFrontAudit'
checkFrontAudit.dependsOn 'auditCheckUILibrary'

=======
buildFront.dependsOn 'checkFrontAudit'
checkFrontAudit.dependsOn 'checkFrontLicense'
>>>>>>> 15616fc5

clean.delete << file('frontend/node_modules')
clean.delete << file('frontend/dist')

openApiGenerate {
    generatorName = "spring"
    inputSpec = "$projectDir/src/main/resources/openapi-definition.yaml".toString()
    outputDir = "$buildDir/generated-sources/openapi".toString()
    apiPackage = "org.niis.xroad.securityserver.restapi.openapi"
    modelPackage = "org.niis.xroad.securityserver.restapi.openapi.model"
    globalProperties = [
        modelDocs: "false",
        apis     : "", // must use empty strings instead of "true":
        // https://github.com/OpenAPITools/openapi-generator/tree/master/modules/openapi-generator-gradle-plugin
        models   : "",
        generateSupportingFiles : "true",
        supportingFiles: 'ApiUtil.java'
    ]
    configOptions = [
        interfaceOnly: "true",
        useTags      : "true"
    ]
}

// Fix up to date check
tasks.openApiGenerate {
    inputs.files(openApiGenerate.inputSpec)
    outputs.dir(openApiGenerate.outputDir)
}

compileJava.dependsOn tasks.openApiGenerate

// set license format to ignore generated java sources
task licenseFormatJava(type: nl.javadude.gradle.plugins.license.License) {
    source = fileTree('src/main/java')
}

task licenseTestJava(type: nl.javadude.gradle.plugins.license.License) {
    source = fileTree('src/main/java')
    check = true
}

licenseFormatMain.enabled = false
licenseMain.enabled = false

licenseFormat.dependsOn licenseFormatJava
licenseTest.dependsOn licenseTestJava

jar {
    enabled = true
    archiveClassifier = 'plainDependency'
}

apiValidationParameters.apiDefinitionPaths = [
    "$projectDir/src/main/resources/openapi-definition.yaml".toString(),
    "$projectDir/src/main/resources/openapi-authentication.yaml".toString()
]

validateApiDefinitions {
    inputs.files("src/main/resources/openapi-definition.yaml", "src/main/resources/openapi-authentication.yaml")
    outputs.upToDateWhen { true }
}

tasks.openApiGenerate.dependsOn 'validateApiDefinitions'

task copyDeps(type: Copy) {
    into "$buildDir/unpacked-libs"
    from configurations.runtimeClasspath.find { it.name.startsWith("postgresql") }
}

assemble.dependsOn copyDeps

test {
    maxHeapSize = "1g"
}<|MERGE_RESOLUTION|>--- conflicted
+++ resolved
@@ -116,10 +116,15 @@
     }
     inputs.files fileTree("frontend/") { exclude("dist/", "node_modules/.cache/") }
     outputs.dir("frontend/dist")
-
-    // do a front audit with npm run npx-check-audit
-    // npx-check-audit uses a shared ignore list from /shared-ui/audit-resolve.json
-    args = ['run', 'npx-check-audit']
+    if (project.hasProperty('strict-frontend-audit')) {
+        // do a strict front audit with npm run check-audit
+        // check-audit uses ignore list from audit-resolve.json
+        // To update that, do "npm run resolve-audit" from frontend dir
+        args = ['run', 'check-audit']
+    } else {
+        // do a loose front audit with npm in-built audit
+        args = ['audit', '--production', '--audit-level=moderate']
+    }
     execOverrides {
         it.workingDir = 'frontend'
     }
@@ -138,64 +143,8 @@
     }
 }
 
-<<<<<<< HEAD
-// install frontend ui library
-task installUILibrary(type: NpmTask) {
-    onlyIf {
-        !project.hasProperty('skip-frontend-build')
-    }
-    inputs.files("frontend/src/", "frontend/test/", "frontend/public/")
-    outputs.upToDateWhen { true }
-    args = ['run', 'install-ui-lib']
-    execOverrides {
-        it.workingDir = 'frontend'
-    }
-}
-
-// build frontend ui library
-task buildUILibrary(type: NpmTask) {
-    onlyIf {
-        !project.hasProperty('skip-frontend-build')
-    }
-    inputs.files("frontend/src/", "frontend/test/", "frontend/public/")
-    outputs.upToDateWhen { true }
-    args = ['run', 'build-ui-lib']
-    execOverrides {
-        it.workingDir = 'frontend'
-    }
-}
-
-// check frontend ui library npm audit
-task auditCheckUILibrary(type: NpmTask) {
-    onlyIf {
-        !project.hasProperty('skip-frontend-build')
-    }
-    inputs.files("frontend/src/", "frontend/test/", "frontend/public/")
-    outputs.upToDateWhen { true }
-    // audit-check-ui-lib uses a shared ignore list from /shared-ui/audit-resolve.json
-    args = ['run', 'audit-check-ui-lib']
-    execOverrides {
-        it.workingDir = 'frontend'
-    }
-}
-
-// check frontend ui library licenses
-task licenseCheckUILibrary(type: NpmTask) {
-    onlyIf {
-        !project.hasProperty('skip-frontend-build')
-    }
-    inputs.files("frontend/src/", "frontend/test/", "frontend/public/")
-    outputs.upToDateWhen { true }
-    args = ['run', 'license-check-ui-lib']
-    execOverrides {
-        it.workingDir = 'frontend'
-    }
-}
-
-=======
->>>>>>> 15616fc5
 // check that npm run test:unit passes
-task frontendUnitTests(type: NpmTask) {
+task frontendUnitTests(type: NpmTask, dependsOn: 'npmInstall') {
     onlyIf {
         (!project.hasProperty('skip-frontend-build') && project.hasProperty('frontend-unit-tests'))
     }
@@ -299,24 +248,13 @@
     }
 }
 
-
 npmInstall.onlyIf { !project.hasProperty('skip-frontend-build') }
 
-// install and build frontend
+// checkFrontLicense -> checkFrontAudit -> buildFront -> frontendUnitTests -> processResources
 processResources.dependsOn 'frontendUnitTests'
 frontendUnitTests.dependsOn 'buildFront'
-<<<<<<< HEAD
-buildFront.dependsOn 'checkFrontLicense'
-checkFrontLicense.dependsOn 'buildUILibrary'
-buildUILibrary.dependsOn 'licenseCheckUILibrary'
-licenseCheckUILibrary.dependsOn 'installUILibrary'
-installUILibrary.dependsOn 'checkFrontAudit'
-checkFrontAudit.dependsOn 'auditCheckUILibrary'
-
-=======
 buildFront.dependsOn 'checkFrontAudit'
 checkFrontAudit.dependsOn 'checkFrontLicense'
->>>>>>> 15616fc5
 
 clean.delete << file('frontend/node_modules')
 clean.delete << file('frontend/dist')
