{
  "src_folders" : ["./tests/e2e/specs"],
  "output_folder" : "./tests/e2e/reports",
  "page_objects_path" : "./tests/e2e/pages",
  "custom_assertions_path" : "",
  "globals_path" : "./tests/e2e/env/globals.js",
  "live_output" : false,
  "parallel_process_delay" : 10,
  "disable_colors": false,
  "test_workers" : false,
  "test_settings" : {
    "screenshots" : {
      "enabled" : true,
      "on_failure" : true,
      "on_error" : true,
      "path" : "./tests/e2e/screenshots"
    },
    "default": {
      "use_xpath": true,
      "globals" : {
        "login_usr" : "xrd",
        "login_pwd" : "secret",
        "login_wrong_usr" : "foo",
        "login_wrong_pwd" : "bar",
        "login_security_officer" : "xrd-sec",
        "login_registration_officer" : "xrd-reg",
        "login_service_administrator" : "xrd-ser",
        "login_system_administrator" : "xrd-sys",
        "login_securityserver_observer" : "xrd-obs",q
        "logout_timeout_ms" : 60000,
        "test_cert" : "cert.cer",
        "export_cert" : "certs.tar.gz",
        "e2etest_testdata" : "/../testdata",
        "wsdl_url_1": "testservice1.wsdl",
        "wsdl_url_2": "testservice2.wsdl",
        "rest_url_1": "testapi/v1/rest/",
        "rest_url_2": "testapi/v2/rest/",
        "openapi_url_1": "testopenapi1.yaml",
        "openapi_url_2": "testopenapi2.json",
        "service_ssl_auth_on_style": "color: rgb(0, 229, 0)",
        "service_ssl_auth_off_style": "color: rgb(255, 210, 0)",
        "test_string_300": "N134567890N234567890N334567890N434567890N534567890N634567890N734567890N834567890N934567890N104567890N114567890N124567890N134567890N144567890N154567890N164567890N174567890N184567890N194567890N204567890N214567890N224567890N234567890N244567890N254567890N264567890N274567890N284567890N294567890N304567890"
      }
    },
    "chrome": {
      "desiredCapabilities" : {
        "browserName" : "chrome",
        "javascriptEnabled" : true,
        "acceptSslCerts" : true,
        "acceptInsecureCerts": true,

        "chromeOptions" : {
          "w3c": false,
          "prefs" : {
            "download": {
            }
          },
<<<<<<< HEAD
          "args": [
            "window-size=1280,800"
          ]
=======
          "args" : ["--window-size=1280,900"]
>>>>>>> 86f37f67
        }
      }
    }
  }
}
<|MERGE_RESOLUTION|>--- conflicted
+++ resolved
@@ -55,13 +55,7 @@
             "download": {
             }
           },
-<<<<<<< HEAD
-          "args": [
-            "window-size=1280,800"
-          ]
-=======
           "args" : ["--window-size=1280,900"]
->>>>>>> 86f37f67
         }
       }
     }
