{
  "src_folders" : ["./tests/e2e/specs"],
  "output_folder" : "./tests/e2e/reports",
  "page_objects_path" : "./tests/e2e/pages",
  "custom_assertions_path" : "",
  "globals_path" : "./tests/e2e/env/globals.js",
  "live_output" : false,
  "parallel_process_delay" : 10,
  "disable_colors": false,
  "test_workers" : false,
  "test_settings" : {
<<<<<<< HEAD
    "default": {
      "use_xpath": true,
=======
    "default": { 
>>>>>>> 9b4a6bed
      "globals" : {
        "login_usr" : "xrd",
        "login_pwd" : "secret",
        "login_wrong_usr" : "foo",
        "login_wrong_pwd" : "bar",
        "logout_timeout_ms" : 60000,
        "test_string_300": "N134567890N234567890N334567890N434567890N534567890N634567890N734567890N834567890N934567890N104567890N114567890N124567890N134567890N144567890N154567890N164567890N174567890N184567890N194567890N204567890N214567890N224567890N234567890N244567890N254567890N264567890N274567890N284567890N294567890N304567890"
      }
    },
    "chrome": {
      "desiredCapabilities" : {
        "browserName" : "chrome",
        "javascriptEnabled" : true,
        "acceptSslCerts" : true,
        "acceptInsecureCerts": true,
        "chromeOptions" : {
          "w3c": false
        }
      }
    },
    "chrome": {
      "desiredCapabilities" : {
        "browserName" : "chrome",
        "javascriptEnabled" : true,
        "acceptSslCerts" : true,
        "acceptInsecureCerts": true,
        "chromeOptions" : {
          "w3c": false
        }
      }
    }
  }
}
<|MERGE_RESOLUTION|>--- conflicted
+++ resolved
@@ -9,12 +9,8 @@
   "disable_colors": false,
   "test_workers" : false,
   "test_settings" : {
-<<<<<<< HEAD
     "default": {
       "use_xpath": true,
-=======
-    "default": { 
->>>>>>> 9b4a6bed
       "globals" : {
         "login_usr" : "xrd",
         "login_pwd" : "secret",
