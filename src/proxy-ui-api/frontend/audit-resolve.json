--- conflicted
+++ resolved
@@ -526,11 +526,7 @@
     },
     "1754|@vue/cli-service>html-webpack-plugin>pretty-error>renderkid>css-select>css-what": {
       "decision": "ignore",
-<<<<<<< HEAD
-      "madeAt": 1622035883699
-=======
       "madeAt": 1623150286791
->>>>>>> bd7e3193
     }
   },
   "rules": {},
