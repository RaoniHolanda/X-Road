{
  "decisions": {
    "1500|@vue/cli-plugin-unit-jest>ts-jest>yargs-parser": {
      "decision": "ignore",
      "madeAt": 1629389273635
    },
    "1751|@vue/cli-plugin-babel>webpack>watchpack>watchpack-chokidar2>chokidar>glob-parent": {
      "decision": "ignore",
      "madeAt": 1629389279308
    },
    "1751|@vue/cli-plugin-eslint>webpack>watchpack>watchpack-chokidar2>chokidar>glob-parent": {
      "decision": "ignore",
      "madeAt": 1629389279308
    },
    "1751|@vue/cli-plugin-typescript>webpack>watchpack>watchpack-chokidar2>chokidar>glob-parent": {
      "decision": "ignore",
      "madeAt": 1629389279308
    },
    "1751|@vue/cli-service>webpack>watchpack>watchpack-chokidar2>chokidar>glob-parent": {
      "decision": "ignore",
      "madeAt": 1629389279308
    },
    "1751|@vue/cli-plugin-eslint>globby>fast-glob>glob-parent": {
      "decision": "ignore",
      "madeAt": 1629389279308
    },
    "1751|@vue/cli-plugin-typescript>globby>fast-glob>glob-parent": {
      "decision": "ignore",
      "madeAt": 1629389279308
    },
    "1751|@vue/cli-service>copy-webpack-plugin>glob-parent": {
      "decision": "ignore",
      "madeAt": 1629389279308
    },
    "1751|@vue/cli-service>globby>fast-glob>glob-parent": {
      "decision": "ignore",
      "madeAt": 1629389279308
    },
    "1751|@vue/cli-service>webpack-dev-server>chokidar>glob-parent": {
      "decision": "ignore",
      "madeAt": 1629389279308
    },
    "1002401|eslint>strip-ansi>ansi-regex": {
      "decision": "ignore",
      "madeAt": 1633604147733
    },
    "1002401|eslint>table>string-width>strip-ansi>ansi-regex": {
      "decision": "ignore",
      "madeAt": 1633604147733
    },
    "1002373|@vue/cli-plugin-e2e-nightwatch>nightwatch>mocha>yargs-unparser>lodash": {
      "decision": "ignore",
      "madeAt": 1633604183504
    },
    "1002373|@vue/cli-plugin-e2e-nightwatch>nightwatch>request-promise>request-promise-core>lodash": {
      "decision": "ignore",
      "madeAt": 1633604183504
    },
    "1002373|@vue/cli-plugin-unit-jest>jest>jest-cli>@jest/core>@jest/reporters>jest-runtime>jest-config>jest-environment-jsdom>jsdom>request-promise-native>request-promise-core>lodash": {
      "decision": "ignore",
      "madeAt": 1633604183504
    },
    "1002373|@vue/cli-plugin-unit-jest>jest>jest-cli>@jest/core>jest-runner>jest-jasmine2>jest-runtime>jest-config>jest-environment-jsdom>jsdom>request-promise-native>request-promise-core>lodash": {
      "decision": "ignore",
      "madeAt": 1633604183504
    },
    "1002373|@vue/cli-plugin-unit-jest>jest>jest-cli>@jest/core>jest-runner>jest-runtime>jest-config>jest-environment-jsdom>jsdom>request-promise-native>request-promise-core>lodash": {
      "decision": "ignore",
      "madeAt": 1633604183504
    },
    "1002373|@vue/cli-plugin-unit-jest>jest>jest-cli>@jest/core>jest-runtime>jest-config>jest-environment-jsdom>jsdom>request-promise-native>request-promise-core>lodash": {
      "decision": "ignore",
      "madeAt": 1633604183504
    },
    "1002373|@vue/cli-plugin-unit-jest>jest>jest-cli>@jest/core>jest-runner>jest-config>jest-environment-jsdom>jsdom>request-promise-native>request-promise-core>lodash": {
      "decision": "ignore",
      "madeAt": 1633604183504
    },
    "1002373|@vue/cli-plugin-unit-jest>jest>jest-cli>@jest/core>jest-config>jest-environment-jsdom>jsdom>request-promise-native>request-promise-core>lodash": {
      "decision": "ignore",
      "madeAt": 1633604183504
    },
    "1002373|@vue/cli-plugin-unit-jest>jest>jest-cli>jest-config>jest-environment-jsdom>jsdom>request-promise-native>request-promise-core>lodash": {
      "decision": "ignore",
      "madeAt": 1633604183504
    },
    "1002373|@vue/cli-plugin-unit-jest>jest-environment-jsdom-fifteen>jsdom>request-promise-native>request-promise-core>lodash": {
      "decision": "ignore",
      "madeAt": 1633604183504
    },
    "1002401|@vue/cli-plugin-babel>@vue/cli-shared-utils>ora>strip-ansi>ansi-regex": {
      "decision": "ignore",
      "madeAt": 1635938852009
    },
    "1002401|@vue/cli-plugin-e2e-nightwatch>@vue/cli-shared-utils>ora>strip-ansi>ansi-regex": {
      "decision": "ignore",
      "madeAt": 1633674110089
    },
    "1002401|@vue/cli-plugin-eslint>@vue/cli-shared-utils>ora>strip-ansi>ansi-regex": {
      "decision": "ignore",
      "madeAt": 1633674110089
    },
    "1002401|@vue/cli-plugin-typescript>@vue/cli-shared-utils>ora>strip-ansi>ansi-regex": {
      "decision": "ignore",
      "madeAt": 1633674110089
    },
    "1002401|@vue/cli-plugin-unit-jest>@vue/cli-shared-utils>ora>strip-ansi>ansi-regex": {
      "decision": "ignore",
      "madeAt": 1633674110089
    },
    "1002401|@vue/cli-service>@vue/cli-plugin-router>@vue/cli-shared-utils>ora>strip-ansi>ansi-regex": {
      "decision": "ignore",
      "madeAt": 1635938852009
    },
    "1002401|@vue/cli-service>@vue/cli-shared-utils>ora>strip-ansi>ansi-regex": {
      "decision": "ignore",
      "madeAt": 1633674110089
    },
    "1002401|@vue/cli-plugin-e2e-nightwatch>nightwatch>mocha>wide-align>string-width>strip-ansi>ansi-regex": {
      "decision": "ignore",
      "madeAt": 1635938852009
    },
    "1002401|@vue/cli-service>@soda/friendly-errors-webpack-plugin>string-width>strip-ansi>ansi-regex": {
      "decision": "ignore",
      "madeAt": 1635938852009
    },
    "1002401|@vue/cli-plugin-e2e-nightwatch>nightwatch>mocha>yargs>cliui>string-width>strip-ansi>ansi-regex": {
      "decision": "ignore",
      "madeAt": 1635938852009
    },
    "1002401|@vue/cli-plugin-e2e-nightwatch>nightwatch>mocha>yargs-unparser>yargs>cliui>string-width>strip-ansi>ansi-regex": {
      "decision": "ignore",
      "madeAt": 1635938852009
    },
    "1002401|@vue/cli-plugin-unit-jest>jest>jest-cli>@jest/core>@jest/reporters>jest-runtime>yargs>cliui>string-width>strip-ansi>ansi-regex": {
      "decision": "ignore",
      "madeAt": 1635938852009
    },
    "1002401|@vue/cli-plugin-unit-jest>jest>jest-cli>@jest/core>jest-config>@jest/test-sequencer>jest-runner>jest-jasmine2>jest-runtime>yargs>cliui>string-width>strip-ansi>ansi-regex": {
      "decision": "ignore",
      "madeAt": 1635938852009
    },
    "1002401|@vue/cli-plugin-unit-jest>jest>jest-cli>jest-config>@jest/test-sequencer>jest-runner>jest-jasmine2>jest-runtime>yargs>cliui>string-width>strip-ansi>ansi-regex": {
      "decision": "ignore",
      "madeAt": 1635938852009
    },
    "1002401|@vue/cli-plugin-unit-jest>jest>jest-cli>@jest/core>jest-runner>jest-jasmine2>jest-runtime>yargs>cliui>string-width>strip-ansi>ansi-regex": {
      "decision": "ignore",
      "madeAt": 1635938852009
    },
    "1002401|@vue/cli-plugin-unit-jest>jest>jest-cli>@jest/core>jest-runner>jest-config>jest-jasmine2>jest-runtime>yargs>cliui>string-width>strip-ansi>ansi-regex": {
      "decision": "ignore",
      "madeAt": 1633674110090
    },
    "1002401|@vue/cli-plugin-unit-jest>jest>jest-cli>@jest/core>jest-config>jest-jasmine2>jest-runtime>yargs>cliui>string-width>strip-ansi>ansi-regex": {
      "decision": "ignore",
      "madeAt": 1633674110090
    },
    "1002401|@vue/cli-plugin-unit-jest>jest>jest-cli>jest-config>jest-jasmine2>jest-runtime>yargs>cliui>string-width>strip-ansi>ansi-regex": {
      "decision": "ignore",
      "madeAt": 1633674110090
    },
    "1002401|@vue/cli-plugin-unit-jest>jest>jest-cli>@jest/core>jest-config>@jest/test-sequencer>jest-runner>jest-runtime>yargs>cliui>string-width>strip-ansi>ansi-regex": {
      "decision": "ignore",
      "madeAt": 1633674110090
    },
    "1002401|@vue/cli-plugin-e2e-nightwatch>nightwatch>mocha>yargs>cliui>wrap-ansi>string-width>strip-ansi>ansi-regex": {
      "decision": "ignore",
      "madeAt": 1635938852009
    },
    "1002401|@vue/cli-plugin-e2e-nightwatch>nightwatch>mocha>yargs-unparser>yargs>cliui>wrap-ansi>string-width>strip-ansi>ansi-regex": {
      "decision": "ignore",
      "madeAt": 1635938852009
    },
    "1002401|@vue/cli-plugin-unit-jest>jest>jest-cli>@jest/core>@jest/reporters>jest-runtime>yargs>cliui>wrap-ansi>string-width>strip-ansi>ansi-regex": {
      "decision": "ignore",
      "madeAt": 1635938852009
    },
    "1002401|@vue/cli-plugin-unit-jest>jest>jest-cli>@jest/core>jest-config>@jest/test-sequencer>jest-runner>jest-jasmine2>jest-runtime>yargs>cliui>wrap-ansi>string-width>strip-ansi>ansi-regex": {
      "decision": "ignore",
      "madeAt": 1635938852009
    },
    "1002401|@vue/cli-plugin-unit-jest>jest>jest-cli>jest-config>@jest/test-sequencer>jest-runner>jest-jasmine2>jest-runtime>yargs>cliui>wrap-ansi>string-width>strip-ansi>ansi-regex": {
      "decision": "ignore",
      "madeAt": 1635938852009
    },
    "1002401|@vue/cli-plugin-unit-jest>jest>jest-cli>@jest/core>jest-runner>jest-jasmine2>jest-runtime>yargs>cliui>wrap-ansi>string-width>strip-ansi>ansi-regex": {
      "decision": "ignore",
      "madeAt": 1635938852009
    },
    "1002401|@vue/cli-plugin-unit-jest>jest>jest-cli>@jest/core>jest-runner>jest-config>jest-jasmine2>jest-runtime>yargs>cliui>wrap-ansi>string-width>strip-ansi>ansi-regex": {
      "decision": "ignore",
      "madeAt": 1633604206783
    },
    "1002401|@vue/cli-plugin-unit-jest>jest>jest-cli>@jest/core>jest-config>jest-jasmine2>jest-runtime>yargs>cliui>wrap-ansi>string-width>strip-ansi>ansi-regex": {
      "decision": "ignore",
      "madeAt": 1633604206783
    },
    "1002401|@vue/cli-plugin-unit-jest>jest>jest-cli>jest-config>jest-jasmine2>jest-runtime>yargs>cliui>wrap-ansi>string-width>strip-ansi>ansi-regex": {
      "decision": "ignore",
      "madeAt": 1633604206783
    },
    "1002401|@vue/cli-plugin-unit-jest>jest>jest-cli>@jest/core>jest-config>@jest/test-sequencer>jest-runner>jest-runtime>yargs>cliui>wrap-ansi>string-width>strip-ansi>ansi-regex": {
      "decision": "ignore",
      "madeAt": 1633604206783
    },
    "1002401|@vue/cli-plugin-e2e-nightwatch>nightwatch>mocha>yargs>string-width>strip-ansi>ansi-regex": {
      "decision": "ignore",
      "madeAt": 1635938852009
    },
    "1002401|@vue/cli-plugin-e2e-nightwatch>nightwatch>mocha>yargs-unparser>yargs>string-width>strip-ansi>ansi-regex": {
      "decision": "ignore",
      "madeAt": 1635938852009
    },
    "1002401|@vue/cli-plugin-unit-jest>jest>jest-cli>@jest/core>@jest/reporters>jest-runtime>yargs>string-width>strip-ansi>ansi-regex": {
      "decision": "ignore",
      "madeAt": 1635938852009
    },
    "1002401|@vue/cli-plugin-unit-jest>jest>jest-cli>@jest/core>jest-config>@jest/test-sequencer>jest-runner>jest-jasmine2>jest-runtime>yargs>string-width>strip-ansi>ansi-regex": {
      "decision": "ignore",
      "madeAt": 1635938852009
    },
    "1002401|@vue/cli-plugin-unit-jest>jest>jest-cli>jest-config>@jest/test-sequencer>jest-runner>jest-jasmine2>jest-runtime>yargs>string-width>strip-ansi>ansi-regex": {
      "decision": "ignore",
      "madeAt": 1635938852009
    },
    "1002401|@vue/cli-plugin-unit-jest>jest>jest-cli>@jest/core>jest-runner>jest-jasmine2>jest-runtime>yargs>string-width>strip-ansi>ansi-regex": {
      "decision": "ignore",
      "madeAt": 1635938852009
    },
    "1002401|@vue/cli-plugin-unit-jest>jest>jest-cli>@jest/core>jest-runner>jest-config>jest-jasmine2>jest-runtime>yargs>string-width>strip-ansi>ansi-regex": {
      "decision": "ignore",
      "madeAt": 1633604206783
    },
    "1002401|@vue/cli-plugin-unit-jest>jest>jest-cli>@jest/core>jest-config>jest-jasmine2>jest-runtime>yargs>string-width>strip-ansi>ansi-regex": {
      "decision": "ignore",
      "madeAt": 1633604206783
    },
    "1002401|@vue/cli-plugin-unit-jest>jest>jest-cli>jest-config>jest-jasmine2>jest-runtime>yargs>string-width>strip-ansi>ansi-regex": {
      "decision": "ignore",
      "madeAt": 1633604206783
    },
    "1002401|@vue/cli-plugin-unit-jest>jest>jest-cli>@jest/core>jest-config>@jest/test-sequencer>jest-runner>jest-runtime>yargs>string-width>strip-ansi>ansi-regex": {
      "decision": "ignore",
      "madeAt": 1633604206783
    },
    "1002401|@vue/cli-plugin-unit-jest>@types/jest>jest-diff>pretty-format>ansi-regex": {
      "decision": "ignore",
      "madeAt": 1635938852009
    },
    "1002401|@vue/cli-plugin-unit-jest>jest>jest-cli>@jest/core>@jest/reporters>jest-runtime>jest-config>@jest/test-sequencer>jest-runner>jest-jasmine2>expect>jest-matcher-utils>jest-diff>pretty-format>ansi-regex": {
      "decision": "ignore",
      "madeAt": 1635938852009
    },
    "1002401|@vue/cli-plugin-unit-jest>jest>jest-cli>@jest/core>jest-runtime>jest-config>@jest/test-sequencer>jest-runner>jest-jasmine2>expect>jest-matcher-utils>jest-diff>pretty-format>ansi-regex": {
      "decision": "ignore",
      "madeAt": 1635938852009
    },
    "1002401|@vue/cli-plugin-unit-jest>jest>jest-cli>@jest/core>jest-config>@jest/test-sequencer>jest-runner>jest-jasmine2>expect>jest-matcher-utils>jest-diff>pretty-format>ansi-regex": {
      "decision": "ignore",
      "madeAt": 1635938852009
    },
    "1002401|@vue/cli-plugin-unit-jest>jest>jest-cli>jest-config>@jest/test-sequencer>jest-runner>jest-jasmine2>expect>jest-matcher-utils>jest-diff>pretty-format>ansi-regex": {
      "decision": "ignore",
      "madeAt": 1635938852009
    },
    "1002401|@vue/cli-plugin-unit-jest>jest>jest-cli>@jest/core>jest-runner>jest-jasmine2>expect>jest-matcher-utils>jest-diff>pretty-format>ansi-regex": {
      "decision": "ignore",
      "madeAt": 1635938852009
    },
    "1002401|@vue/cli-plugin-unit-jest>jest>jest-cli>@jest/core>@jest/reporters>jest-runtime>jest-config>jest-jasmine2>expect>jest-matcher-utils>jest-diff>pretty-format>ansi-regex": {
      "decision": "ignore",
      "madeAt": 1633674110089
    },
    "1002401|@vue/cli-plugin-unit-jest>jest>jest-cli>@jest/core>jest-runner>jest-runtime>jest-config>jest-jasmine2>expect>jest-matcher-utils>jest-diff>pretty-format>ansi-regex": {
      "decision": "ignore",
      "madeAt": 1633674110089
    },
    "1002401|@vue/cli-plugin-unit-jest>jest>jest-cli>@jest/core>jest-runtime>jest-config>jest-jasmine2>expect>jest-matcher-utils>jest-diff>pretty-format>ansi-regex": {
      "decision": "ignore",
      "madeAt": 1633674110089
    },
    "1002401|@vue/cli-plugin-unit-jest>jest>jest-cli>@jest/core>jest-runner>jest-config>jest-jasmine2>expect>jest-matcher-utils>jest-diff>pretty-format>ansi-regex": {
      "decision": "ignore",
      "madeAt": 1633674110089
    },
    "1002401|@vue/cli-plugin-unit-jest>jest>jest-cli>@jest/core>jest-config>jest-jasmine2>expect>jest-matcher-utils>jest-diff>pretty-format>ansi-regex": {
      "decision": "ignore",
      "madeAt": 1633674110089
    },
    "1002401|@vue/cli-plugin-unit-jest>jest>jest-cli>@jest/core>@jest/reporters>jest-runtime>jest-config>@jest/test-sequencer>jest-runner>jest-jasmine2>jest-each>pretty-format>ansi-regex": {
      "decision": "ignore",
      "madeAt": 1635938852009
    },
    "1002401|@vue/cli-plugin-unit-jest>jest>jest-cli>@jest/core>jest-runtime>jest-config>@jest/test-sequencer>jest-runner>jest-jasmine2>jest-each>pretty-format>ansi-regex": {
      "decision": "ignore",
      "madeAt": 1635938852009
    },
    "1002401|@vue/cli-plugin-unit-jest>jest>jest-cli>@jest/core>jest-config>@jest/test-sequencer>jest-runner>jest-jasmine2>jest-each>pretty-format>ansi-regex": {
      "decision": "ignore",
      "madeAt": 1635938852009
    },
    "1002401|@vue/cli-plugin-unit-jest>jest>jest-cli>jest-config>@jest/test-sequencer>jest-runner>jest-jasmine2>jest-each>pretty-format>ansi-regex": {
      "decision": "ignore",
      "madeAt": 1635938852009
    },
    "1002401|@vue/cli-plugin-unit-jest>jest>jest-cli>@jest/core>jest-runner>jest-jasmine2>jest-each>pretty-format>ansi-regex": {
      "decision": "ignore",
      "madeAt": 1635938852009
    },
    "1002401|@vue/cli-plugin-unit-jest>jest>jest-cli>@jest/core>@jest/reporters>jest-runtime>jest-config>jest-jasmine2>jest-each>pretty-format>ansi-regex": {
      "decision": "ignore",
      "madeAt": 1633674110089
    },
    "1002401|@vue/cli-plugin-unit-jest>jest>jest-cli>@jest/core>jest-runner>jest-runtime>jest-config>jest-jasmine2>jest-each>pretty-format>ansi-regex": {
      "decision": "ignore",
      "madeAt": 1633674110089
    },
    "1002401|@vue/cli-plugin-unit-jest>jest>jest-cli>@jest/core>jest-runtime>jest-config>jest-jasmine2>jest-each>pretty-format>ansi-regex": {
      "decision": "ignore",
      "madeAt": 1633674110089
    },
    "1002401|@vue/cli-plugin-unit-jest>jest>jest-cli>@jest/core>jest-runner>jest-config>jest-jasmine2>jest-each>pretty-format>ansi-regex": {
      "decision": "ignore",
      "madeAt": 1633674110089
    },
    "1002401|@vue/cli-plugin-unit-jest>jest>jest-cli>@jest/core>jest-config>jest-jasmine2>jest-each>pretty-format>ansi-regex": {
      "decision": "ignore",
      "madeAt": 1633674110089
    },
    "1002401|@vue/cli-plugin-unit-jest>jest>jest-cli>@jest/core>@jest/reporters>jest-runtime>jest-config>@jest/test-sequencer>jest-runner>jest-jasmine2>jest-snapshot>jest-diff>pretty-format>ansi-regex": {
      "decision": "ignore",
      "madeAt": 1635938852009
    },
    "1002401|@vue/cli-plugin-unit-jest>jest>jest-cli>@jest/core>jest-runtime>jest-config>@jest/test-sequencer>jest-runner>jest-jasmine2>jest-snapshot>jest-diff>pretty-format>ansi-regex": {
      "decision": "ignore",
      "madeAt": 1635938852009
    },
    "1002401|@vue/cli-plugin-unit-jest>jest>jest-cli>@jest/core>jest-config>@jest/test-sequencer>jest-runner>jest-jasmine2>jest-snapshot>jest-diff>pretty-format>ansi-regex": {
      "decision": "ignore",
      "madeAt": 1635938852009
    },
    "1002401|@vue/cli-plugin-unit-jest>jest>jest-cli>jest-config>@jest/test-sequencer>jest-runner>jest-jasmine2>jest-snapshot>jest-diff>pretty-format>ansi-regex": {
      "decision": "ignore",
      "madeAt": 1635938852009
    },
    "1002401|@vue/cli-plugin-unit-jest>jest>jest-cli>@jest/core>jest-runner>jest-jasmine2>jest-snapshot>jest-diff>pretty-format>ansi-regex": {
      "decision": "ignore",
      "madeAt": 1635938852009
    },
    "1002401|@vue/cli-plugin-unit-jest>jest>jest-cli>@jest/core>@jest/reporters>jest-runtime>jest-config>jest-jasmine2>jest-snapshot>jest-diff>pretty-format>ansi-regex": {
      "decision": "ignore",
      "madeAt": 1633674110089
    },
    "1002401|@vue/cli-plugin-unit-jest>jest>jest-cli>@jest/core>jest-runner>jest-runtime>jest-config>jest-jasmine2>jest-snapshot>jest-diff>pretty-format>ansi-regex": {
      "decision": "ignore",
      "madeAt": 1633674110089
    },
    "1002401|@vue/cli-plugin-unit-jest>jest>jest-cli>@jest/core>jest-runtime>jest-config>jest-jasmine2>jest-snapshot>jest-diff>pretty-format>ansi-regex": {
      "decision": "ignore",
      "madeAt": 1633674110089
    },
    "1002401|@vue/cli-plugin-unit-jest>jest>jest-cli>@jest/core>jest-runner>jest-config>jest-jasmine2>jest-snapshot>jest-diff>pretty-format>ansi-regex": {
      "decision": "ignore",
      "madeAt": 1633674110089
    },
    "1002401|@vue/cli-plugin-unit-jest>jest>jest-cli>@jest/core>jest-config>jest-jasmine2>jest-snapshot>jest-diff>pretty-format>ansi-regex": {
      "decision": "ignore",
      "madeAt": 1633674110089
    },
    "1002401|@vue/cli-plugin-unit-jest>jest>jest-cli>@jest/core>@jest/reporters>jest-runtime>jest-config>@jest/test-sequencer>jest-runner>jest-jasmine2>pretty-format>ansi-regex": {
      "decision": "ignore",
      "madeAt": 1635938852009
    },
    "1002401|@vue/cli-plugin-unit-jest>jest>jest-cli>@jest/core>jest-runtime>jest-config>@jest/test-sequencer>jest-runner>jest-jasmine2>pretty-format>ansi-regex": {
      "decision": "ignore",
      "madeAt": 1635938852009
    },
    "1002401|@vue/cli-plugin-unit-jest>jest>jest-cli>@jest/core>jest-config>@jest/test-sequencer>jest-runner>jest-jasmine2>pretty-format>ansi-regex": {
      "decision": "ignore",
      "madeAt": 1635938852009
    },
    "1002401|@vue/cli-plugin-unit-jest>jest>jest-cli>jest-config>@jest/test-sequencer>jest-runner>jest-jasmine2>pretty-format>ansi-regex": {
      "decision": "ignore",
      "madeAt": 1635938852009
    },
    "1002401|@vue/cli-plugin-unit-jest>jest>jest-cli>@jest/core>jest-runner>jest-jasmine2>pretty-format>ansi-regex": {
      "decision": "ignore",
      "madeAt": 1635938852009
    },
    "1002401|@vue/cli-plugin-unit-jest>jest>jest-cli>@jest/core>@jest/reporters>jest-runtime>jest-config>jest-jasmine2>pretty-format>ansi-regex": {
      "decision": "ignore",
      "madeAt": 1633674110090
    },
    "1002401|@vue/cli-plugin-unit-jest>jest>jest-cli>@jest/core>jest-runner>jest-runtime>jest-config>jest-jasmine2>pretty-format>ansi-regex": {
      "decision": "ignore",
      "madeAt": 1633674110090
    },
    "1002401|@vue/cli-plugin-unit-jest>jest>jest-cli>@jest/core>jest-runtime>jest-config>jest-jasmine2>pretty-format>ansi-regex": {
      "decision": "ignore",
      "madeAt": 1633674110090
    },
    "1002401|@vue/cli-plugin-unit-jest>jest>jest-cli>@jest/core>jest-runner>jest-config>jest-jasmine2>pretty-format>ansi-regex": {
      "decision": "ignore",
      "madeAt": 1633674110090
    },
    "1002401|@vue/cli-plugin-unit-jest>jest>jest-cli>@jest/core>jest-config>jest-jasmine2>pretty-format>ansi-regex": {
      "decision": "ignore",
      "madeAt": 1633674110090
    },
    "1002401|@vue/cli-plugin-unit-jest>jest>jest-cli>@jest/core>@jest/reporters>jest-runtime>jest-config>@jest/test-sequencer>jest-runner>jest-leak-detector>pretty-format>ansi-regex": {
      "decision": "ignore",
      "madeAt": 1635938852009
    },
    "1002401|@vue/cli-plugin-unit-jest>jest>jest-cli>@jest/core>jest-runtime>jest-config>@jest/test-sequencer>jest-runner>jest-leak-detector>pretty-format>ansi-regex": {
      "decision": "ignore",
      "madeAt": 1635938852009
    },
    "1002401|@vue/cli-plugin-unit-jest>jest>jest-cli>@jest/core>jest-config>@jest/test-sequencer>jest-runner>jest-leak-detector>pretty-format>ansi-regex": {
      "decision": "ignore",
      "madeAt": 1635938852009
    },
    "1002401|@vue/cli-plugin-unit-jest>jest>jest-cli>jest-config>@jest/test-sequencer>jest-runner>jest-leak-detector>pretty-format>ansi-regex": {
      "decision": "ignore",
      "madeAt": 1635938852009
    },
    "1002401|@vue/cli-plugin-unit-jest>jest>jest-cli>@jest/core>jest-runner>jest-leak-detector>pretty-format>ansi-regex": {
      "decision": "ignore",
      "madeAt": 1635938852009
    },
    "1002401|@vue/cli-plugin-unit-jest>jest>jest-cli>@jest/core>@jest/reporters>jest-runtime>jest-config>jest-validate>pretty-format>ansi-regex": {
      "decision": "ignore",
      "madeAt": 1635938852009
    },
    "1002401|@vue/cli-plugin-unit-jest>jest>jest-cli>@jest/core>jest-runner>jest-jasmine2>jest-runtime>jest-config>jest-validate>pretty-format>ansi-regex": {
      "decision": "ignore",
      "madeAt": 1635938852009
    },
    "1002401|@vue/cli-plugin-unit-jest>jest>jest-cli>@jest/core>jest-runner>jest-runtime>jest-config>jest-validate>pretty-format>ansi-regex": {
      "decision": "ignore",
      "madeAt": 1633674110090
    },
    "1002401|@vue/cli-plugin-unit-jest>jest>jest-cli>@jest/core>jest-runtime>jest-config>jest-validate>pretty-format>ansi-regex": {
      "decision": "ignore",
      "madeAt": 1635938852009
    },
    "1002401|@vue/cli-plugin-unit-jest>jest>jest-cli>@jest/core>jest-runner>jest-config>jest-validate>pretty-format>ansi-regex": {
      "decision": "ignore",
      "madeAt": 1633674110090
    },
    "1002401|@vue/cli-plugin-unit-jest>jest>jest-cli>@jest/core>jest-config>jest-validate>pretty-format>ansi-regex": {
      "decision": "ignore",
      "madeAt": 1635938852009
    },
    "1002401|@vue/cli-plugin-unit-jest>jest>jest-cli>jest-config>jest-validate>pretty-format>ansi-regex": {
      "decision": "ignore",
      "madeAt": 1635938852009
    },
    "1002401|@vue/cli-plugin-unit-jest>jest>jest-cli>@jest/core>@jest/reporters>jest-runtime>jest-validate>pretty-format>ansi-regex": {
      "decision": "ignore",
      "madeAt": 1633674110090
    },
    "1002401|@vue/cli-plugin-unit-jest>jest>jest-cli>@jest/core>jest-config>@jest/test-sequencer>jest-runner>jest-jasmine2>jest-runtime>jest-validate>pretty-format>ansi-regex": {
      "decision": "ignore",
      "madeAt": 1633674110090
    },
    "1002401|@vue/cli-plugin-unit-jest>jest>jest-cli>jest-config>@jest/test-sequencer>jest-runner>jest-jasmine2>jest-runtime>jest-validate>pretty-format>ansi-regex": {
      "decision": "ignore",
      "madeAt": 1633674110090
    },
    "1002401|@vue/cli-plugin-unit-jest>jest>jest-cli>@jest/core>@jest/reporters>jest-runtime>jest-config>pretty-format>ansi-regex": {
      "decision": "ignore",
      "madeAt": 1635938852009
    },
    "1002401|@vue/cli-plugin-unit-jest>jest>jest-cli>@jest/core>jest-runner>jest-jasmine2>jest-runtime>jest-config>pretty-format>ansi-regex": {
      "decision": "ignore",
      "madeAt": 1635938852009
    },
    "1002401|@vue/cli-plugin-unit-jest>jest>jest-cli>@jest/core>jest-runner>jest-runtime>jest-config>pretty-format>ansi-regex": {
      "decision": "ignore",
      "madeAt": 1633674110090
    },
    "1002401|@vue/cli-plugin-unit-jest>jest>jest-cli>@jest/core>jest-runtime>jest-config>pretty-format>ansi-regex": {
      "decision": "ignore",
      "madeAt": 1635938852009
    },
    "1002401|@vue/cli-plugin-unit-jest>jest>jest-cli>@jest/core>jest-runner>jest-config>pretty-format>ansi-regex": {
      "decision": "ignore",
      "madeAt": 1633674110090
    },
    "1002401|@vue/cli-plugin-unit-jest>jest>jest-cli>@jest/core>jest-config>pretty-format>ansi-regex": {
      "decision": "ignore",
      "madeAt": 1635938852009
    },
    "1002401|@vue/cli-plugin-unit-jest>jest>jest-cli>jest-config>pretty-format>ansi-regex": {
      "decision": "ignore",
      "madeAt": 1635938852009
    },
    "1002401|@vue/cli-plugin-unit-jest>jest>jest-cli>@jest/core>@jest/reporters>string-length>strip-ansi>ansi-regex": {
      "decision": "ignore",
      "madeAt": 1635938852009
    },
    "1002401|@vue/cli-plugin-unit-jest>jest>jest-cli>@jest/core>jest-watcher>string-length>strip-ansi>ansi-regex": {
      "decision": "ignore",
      "madeAt": 1633674110090
    },
    "1002401|@vue/cli-plugin-unit-jest>jest-watch-typeahead>jest-watcher>string-length>strip-ansi>ansi-regex": {
      "decision": "ignore",
      "madeAt": 1635938852009
    },
    "1002401|@vue/cli-plugin-unit-jest>jest>jest-cli>@jest/core>strip-ansi>ansi-regex": {
      "decision": "ignore",
      "madeAt": 1635938852009
    },
    "1002401|@vue/cli-plugin-unit-jest>jest-watch-typeahead>string-length>strip-ansi>ansi-regex": {
      "decision": "ignore",
      "madeAt": 1635938852009
    },
    "1002401|@vue/cli-plugin-unit-jest>jest-watch-typeahead>strip-ansi>ansi-regex": {
      "decision": "ignore",
      "madeAt": 1635938852009
    },
    "1002401|@vue/cli-service>@soda/friendly-errors-webpack-plugin>strip-ansi>ansi-regex": {
      "decision": "ignore",
      "madeAt": 1635938852009
    },
    "1002401|npm-audit-resolver>yargs-unparser>yargs>string-width>strip-ansi>ansi-regex": {
      "decision": "ignore",
      "madeAt": 1635938852009
    },
    "1002423|@vue/cli-service>@intervolga/optimize-cssnano-plugin>cssnano>cssnano-preset-default>postcss-svgo>svgo>css-select>nth-check": {
      "decision": "ignore",
      "madeAt": 1633604717871
    },
    "1002423|@vue/cli-service>cssnano>cssnano-preset-default>postcss-svgo>svgo>css-select>nth-check": {
      "decision": "ignore",
      "madeAt": 1633604717871
    },
    "1002423|@vue/cli-service>@intervolga/optimize-cssnano-plugin>cssnano-preset-default>postcss-svgo>svgo>css-select>nth-check": {
      "decision": "ignore",
      "madeAt": 1633604717871
    },
    "1002475|@vue/cli-plugin-babel>webpack>micromatch>braces>snapdragon>base>cache-base>set-value": {
      "decision": "ignore",
      "madeAt": 1633972676330
    },
    "1002475|@vue/cli-plugin-eslint>webpack>micromatch>braces>snapdragon>base>cache-base>set-value": {
      "decision": "ignore",
      "madeAt": 1633604734462
    },
    "1002475|@vue/cli-plugin-typescript>webpack>micromatch>braces>snapdragon>base>cache-base>set-value": {
      "decision": "ignore",
      "madeAt": 1633604734462
    },
    "1002475|@vue/cli-service>webpack>micromatch>braces>snapdragon>base>cache-base>set-value": {
      "decision": "ignore",
      "madeAt": 1633604734462
    },
    "1002475|@vue/cli-plugin-babel>webpack>micromatch>extglob>expand-brackets>snapdragon>base>cache-base>set-value": {
      "decision": "ignore",
      "madeAt": 1633972676330
    },
    "1002475|@vue/cli-plugin-eslint>webpack>micromatch>extglob>expand-brackets>snapdragon>base>cache-base>set-value": {
      "decision": "ignore",
      "madeAt": 1633604734462
    },
    "1002475|@vue/cli-plugin-typescript>webpack>micromatch>extglob>expand-brackets>snapdragon>base>cache-base>set-value": {
      "decision": "ignore",
      "madeAt": 1633604734462
    },
    "1002475|@vue/cli-service>webpack>micromatch>extglob>expand-brackets>snapdragon>base>cache-base>set-value": {
      "decision": "ignore",
      "madeAt": 1633604734462
    },
    "1002475|@vue/cli-plugin-babel>webpack>watchpack>watchpack-chokidar2>chokidar>anymatch>micromatch>extglob>expand-brackets>snapdragon>base>cache-base>set-value": {
      "decision": "ignore",
      "madeAt": 1633972676330
    },
    "1002475|@vue/cli-plugin-eslint>webpack>watchpack>watchpack-chokidar2>chokidar>anymatch>micromatch>extglob>expand-brackets>snapdragon>base>cache-base>set-value": {
      "decision": "ignore",
      "madeAt": 1633604734463
    },
    "1002522|@vue/cli-service>webpack-dev-server>ansi-html": {
      "decision": "ignore",
      "madeAt": 1633604743063
    },
    "1002627|@vue/cli-plugin-babel>webpack>watchpack>watchpack-chokidar2>chokidar>glob-parent": {
      "decision": "ignore",
      "madeAt": 1633604759151
    },
    "1002627|@vue/cli-plugin-eslint>webpack>watchpack>watchpack-chokidar2>chokidar>glob-parent": {
      "decision": "ignore",
      "madeAt": 1633604759151
    },
    "1002627|@vue/cli-plugin-typescript>webpack>watchpack>watchpack-chokidar2>chokidar>glob-parent": {
      "decision": "ignore",
      "madeAt": 1633604759151
    },
    "1002627|@vue/cli-service>webpack>watchpack>watchpack-chokidar2>chokidar>glob-parent": {
      "decision": "ignore",
      "madeAt": 1633604759151
    },
    "1002627|@vue/cli-plugin-eslint>globby>fast-glob>glob-parent": {
      "decision": "ignore",
      "madeAt": 1633604759151
    },
    "1002627|@vue/cli-plugin-typescript>globby>fast-glob>glob-parent": {
      "decision": "ignore",
      "madeAt": 1633604759151
    },
    "1002627|@vue/cli-service>copy-webpack-plugin>glob-parent": {
      "decision": "ignore",
      "madeAt": 1633604759151
    },
    "1002627|@vue/cli-service>globby>fast-glob>glob-parent": {
      "decision": "ignore",
      "madeAt": 1633604759151
    },
    "1002627|@vue/cli-service>webpack-dev-server>chokidar>glob-parent": {
      "decision": "ignore",
      "madeAt": 1633604759151
    },
    "1002996|@vue/cli-plugin-unit-jest>jest>jest-cli>@jest/core>@jest/reporters>node-notifier": {
      "decision": "ignore",
      "madeAt": 1633604768700
    },
    "1003019|@vue/cli-plugin-unit-jest>ts-jest>yargs-parser": {
      "decision": "ignore",
      "madeAt": 1633604780252
    },
    "1002401|@vue/cli-plugin-e2e-nightwatch>nightwatch>mocha>yargs>cliui>strip-ansi>ansi-regex": {
      "decision": "ignore",
      "madeAt": 1633674110089
    },
    "1002401|@vue/cli-plugin-e2e-nightwatch>nightwatch>mocha>yargs>cliui>wrap-ansi>strip-ansi>ansi-regex": {
      "decision": "ignore",
      "madeAt": 1633674110089
    },
    "1002401|@vue/cli-plugin-e2e-nightwatch>nightwatch>mocha>yargs-unparser>yargs>cliui>strip-ansi>ansi-regex": {
      "decision": "ignore",
      "madeAt": 1633674110089
    },
    "1002401|@vue/cli-plugin-e2e-nightwatch>nightwatch>mocha>yargs-unparser>yargs>cliui>wrap-ansi>strip-ansi>ansi-regex": {
      "decision": "ignore",
      "madeAt": 1633674110089
    },
    "1002401|@vue/cli-plugin-unit-jest>jest>jest-cli>jest-config>@jest/test-sequencer>jest-runner>jest-runtime>yargs>cliui>string-width>strip-ansi>ansi-regex": {
      "decision": "ignore",
      "madeAt": 1633674110090
    },
    "1002401|@vue/cli-plugin-unit-jest>jest>jest-cli>@jest/core>jest-runner>jest-runtime>yargs>cliui>string-width>strip-ansi>ansi-regex": {
      "decision": "ignore",
      "madeAt": 1633674110090
    },
    "1002401|@vue/cli-plugin-unit-jest>jest>jest-cli>yargs>cliui>string-width>strip-ansi>ansi-regex": {
      "decision": "ignore",
      "madeAt": 1633972673974
    },
    "1002401|@vue/cli-plugin-unit-jest>jest>jest-cli>yargs>cliui>wrap-ansi>string-width>strip-ansi>ansi-regex": {
      "decision": "ignore",
      "madeAt": 1633972673974
    },
    "1002401|@vue/cli-plugin-unit-jest>jest>jest-cli>yargs>string-width>strip-ansi>ansi-regex": {
      "decision": "ignore",
      "madeAt": 1633972673974
    },
    "1002401|@vue/cli-plugin-unit-jest>jest>jest-cli>yargs>cliui>strip-ansi>ansi-regex": {
      "decision": "ignore",
      "madeAt": 1633674110090
    },
    "1002401|@vue/cli-plugin-unit-jest>jest>jest-cli>yargs>cliui>wrap-ansi>strip-ansi>ansi-regex": {
      "decision": "ignore",
      "madeAt": 1633674110090
    },
    "1002401|@vue/cli-service>webpack-dev-server>yargs>cliui>string-width>strip-ansi>ansi-regex": {
      "decision": "ignore",
      "madeAt": 1635938852009
    },
    "1002401|@vue/cli-service>webpack-dev-server>yargs>cliui>wrap-ansi>string-width>strip-ansi>ansi-regex": {
      "decision": "ignore",
      "madeAt": 1635938852009
    },
    "1002401|@vue/cli-service>webpack-dev-server>yargs>string-width>strip-ansi>ansi-regex": {
      "decision": "ignore",
      "madeAt": 1635938852009
    },
    "1002401|@vue/cli-service>webpack-dev-server>yargs>cliui>strip-ansi>ansi-regex": {
      "decision": "ignore",
      "madeAt": 1633972673975
    },
    "1002401|@vue/cli-service>webpack-dev-server>yargs>cliui>wrap-ansi>strip-ansi>ansi-regex": {
      "decision": "ignore",
      "madeAt": 1633972673975
    },
    "1002401|license-check-and-add>yargs>cliui>string-width>strip-ansi>ansi-regex": {
      "decision": "ignore",
      "madeAt": 1635938852009
    },
    "1002401|license-check-and-add>yargs>cliui>wrap-ansi>string-width>strip-ansi>ansi-regex": {
      "decision": "ignore",
      "madeAt": 1635938852009
    },
    "1002401|license-check-and-add>yargs>string-width>strip-ansi>ansi-regex": {
      "decision": "ignore",
      "madeAt": 1635938852009
    },
    "1002401|license-check-and-add>yargs>cliui>strip-ansi>ansi-regex": {
      "decision": "ignore",
      "madeAt": 1635938852009
    },
    "1002401|license-check-and-add>yargs>cliui>wrap-ansi>strip-ansi>ansi-regex": {
      "decision": "ignore",
      "madeAt": 1635938852009
    },
    "1002401|npm-audit-resolver>yargs-unparser>yargs>cliui>string-width>strip-ansi>ansi-regex": {
      "decision": "ignore",
      "madeAt": 1633972673975
    },
    "1002401|npm-audit-resolver>yargs-unparser>yargs>cliui>wrap-ansi>string-width>strip-ansi>ansi-regex": {
      "decision": "ignore",
      "madeAt": 1633972673975
    },
    "1002401|npm-audit-resolver>yargs-unparser>yargs>cliui>strip-ansi>ansi-regex": {
      "decision": "ignore",
      "madeAt": 1633674110090
    },
    "1002401|npm-audit-resolver>yargs-unparser>yargs>cliui>wrap-ansi>strip-ansi>ansi-regex": {
      "decision": "ignore",
      "madeAt": 1633674110090
    },
    "1002401|@vue/cli-plugin-unit-jest>jest>jest-cli>jest-config>jest-jasmine2>jest-matcher-utils>pretty-format>ansi-regex": {
      "decision": "ignore",
      "madeAt": 1635938852009
    },
    "1002401|@vue/cli-plugin-unit-jest>jest>jest-cli>jest-config>jest-jasmine2>jest-matcher-utils>jest-diff>pretty-format>ansi-regex": {
      "decision": "ignore",
      "madeAt": 1635938852009
    },
    "1002401|@vue/cli-plugin-unit-jest>jest>jest-cli>jest-config>jest-jasmine2>expect>jest-matcher-utils>jest-diff>pretty-format>ansi-regex": {
      "decision": "ignore",
      "madeAt": 1635938852009
    },
    "1002401|@vue/cli-plugin-unit-jest>jest>jest-cli>@jest/core>@jest/reporters>jest-runtime>jest-config>@jest/test-sequencer>jest-runner>jest-jasmine2>jest-snapshot>expect>jest-matcher-utils>jest-diff>pretty-format>ansi-regex": {
      "decision": "ignore",
      "madeAt": 1635938852009
    },
    "1002401|@vue/cli-plugin-unit-jest>jest>jest-cli>jest-config>jest-jasmine2>jest-each>pretty-format>ansi-regex": {
      "decision": "ignore",
      "madeAt": 1635938852009
    },
    "1002401|@vue/cli-plugin-unit-jest>jest>jest-cli>@jest/core>jest-snapshot>pretty-format>ansi-regex": {
      "decision": "ignore",
      "madeAt": 1635938852009
    },
    "1002401|@vue/cli-plugin-unit-jest>jest>jest-cli>@jest/core>jest-snapshot>jest-diff>pretty-format>ansi-regex": {
      "decision": "ignore",
      "madeAt": 1635938852009
    },
    "1002401|@vue/cli-plugin-unit-jest>jest>jest-cli>jest-config>jest-jasmine2>jest-snapshot>jest-diff>pretty-format>ansi-regex": {
      "decision": "ignore",
      "madeAt": 1635938852009
    },
    "1002401|@vue/cli-plugin-unit-jest>jest>jest-cli>jest-config>jest-jasmine2>pretty-format>ansi-regex": {
      "decision": "ignore",
      "madeAt": 1635938852009
    },
    "1002401|@vue/cli-plugin-unit-jest>jest>jest-cli>jest-validate>pretty-format>ansi-regex": {
      "decision": "ignore",
      "madeAt": 1635938852009
    },
    "1002401|@vue/cli-plugin-unit-jest>jest>jest-cli>@jest/core>jest-runtime>yargs>string-width>strip-ansi>ansi-regex": {
      "decision": "ignore",
      "madeAt": 1635938852009
    },
    "1002401|@vue/cli-plugin-unit-jest>jest>jest-cli>@jest/core>jest-runtime>yargs>cliui>string-width>strip-ansi>ansi-regex": {
      "decision": "ignore",
      "madeAt": 1635938852009
    },
    "1002475|@vue/cli-plugin-babel>webpack>micromatch>snapdragon>base>cache-base>set-value": {
      "decision": "ignore",
      "madeAt": 1633972676330
    },
    "1002475|@vue/cli-plugin-eslint>globby>fast-glob>micromatch>extglob>expand-brackets>snapdragon>base>cache-base>set-value": {
      "decision": "ignore",
      "madeAt": 1633972676330
    },
    "1002475|@vue/cli-plugin-unit-jest>babel-jest>@jest/transform>jest-haste-map>micromatch>extglob>expand-brackets>snapdragon>base>cache-base>set-value": {
      "decision": "ignore",
      "madeAt": 1633972676330
    },
    "1002475|@vue/cli-plugin-unit-jest>babel-jest>@jest/transform>jest-haste-map>anymatch>micromatch>extglob>expand-brackets>snapdragon>base>cache-base>set-value": {
      "decision": "ignore",
      "madeAt": 1633972676330
    },
    "1002475|@vue/cli-plugin-unit-jest>jest>jest-cli>@jest/core>@jest/transform>jest-haste-map>anymatch>micromatch>extglob>expand-brackets>snapdragon>base>cache-base>set-value": {
      "decision": "ignore",
      "madeAt": 1633972676330
    },
    "1002475|@vue/cli-plugin-unit-jest>jest>jest-cli>jest-config>babel-jest>@jest/transform>jest-haste-map>anymatch>micromatch>extglob>expand-brackets>snapdragon>base>cache-base>set-value": {
      "decision": "ignore",
      "madeAt": 1633972676330
    },
    "1002475|@vue/cli-plugin-unit-jest>jest>jest-cli>@jest/core>jest-config>babel-jest>@jest/transform>jest-haste-map>anymatch>micromatch>extglob>expand-brackets>snapdragon>base>cache-base>set-value": {
      "decision": "ignore",
      "madeAt": 1633972676330
    },
    "1002475|@vue/cli-plugin-unit-jest>jest>jest-cli>@jest/core>jest-runtime>jest-config>babel-jest>@jest/transform>jest-haste-map>anymatch>micromatch>extglob>expand-brackets>snapdragon>base>cache-base>set-value": {
      "decision": "ignore",
      "madeAt": 1633972676330
    },
    "1002475|@vue/cli-plugin-unit-jest>jest>jest-cli>@jest/core>@jest/reporters>jest-runtime>jest-config>babel-jest>@jest/transform>jest-haste-map>anymatch>micromatch>extglob>expand-brackets>snapdragon>base>cache-base>set-value": {
      "decision": "ignore",
      "madeAt": 1633972676330
    },
    "1002475|@vue/cli-plugin-unit-jest>jest>jest-cli>@jest/core>jest-runner>jest-jasmine2>jest-runtime>jest-config>babel-jest>@jest/transform>jest-haste-map>anymatch>micromatch>extglob>expand-brackets>snapdragon>base>cache-base>set-value": {
      "decision": "ignore",
      "madeAt": 1633972676330
    },
    "1002475|@vue/cli-plugin-unit-jest>jest>jest-cli>@jest/core>jest-runner>jest-jasmine2>jest-runtime>jest-config>jest-environment-jsdom>@jest/environment>@jest/transform>jest-haste-map>anymatch>micromatch>extglob>expand-brackets>snapdragon>base>cache-base>set-value": {
      "decision": "ignore",
      "madeAt": 1633972676330
    },
    "1002475|@vue/cli-plugin-unit-jest>jest>jest-cli>@jest/core>jest-runner>jest-jasmine2>jest-runtime>jest-config>babel-jest>@jest/transform>jest-haste-map>jest-util>@jest/fake-timers>jest-message-util>micromatch>extglob>expand-brackets>snapdragon>base>cache-base>set-value": {
      "decision": "ignore",
      "madeAt": 1633972676330
    },
    "1002475|@vue/cli-plugin-unit-jest>jest>jest-cli>@jest/core>jest-runner>jest-jasmine2>jest-runtime>jest-config>jest-environment-jsdom>@jest/environment>@jest/transform>jest-haste-map>jest-util>@jest/fake-timers>jest-message-util>micromatch>extglob>expand-brackets>snapdragon>base>cache-base>set-value": {
      "decision": "ignore",
      "madeAt": 1633972676330
    },
    "1002475|@vue/cli-plugin-unit-jest>jest>jest-cli>@jest/core>jest-runner>jest-jasmine2>jest-runtime>jest-config>jest-environment-jsdom>@jest/environment>@jest/transform>jest-haste-map>jest-util>@jest/fake-timers>jest-message-util>micromatch>extglob>expand-brackets>snapdragon>base>cache-base>union-value>set-value": {
      "decision": "ignore",
      "madeAt": 1633972676330
    },
    "1004766|@vue/cli-plugin-e2e-nightwatch>nightwatch>proxy-agent>pac-proxy-agent>pac-resolver>degenerator>vm2": {
      "decision": "ignore",
      "madeAt": 1635938837387
    },
    "1002401|@vue/cli-plugin-unit-jest>jest>jest-cli>@jest/core>jest-runtime>yargs>cliui>wrap-ansi>string-width>strip-ansi>ansi-regex": {
      "decision": "ignore",
      "madeAt": 1633974679245
    },
    "1004946|eslint>strip-ansi>ansi-regex": {
      "decision": "ignore",
      "madeAt": 1637253296017
    },
    "1004946|eslint>table>string-width>strip-ansi>ansi-regex": {
      "decision": "ignore",
      "madeAt": 1637253296017
    },
    "1004946|@vue/cli-plugin-babel>@vue/cli-shared-utils>ora>strip-ansi>ansi-regex": {
      "decision": "ignore",
      "madeAt": 1637756852908
    },
    "1004946|@vue/cli-service>@vue/cli-plugin-router>@vue/cli-shared-utils>ora>strip-ansi>ansi-regex": {
      "decision": "ignore",
      "madeAt": 1637756852908
    },
    "1004946|@vue/cli-plugin-e2e-nightwatch>nightwatch>mocha>wide-align>string-width>strip-ansi>ansi-regex": {
      "decision": "ignore",
      "madeAt": 1637756852908
    },
    "1004946|license-check-and-add>yargs>cliui>strip-ansi>ansi-regex": {
      "decision": "ignore",
      "madeAt": 1637253301461
    },
    "1004946|license-check-and-add>yargs>cliui>string-width>strip-ansi>ansi-regex": {
      "decision": "ignore",
      "madeAt": 1637756852908
    },
    "1004946|@vue/cli-service>webpack-dev-server>yargs>cliui>string-width>strip-ansi>ansi-regex": {
      "decision": "ignore",
      "madeAt": 1637756852908
    },
    "1004946|@vue/cli-plugin-e2e-nightwatch>nightwatch>mocha>yargs>cliui>string-width>strip-ansi>ansi-regex": {
      "decision": "ignore",
      "madeAt": 1637756852908
    },
    "1004946|@vue/cli-plugin-e2e-nightwatch>nightwatch>mocha>yargs-unparser>yargs>cliui>string-width>strip-ansi>ansi-regex": {
      "decision": "ignore",
      "madeAt": 1637756852908
    },
    "1004946|@vue/cli-plugin-unit-jest>jest>jest-cli>@jest/core>jest-runtime>yargs>cliui>string-width>strip-ansi>ansi-regex": {
      "decision": "ignore",
      "madeAt": 1637756852908
    },
    "1004946|@vue/cli-plugin-unit-jest>jest>jest-cli>@jest/core>@jest/reporters>jest-runtime>yargs>cliui>string-width>strip-ansi>ansi-regex": {
      "decision": "ignore",
      "madeAt": 1637756852908
    },
    "1004946|@vue/cli-plugin-unit-jest>jest>jest-cli>@jest/core>jest-runner>jest-jasmine2>jest-runtime>yargs>cliui>string-width>strip-ansi>ansi-regex": {
      "decision": "ignore",
      "madeAt": 1637756852908
    },
    "1004946|@vue/cli-plugin-unit-jest>jest>jest-cli>jest-config>@jest/test-sequencer>jest-runner>jest-jasmine2>jest-runtime>yargs>cliui>string-width>strip-ansi>ansi-regex": {
      "decision": "ignore",
      "madeAt": 1637756852908
    },
    "1004946|@vue/cli-plugin-unit-jest>jest>jest-cli>@jest/core>jest-config>@jest/test-sequencer>jest-runner>jest-jasmine2>jest-runtime>yargs>cliui>string-width>strip-ansi>ansi-regex": {
      "decision": "ignore",
      "madeAt": 1637756852908
    },
    "1004946|license-check-and-add>yargs>cliui>wrap-ansi>strip-ansi>ansi-regex": {
      "decision": "ignore",
      "madeAt": 1637253301461
    },
    "1004946|license-check-and-add>yargs>cliui>wrap-ansi>string-width>strip-ansi>ansi-regex": {
      "decision": "ignore",
      "madeAt": 1637756852908
    },
    "1004946|@vue/cli-service>webpack-dev-server>yargs>cliui>wrap-ansi>string-width>strip-ansi>ansi-regex": {
      "decision": "ignore",
      "madeAt": 1637756852908
    },
    "1004946|@vue/cli-plugin-e2e-nightwatch>nightwatch>mocha>yargs>cliui>wrap-ansi>string-width>strip-ansi>ansi-regex": {
      "decision": "ignore",
      "madeAt": 1637756852908
    },
    "1004946|@vue/cli-plugin-e2e-nightwatch>nightwatch>mocha>yargs-unparser>yargs>cliui>wrap-ansi>string-width>strip-ansi>ansi-regex": {
      "decision": "ignore",
      "madeAt": 1637756852908
    },
    "1004946|@vue/cli-plugin-unit-jest>jest>jest-cli>@jest/core>jest-runtime>yargs>cliui>wrap-ansi>string-width>strip-ansi>ansi-regex": {
      "decision": "ignore",
      "madeAt": 1637253301461
    },
    "1004946|@vue/cli-plugin-unit-jest>jest>jest-cli>@jest/core>@jest/reporters>jest-runtime>yargs>cliui>wrap-ansi>string-width>strip-ansi>ansi-regex": {
      "decision": "ignore",
      "madeAt": 1637253301461
    },
    "1004946|@vue/cli-plugin-unit-jest>jest>jest-cli>@jest/core>jest-runner>jest-jasmine2>jest-runtime>yargs>cliui>wrap-ansi>string-width>strip-ansi>ansi-regex": {
      "decision": "ignore",
      "madeAt": 1637253301461
    },
    "1004946|@vue/cli-plugin-unit-jest>jest>jest-cli>jest-config>@jest/test-sequencer>jest-runner>jest-jasmine2>jest-runtime>yargs>cliui>wrap-ansi>string-width>strip-ansi>ansi-regex": {
      "decision": "ignore",
      "madeAt": 1637253301461
    },
    "1004946|@vue/cli-plugin-unit-jest>jest>jest-cli>@jest/core>jest-config>@jest/test-sequencer>jest-runner>jest-jasmine2>jest-runtime>yargs>cliui>wrap-ansi>string-width>strip-ansi>ansi-regex": {
      "decision": "ignore",
      "madeAt": 1637756852908
    },
    "1004946|license-check-and-add>yargs>string-width>strip-ansi>ansi-regex": {
      "decision": "ignore",
      "madeAt": 1637756852908
    },
    "1004946|@vue/cli-service>webpack-dev-server>yargs>string-width>strip-ansi>ansi-regex": {
      "decision": "ignore",
      "madeAt": 1637756852908
    },
    "1004946|@vue/cli-plugin-e2e-nightwatch>nightwatch>mocha>yargs>string-width>strip-ansi>ansi-regex": {
      "decision": "ignore",
      "madeAt": 1637756852908
    },
    "1004946|@vue/cli-plugin-e2e-nightwatch>nightwatch>mocha>yargs-unparser>yargs>string-width>strip-ansi>ansi-regex": {
      "decision": "ignore",
      "madeAt": 1637756852908
    },
    "1004946|@vue/cli-plugin-unit-jest>jest>jest-cli>@jest/core>jest-runtime>yargs>string-width>strip-ansi>ansi-regex": {
      "decision": "ignore",
      "madeAt": 1637756852908
    },
    "1004946|@vue/cli-plugin-unit-jest>jest>jest-cli>@jest/core>@jest/reporters>jest-runtime>yargs>string-width>strip-ansi>ansi-regex": {
      "decision": "ignore",
      "madeAt": 1637253301461
    },
    "1004946|@vue/cli-plugin-unit-jest>jest>jest-cli>@jest/core>jest-runner>jest-jasmine2>jest-runtime>yargs>string-width>strip-ansi>ansi-regex": {
      "decision": "ignore",
      "madeAt": 1637253301461
    },
    "1004946|@vue/cli-plugin-unit-jest>jest>jest-cli>jest-config>@jest/test-sequencer>jest-runner>jest-jasmine2>jest-runtime>yargs>string-width>strip-ansi>ansi-regex": {
      "decision": "ignore",
      "madeAt": 1637253301461
    },
    "1004946|@vue/cli-plugin-unit-jest>jest>jest-cli>@jest/core>jest-config>@jest/test-sequencer>jest-runner>jest-jasmine2>jest-runtime>yargs>string-width>strip-ansi>ansi-regex": {
      "decision": "ignore",
      "madeAt": 1637253301461
    },
    "1004946|@vue/cli-plugin-unit-jest>@types/jest>jest-diff>pretty-format>ansi-regex": {
      "decision": "ignore",
      "madeAt": 1637756852908
    },
    "1004946|@vue/cli-plugin-unit-jest>jest>jest-cli>jest-config>jest-jasmine2>jest-matcher-utils>pretty-format>ansi-regex": {
      "decision": "ignore",
      "madeAt": 1637756852908
    },
    "1004946|@vue/cli-plugin-unit-jest>jest>jest-cli>jest-config>jest-jasmine2>jest-matcher-utils>jest-diff>pretty-format>ansi-regex": {
      "decision": "ignore",
      "madeAt": 1637756852908
    },
    "1004946|@vue/cli-plugin-unit-jest>jest>jest-cli>jest-config>jest-jasmine2>expect>jest-matcher-utils>jest-diff>pretty-format>ansi-regex": {
      "decision": "ignore",
      "madeAt": 1637756852908
    },
    "1004946|@vue/cli-plugin-unit-jest>jest>jest-cli>@jest/core>jest-runner>jest-jasmine2>expect>jest-matcher-utils>jest-diff>pretty-format>ansi-regex": {
      "decision": "ignore",
      "madeAt": 1637756852908
    },
    "1004946|@vue/cli-plugin-unit-jest>jest>jest-cli>jest-config>@jest/test-sequencer>jest-runner>jest-jasmine2>expect>jest-matcher-utils>jest-diff>pretty-format>ansi-regex": {
      "decision": "ignore",
      "madeAt": 1637756852908
    },
    "1004946|@vue/cli-plugin-unit-jest>jest>jest-cli>@jest/core>jest-config>@jest/test-sequencer>jest-runner>jest-jasmine2>expect>jest-matcher-utils>jest-diff>pretty-format>ansi-regex": {
      "decision": "ignore",
      "madeAt": 1637756852908
    },
    "1004946|@vue/cli-plugin-unit-jest>jest>jest-cli>@jest/core>jest-runtime>jest-config>@jest/test-sequencer>jest-runner>jest-jasmine2>expect>jest-matcher-utils>jest-diff>pretty-format>ansi-regex": {
      "decision": "ignore",
      "madeAt": 1637756852908
    },
    "1004946|@vue/cli-plugin-unit-jest>jest>jest-cli>@jest/core>@jest/reporters>jest-runtime>jest-config>@jest/test-sequencer>jest-runner>jest-jasmine2>expect>jest-matcher-utils>jest-diff>pretty-format>ansi-regex": {
      "decision": "ignore",
      "madeAt": 1637756852908
    },
    "1004946|@vue/cli-plugin-unit-jest>jest>jest-cli>@jest/core>@jest/reporters>jest-runtime>jest-config>@jest/test-sequencer>jest-runner>jest-jasmine2>jest-snapshot>expect>jest-matcher-utils>jest-diff>pretty-format>ansi-regex": {
      "decision": "ignore",
      "madeAt": 1637756852908
    },
    "1004946|@vue/cli-plugin-unit-jest>jest>jest-cli>jest-config>jest-jasmine2>jest-each>pretty-format>ansi-regex": {
      "decision": "ignore",
      "madeAt": 1637756852908
    },
    "1004946|@vue/cli-plugin-unit-jest>jest>jest-cli>@jest/core>jest-runner>jest-jasmine2>jest-each>pretty-format>ansi-regex": {
      "decision": "ignore",
      "madeAt": 1637756852908
    },
    "1004946|@vue/cli-plugin-unit-jest>jest>jest-cli>jest-config>@jest/test-sequencer>jest-runner>jest-jasmine2>jest-each>pretty-format>ansi-regex": {
      "decision": "ignore",
      "madeAt": 1637756852908
    },
    "1004946|@vue/cli-plugin-unit-jest>jest>jest-cli>@jest/core>jest-config>@jest/test-sequencer>jest-runner>jest-jasmine2>jest-each>pretty-format>ansi-regex": {
      "decision": "ignore",
      "madeAt": 1637756852908
    },
    "1004946|@vue/cli-plugin-unit-jest>jest>jest-cli>@jest/core>jest-runtime>jest-config>@jest/test-sequencer>jest-runner>jest-jasmine2>jest-each>pretty-format>ansi-regex": {
      "decision": "ignore",
      "madeAt": 1637756852908
    },
    "1004946|@vue/cli-plugin-unit-jest>jest>jest-cli>@jest/core>@jest/reporters>jest-runtime>jest-config>@jest/test-sequencer>jest-runner>jest-jasmine2>jest-each>pretty-format>ansi-regex": {
      "decision": "ignore",
      "madeAt": 1637756852908
    },
    "1004946|@vue/cli-plugin-unit-jest>jest>jest-cli>@jest/core>jest-snapshot>pretty-format>ansi-regex": {
      "decision": "ignore",
      "madeAt": 1637756852908
    },
    "1004946|@vue/cli-plugin-unit-jest>jest>jest-cli>@jest/core>jest-snapshot>jest-diff>pretty-format>ansi-regex": {
      "decision": "ignore",
      "madeAt": 1637756852908
    },
    "1004946|@vue/cli-plugin-unit-jest>jest>jest-cli>jest-config>jest-jasmine2>jest-snapshot>jest-diff>pretty-format>ansi-regex": {
      "decision": "ignore",
      "madeAt": 1637756852908
    },
    "1004946|@vue/cli-plugin-unit-jest>jest>jest-cli>@jest/core>jest-runner>jest-jasmine2>jest-snapshot>jest-diff>pretty-format>ansi-regex": {
      "decision": "ignore",
      "madeAt": 1637756852908
    },
    "1004946|@vue/cli-plugin-unit-jest>jest>jest-cli>jest-config>@jest/test-sequencer>jest-runner>jest-jasmine2>jest-snapshot>jest-diff>pretty-format>ansi-regex": {
      "decision": "ignore",
      "madeAt": 1637756852908
    },
    "1004946|@vue/cli-plugin-unit-jest>jest>jest-cli>@jest/core>jest-config>@jest/test-sequencer>jest-runner>jest-jasmine2>jest-snapshot>jest-diff>pretty-format>ansi-regex": {
      "decision": "ignore",
      "madeAt": 1637756852908
    },
    "1004946|@vue/cli-plugin-unit-jest>jest>jest-cli>@jest/core>jest-runtime>jest-config>@jest/test-sequencer>jest-runner>jest-jasmine2>jest-snapshot>jest-diff>pretty-format>ansi-regex": {
      "decision": "ignore",
      "madeAt": 1637756852908
    },
    "1004946|@vue/cli-plugin-unit-jest>jest>jest-cli>@jest/core>@jest/reporters>jest-runtime>jest-config>@jest/test-sequencer>jest-runner>jest-jasmine2>jest-snapshot>jest-diff>pretty-format>ansi-regex": {
      "decision": "ignore",
      "madeAt": 1637756852908
    },
    "1004946|@vue/cli-plugin-unit-jest>jest>jest-cli>jest-config>jest-jasmine2>pretty-format>ansi-regex": {
      "decision": "ignore",
      "madeAt": 1637756852908
    },
    "1004946|@vue/cli-plugin-unit-jest>jest>jest-cli>@jest/core>jest-runner>jest-jasmine2>pretty-format>ansi-regex": {
      "decision": "ignore",
      "madeAt": 1637756852908
    },
    "1004946|@vue/cli-plugin-unit-jest>jest>jest-cli>jest-config>@jest/test-sequencer>jest-runner>jest-jasmine2>pretty-format>ansi-regex": {
      "decision": "ignore",
      "madeAt": 1637756852908
    },
    "1004946|@vue/cli-plugin-unit-jest>jest>jest-cli>@jest/core>jest-config>@jest/test-sequencer>jest-runner>jest-jasmine2>pretty-format>ansi-regex": {
      "decision": "ignore",
      "madeAt": 1637756852908
    },
    "1004946|@vue/cli-plugin-unit-jest>jest>jest-cli>@jest/core>jest-runtime>jest-config>@jest/test-sequencer>jest-runner>jest-jasmine2>pretty-format>ansi-regex": {
      "decision": "ignore",
      "madeAt": 1637756852908
    },
    "1004946|@vue/cli-plugin-unit-jest>jest>jest-cli>@jest/core>@jest/reporters>jest-runtime>jest-config>@jest/test-sequencer>jest-runner>jest-jasmine2>pretty-format>ansi-regex": {
      "decision": "ignore",
      "madeAt": 1637756852908
    },
    "1004946|@vue/cli-plugin-unit-jest>jest>jest-cli>@jest/core>jest-runner>jest-leak-detector>pretty-format>ansi-regex": {
      "decision": "ignore",
      "madeAt": 1637756852908
    },
    "1004946|@vue/cli-plugin-unit-jest>jest>jest-cli>jest-config>@jest/test-sequencer>jest-runner>jest-leak-detector>pretty-format>ansi-regex": {
      "decision": "ignore",
      "madeAt": 1637756852908
    },
    "1004946|@vue/cli-plugin-unit-jest>jest>jest-cli>@jest/core>jest-config>@jest/test-sequencer>jest-runner>jest-leak-detector>pretty-format>ansi-regex": {
      "decision": "ignore",
      "madeAt": 1637756852908
    },
    "1004946|@vue/cli-plugin-unit-jest>jest>jest-cli>@jest/core>jest-runtime>jest-config>@jest/test-sequencer>jest-runner>jest-leak-detector>pretty-format>ansi-regex": {
      "decision": "ignore",
      "madeAt": 1637756852908
    },
    "1004946|@vue/cli-plugin-unit-jest>jest>jest-cli>@jest/core>@jest/reporters>jest-runtime>jest-config>@jest/test-sequencer>jest-runner>jest-leak-detector>pretty-format>ansi-regex": {
      "decision": "ignore",
      "madeAt": 1637756852908
    },
    "1004946|@vue/cli-plugin-unit-jest>jest>jest-cli>jest-validate>pretty-format>ansi-regex": {
      "decision": "ignore",
      "madeAt": 1637756852908
    },
    "1004946|@vue/cli-plugin-unit-jest>jest>jest-cli>jest-config>jest-validate>pretty-format>ansi-regex": {
      "decision": "ignore",
      "madeAt": 1637756852908
    },
    "1004946|@vue/cli-plugin-unit-jest>jest>jest-cli>@jest/core>jest-config>jest-validate>pretty-format>ansi-regex": {
      "decision": "ignore",
      "madeAt": 1637756852908
    },
    "1004946|@vue/cli-plugin-unit-jest>jest>jest-cli>@jest/core>jest-runtime>jest-config>jest-validate>pretty-format>ansi-regex": {
      "decision": "ignore",
      "madeAt": 1637756852908
    },
    "1004946|@vue/cli-plugin-unit-jest>jest>jest-cli>@jest/core>@jest/reporters>jest-runtime>jest-config>jest-validate>pretty-format>ansi-regex": {
      "decision": "ignore",
      "madeAt": 1637756852908
    },
    "1004946|@vue/cli-plugin-unit-jest>jest>jest-cli>@jest/core>jest-runner>jest-jasmine2>jest-runtime>jest-config>jest-validate>pretty-format>ansi-regex": {
      "decision": "ignore",
      "madeAt": 1637756852908
    },
    "1004946|@vue/cli-plugin-unit-jest>jest>jest-cli>jest-config>pretty-format>ansi-regex": {
      "decision": "ignore",
      "madeAt": 1637756852908
    },
    "1004946|@vue/cli-plugin-unit-jest>jest>jest-cli>@jest/core>jest-config>pretty-format>ansi-regex": {
      "decision": "ignore",
      "madeAt": 1637756852908
    },
    "1004946|@vue/cli-plugin-unit-jest>jest>jest-cli>@jest/core>jest-runtime>jest-config>pretty-format>ansi-regex": {
      "decision": "ignore",
      "madeAt": 1637756852908
    },
    "1004946|@vue/cli-plugin-unit-jest>jest>jest-cli>@jest/core>@jest/reporters>jest-runtime>jest-config>pretty-format>ansi-regex": {
      "decision": "ignore",
      "madeAt": 1637756852908
    },
    "1004946|@vue/cli-plugin-unit-jest>jest>jest-cli>@jest/core>jest-runner>jest-jasmine2>jest-runtime>jest-config>pretty-format>ansi-regex": {
      "decision": "ignore",
      "madeAt": 1637756852908
    },
    "1004946|@vue/cli-plugin-unit-jest>jest-watch-typeahead>jest-watcher>string-length>strip-ansi>ansi-regex": {
      "decision": "ignore",
      "madeAt": 1637756852908
    },
    "1004946|@vue/cli-plugin-unit-jest>jest>jest-cli>@jest/core>@jest/reporters>string-length>strip-ansi>ansi-regex": {
      "decision": "ignore",
      "madeAt": 1637756852908
    },
    "1004946|@vue/cli-plugin-unit-jest>jest>jest-cli>@jest/core>strip-ansi>ansi-regex": {
      "decision": "ignore",
      "madeAt": 1637756852908
    },
    "1004946|@vue/cli-plugin-unit-jest>jest-watch-typeahead>strip-ansi>ansi-regex": {
      "decision": "ignore",
      "madeAt": 1637756852908
    },
    "1004946|@vue/cli-plugin-unit-jest>jest-watch-typeahead>string-length>strip-ansi>ansi-regex": {
      "decision": "ignore",
      "madeAt": 1637756852908
    },
    "1004946|npm-audit-resolver>yargs-unparser>yargs>string-width>strip-ansi>ansi-regex": {
      "decision": "ignore",
      "madeAt": 1637756852908
    },
    "1004967|@vue/cli-service>cssnano>cssnano-preset-default>postcss-svgo>svgo>css-select>nth-check": {
      "decision": "ignore",
      "madeAt": 1637253304146
    },
    "1004967|@vue/cli-service>@intervolga/optimize-cssnano-plugin>cssnano>cssnano-preset-default>postcss-svgo>svgo>css-select>nth-check": {
      "decision": "ignore",
      "madeAt": 1637253304146
    },
    "1005154|@vue/cli-plugin-babel>webpack>watchpack>watchpack-chokidar2>chokidar>glob-parent": {
      "decision": "ignore",
      "madeAt": 1637253308842
    },
    "1005154|@vue/cli-plugin-eslint>globby>fast-glob>glob-parent": {
      "decision": "ignore",
      "madeAt": 1637253308842
    },
    "1005154|@vue/cli-plugin-typescript>globby>fast-glob>glob-parent": {
      "decision": "ignore",
      "madeAt": 1637253308842
    },
    "1005154|@vue/cli-service>copy-webpack-plugin>glob-parent": {
      "decision": "ignore",
      "madeAt": 1637253308842
    },
    "1005154|@vue/cli-service>globby>fast-glob>glob-parent": {
      "decision": "ignore",
      "madeAt": 1637253308842
    },
    "1005154|@vue/cli-service>webpack-dev-server>chokidar>glob-parent": {
      "decision": "ignore",
      "madeAt": 1637253308842
    },
    "1005512|@vue/cli-plugin-unit-jest>jest>jest-cli>@jest/core>@jest/reporters>node-notifier": {
      "decision": "ignore",
      "madeAt": 1637253311907
    },
    "1005534|@vue/cli-plugin-unit-jest>ts-jest>yargs-parser": {
      "decision": "ignore",
      "madeAt": 1637253317666
    },
<<<<<<< HEAD
    "1004946|@vue/cli-plugin-unit-jest>jest>jest-cli>yargs>string-width>strip-ansi>ansi-regex": {
      "decision": "ignore",
      "madeAt": 1637756852908
    },
    "1004946|@vue/cli-plugin-unit-jest>jest>jest-cli>yargs>cliui>string-width>strip-ansi>ansi-regex": {
      "decision": "ignore",
      "madeAt": 1637756852908
    },
    "1004946|@vue/cli-plugin-unit-jest>jest>jest-cli>yargs>cliui>wrap-ansi>string-width>strip-ansi>ansi-regex": {
      "decision": "ignore",
      "madeAt": 1637756852908
    },
    "1004946|@vue/cli-service>webpack-dev-server>yargs>cliui>strip-ansi>ansi-regex": {
      "decision": "ignore",
      "madeAt": 1637756852908
    },
    "1004946|@vue/cli-service>webpack-dev-server>yargs>cliui>wrap-ansi>strip-ansi>ansi-regex": {
      "decision": "ignore",
      "madeAt": 1637756852908
    },
    "1004946|npm-audit-resolver>yargs-unparser>yargs>cliui>string-width>strip-ansi>ansi-regex": {
      "decision": "ignore",
      "madeAt": 1637756852908
    },
    "1004946|npm-audit-resolver>yargs-unparser>yargs>cliui>wrap-ansi>string-width>strip-ansi>ansi-regex": {
      "decision": "ignore",
      "madeAt": 1637756852908
    },
    "1005059|@vue/cli-service>webpack-dev-server>ansi-html": {
      "decision": "ignore",
      "madeAt": 1637756857348
    },
    "1006724|@vue/cli-plugin-babel>@vue/cli-shared-utils>request>http-signature>jsprim>json-schema": {
      "decision": "ignore",
      "madeAt": 1637756859787
    },
    "1006724|@vue/cli-service>@vue/cli-plugin-router>@vue/cli-shared-utils>request>http-signature>jsprim>json-schema": {
      "decision": "ignore",
      "madeAt": 1637756859787
    },
    "1006724|@vue/cli-plugin-unit-jest>jest>jest-cli>jest-config>jest-environment-jsdom>jsdom>request>http-signature>jsprim>json-schema": {
      "decision": "ignore",
      "madeAt": 1637756859787
    },
    "1006724|@vue/cli-plugin-unit-jest>jest>jest-cli>@jest/core>jest-config>jest-environment-jsdom>jsdom>request>http-signature>jsprim>json-schema": {
      "decision": "ignore",
      "madeAt": 1637756859787
    },
    "1006724|@vue/cli-plugin-unit-jest>jest>jest-cli>@jest/core>jest-runtime>jest-config>jest-environment-jsdom>jsdom>request>http-signature>jsprim>json-schema": {
      "decision": "ignore",
      "madeAt": 1637756859787
    },
    "1006724|@vue/cli-plugin-unit-jest>jest>jest-cli>@jest/core>@jest/reporters>jest-runtime>jest-config>jest-environment-jsdom>jsdom>request>http-signature>jsprim>json-schema": {
      "decision": "ignore",
      "madeAt": 1637756859787
    },
    "1006724|@vue/cli-plugin-unit-jest>jest>jest-cli>@jest/core>jest-runner>jest-jasmine2>jest-runtime>jest-config>jest-environment-jsdom>jsdom>request>http-signature>jsprim>json-schema": {
      "decision": "ignore",
      "madeAt": 1637756859787
=======
    "1006724|@vue/cli-plugin-babel>@vue/cli-shared-utils>request>http-signature>jsprim>json-schema": {
      "decision": "ignore",
      "madeAt": 1637668033343
    },
    "1006724|@vue/cli-service>@vue/cli-plugin-router>@vue/cli-shared-utils>request>http-signature>jsprim>json-schema": {
      "decision": "ignore",
      "madeAt": 1637668033343
    },
    "1006724|@vue/cli-plugin-unit-jest>jest>jest-cli>jest-config>jest-environment-jsdom>jsdom>request>http-signature>jsprim>json-schema": {
      "decision": "ignore",
      "madeAt": 1637668033343
    },
    "1006724|@vue/cli-plugin-unit-jest>jest>jest-cli>@jest/core>jest-config>jest-environment-jsdom>jsdom>request>http-signature>jsprim>json-schema": {
      "decision": "ignore",
      "madeAt": 1637668033343
    },
    "1006724|@vue/cli-plugin-unit-jest>jest>jest-cli>@jest/core>jest-runtime>jest-config>jest-environment-jsdom>jsdom>request>http-signature>jsprim>json-schema": {
      "decision": "ignore",
      "madeAt": 1637668033343
    },
    "1006724|@vue/cli-plugin-unit-jest>jest>jest-cli>@jest/core>@jest/reporters>jest-runtime>jest-config>jest-environment-jsdom>jsdom>request>http-signature>jsprim>json-schema": {
      "decision": "ignore",
      "madeAt": 1637668033343
    },
    "1006724|@vue/cli-plugin-unit-jest>jest>jest-cli>@jest/core>jest-runner>jest-jasmine2>jest-runtime>jest-config>jest-environment-jsdom>jsdom>request>http-signature>jsprim>json-schema": {
      "decision": "ignore",
      "madeAt": 1637668033344
>>>>>>> 022358d1
    }
  },
  "rules": {},
  "version": 1
}<|MERGE_RESOLUTION|>--- conflicted
+++ resolved
@@ -1,1318 +1,408 @@
 {
   "decisions": {
-    "1500|@vue/cli-plugin-unit-jest>ts-jest>yargs-parser": {
-      "decision": "ignore",
-      "madeAt": 1629389273635
-    },
-    "1751|@vue/cli-plugin-babel>webpack>watchpack>watchpack-chokidar2>chokidar>glob-parent": {
-      "decision": "ignore",
-      "madeAt": 1629389279308
-    },
-    "1751|@vue/cli-plugin-eslint>webpack>watchpack>watchpack-chokidar2>chokidar>glob-parent": {
-      "decision": "ignore",
-      "madeAt": 1629389279308
-    },
-    "1751|@vue/cli-plugin-typescript>webpack>watchpack>watchpack-chokidar2>chokidar>glob-parent": {
-      "decision": "ignore",
-      "madeAt": 1629389279308
-    },
-    "1751|@vue/cli-service>webpack>watchpack>watchpack-chokidar2>chokidar>glob-parent": {
-      "decision": "ignore",
-      "madeAt": 1629389279308
-    },
-    "1751|@vue/cli-plugin-eslint>globby>fast-glob>glob-parent": {
-      "decision": "ignore",
-      "madeAt": 1629389279308
-    },
-    "1751|@vue/cli-plugin-typescript>globby>fast-glob>glob-parent": {
-      "decision": "ignore",
-      "madeAt": 1629389279308
-    },
-    "1751|@vue/cli-service>copy-webpack-plugin>glob-parent": {
-      "decision": "ignore",
-      "madeAt": 1629389279308
-    },
-    "1751|@vue/cli-service>globby>fast-glob>glob-parent": {
-      "decision": "ignore",
-      "madeAt": 1629389279308
-    },
-    "1751|@vue/cli-service>webpack-dev-server>chokidar>glob-parent": {
-      "decision": "ignore",
-      "madeAt": 1629389279308
-    },
-    "1002401|eslint>strip-ansi>ansi-regex": {
-      "decision": "ignore",
-      "madeAt": 1633604147733
-    },
-    "1002401|eslint>table>string-width>strip-ansi>ansi-regex": {
-      "decision": "ignore",
-      "madeAt": 1633604147733
-    },
-    "1002373|@vue/cli-plugin-e2e-nightwatch>nightwatch>mocha>yargs-unparser>lodash": {
-      "decision": "ignore",
-      "madeAt": 1633604183504
-    },
-    "1002373|@vue/cli-plugin-e2e-nightwatch>nightwatch>request-promise>request-promise-core>lodash": {
-      "decision": "ignore",
-      "madeAt": 1633604183504
-    },
-    "1002373|@vue/cli-plugin-unit-jest>jest>jest-cli>@jest/core>@jest/reporters>jest-runtime>jest-config>jest-environment-jsdom>jsdom>request-promise-native>request-promise-core>lodash": {
-      "decision": "ignore",
-      "madeAt": 1633604183504
-    },
-    "1002373|@vue/cli-plugin-unit-jest>jest>jest-cli>@jest/core>jest-runner>jest-jasmine2>jest-runtime>jest-config>jest-environment-jsdom>jsdom>request-promise-native>request-promise-core>lodash": {
-      "decision": "ignore",
-      "madeAt": 1633604183504
-    },
-    "1002373|@vue/cli-plugin-unit-jest>jest>jest-cli>@jest/core>jest-runner>jest-runtime>jest-config>jest-environment-jsdom>jsdom>request-promise-native>request-promise-core>lodash": {
-      "decision": "ignore",
-      "madeAt": 1633604183504
-    },
-    "1002373|@vue/cli-plugin-unit-jest>jest>jest-cli>@jest/core>jest-runtime>jest-config>jest-environment-jsdom>jsdom>request-promise-native>request-promise-core>lodash": {
-      "decision": "ignore",
-      "madeAt": 1633604183504
-    },
-    "1002373|@vue/cli-plugin-unit-jest>jest>jest-cli>@jest/core>jest-runner>jest-config>jest-environment-jsdom>jsdom>request-promise-native>request-promise-core>lodash": {
-      "decision": "ignore",
-      "madeAt": 1633604183504
-    },
-    "1002373|@vue/cli-plugin-unit-jest>jest>jest-cli>@jest/core>jest-config>jest-environment-jsdom>jsdom>request-promise-native>request-promise-core>lodash": {
-      "decision": "ignore",
-      "madeAt": 1633604183504
-    },
-    "1002373|@vue/cli-plugin-unit-jest>jest>jest-cli>jest-config>jest-environment-jsdom>jsdom>request-promise-native>request-promise-core>lodash": {
-      "decision": "ignore",
-      "madeAt": 1633604183504
-    },
-    "1002373|@vue/cli-plugin-unit-jest>jest-environment-jsdom-fifteen>jsdom>request-promise-native>request-promise-core>lodash": {
-      "decision": "ignore",
-      "madeAt": 1633604183504
-    },
-    "1002401|@vue/cli-plugin-babel>@vue/cli-shared-utils>ora>strip-ansi>ansi-regex": {
-      "decision": "ignore",
-      "madeAt": 1635938852009
-    },
-    "1002401|@vue/cli-plugin-e2e-nightwatch>@vue/cli-shared-utils>ora>strip-ansi>ansi-regex": {
-      "decision": "ignore",
-      "madeAt": 1633674110089
-    },
-    "1002401|@vue/cli-plugin-eslint>@vue/cli-shared-utils>ora>strip-ansi>ansi-regex": {
-      "decision": "ignore",
-      "madeAt": 1633674110089
-    },
-    "1002401|@vue/cli-plugin-typescript>@vue/cli-shared-utils>ora>strip-ansi>ansi-regex": {
-      "decision": "ignore",
-      "madeAt": 1633674110089
-    },
-    "1002401|@vue/cli-plugin-unit-jest>@vue/cli-shared-utils>ora>strip-ansi>ansi-regex": {
-      "decision": "ignore",
-      "madeAt": 1633674110089
-    },
-    "1002401|@vue/cli-service>@vue/cli-plugin-router>@vue/cli-shared-utils>ora>strip-ansi>ansi-regex": {
-      "decision": "ignore",
-      "madeAt": 1635938852009
-    },
-    "1002401|@vue/cli-service>@vue/cli-shared-utils>ora>strip-ansi>ansi-regex": {
-      "decision": "ignore",
-      "madeAt": 1633674110089
-    },
-    "1002401|@vue/cli-plugin-e2e-nightwatch>nightwatch>mocha>wide-align>string-width>strip-ansi>ansi-regex": {
-      "decision": "ignore",
-      "madeAt": 1635938852009
-    },
-    "1002401|@vue/cli-service>@soda/friendly-errors-webpack-plugin>string-width>strip-ansi>ansi-regex": {
-      "decision": "ignore",
-      "madeAt": 1635938852009
-    },
-    "1002401|@vue/cli-plugin-e2e-nightwatch>nightwatch>mocha>yargs>cliui>string-width>strip-ansi>ansi-regex": {
-      "decision": "ignore",
-      "madeAt": 1635938852009
-    },
-    "1002401|@vue/cli-plugin-e2e-nightwatch>nightwatch>mocha>yargs-unparser>yargs>cliui>string-width>strip-ansi>ansi-regex": {
-      "decision": "ignore",
-      "madeAt": 1635938852009
-    },
-    "1002401|@vue/cli-plugin-unit-jest>jest>jest-cli>@jest/core>@jest/reporters>jest-runtime>yargs>cliui>string-width>strip-ansi>ansi-regex": {
-      "decision": "ignore",
-      "madeAt": 1635938852009
-    },
-    "1002401|@vue/cli-plugin-unit-jest>jest>jest-cli>@jest/core>jest-config>@jest/test-sequencer>jest-runner>jest-jasmine2>jest-runtime>yargs>cliui>string-width>strip-ansi>ansi-regex": {
-      "decision": "ignore",
-      "madeAt": 1635938852009
-    },
-    "1002401|@vue/cli-plugin-unit-jest>jest>jest-cli>jest-config>@jest/test-sequencer>jest-runner>jest-jasmine2>jest-runtime>yargs>cliui>string-width>strip-ansi>ansi-regex": {
-      "decision": "ignore",
-      "madeAt": 1635938852009
-    },
-    "1002401|@vue/cli-plugin-unit-jest>jest>jest-cli>@jest/core>jest-runner>jest-jasmine2>jest-runtime>yargs>cliui>string-width>strip-ansi>ansi-regex": {
-      "decision": "ignore",
-      "madeAt": 1635938852009
-    },
-    "1002401|@vue/cli-plugin-unit-jest>jest>jest-cli>@jest/core>jest-runner>jest-config>jest-jasmine2>jest-runtime>yargs>cliui>string-width>strip-ansi>ansi-regex": {
-      "decision": "ignore",
-      "madeAt": 1633674110090
-    },
-    "1002401|@vue/cli-plugin-unit-jest>jest>jest-cli>@jest/core>jest-config>jest-jasmine2>jest-runtime>yargs>cliui>string-width>strip-ansi>ansi-regex": {
-      "decision": "ignore",
-      "madeAt": 1633674110090
-    },
-    "1002401|@vue/cli-plugin-unit-jest>jest>jest-cli>jest-config>jest-jasmine2>jest-runtime>yargs>cliui>string-width>strip-ansi>ansi-regex": {
-      "decision": "ignore",
-      "madeAt": 1633674110090
-    },
-    "1002401|@vue/cli-plugin-unit-jest>jest>jest-cli>@jest/core>jest-config>@jest/test-sequencer>jest-runner>jest-runtime>yargs>cliui>string-width>strip-ansi>ansi-regex": {
-      "decision": "ignore",
-      "madeAt": 1633674110090
-    },
-    "1002401|@vue/cli-plugin-e2e-nightwatch>nightwatch>mocha>yargs>cliui>wrap-ansi>string-width>strip-ansi>ansi-regex": {
-      "decision": "ignore",
-      "madeAt": 1635938852009
-    },
-    "1002401|@vue/cli-plugin-e2e-nightwatch>nightwatch>mocha>yargs-unparser>yargs>cliui>wrap-ansi>string-width>strip-ansi>ansi-regex": {
-      "decision": "ignore",
-      "madeAt": 1635938852009
-    },
-    "1002401|@vue/cli-plugin-unit-jest>jest>jest-cli>@jest/core>@jest/reporters>jest-runtime>yargs>cliui>wrap-ansi>string-width>strip-ansi>ansi-regex": {
-      "decision": "ignore",
-      "madeAt": 1635938852009
-    },
-    "1002401|@vue/cli-plugin-unit-jest>jest>jest-cli>@jest/core>jest-config>@jest/test-sequencer>jest-runner>jest-jasmine2>jest-runtime>yargs>cliui>wrap-ansi>string-width>strip-ansi>ansi-regex": {
-      "decision": "ignore",
-      "madeAt": 1635938852009
-    },
-    "1002401|@vue/cli-plugin-unit-jest>jest>jest-cli>jest-config>@jest/test-sequencer>jest-runner>jest-jasmine2>jest-runtime>yargs>cliui>wrap-ansi>string-width>strip-ansi>ansi-regex": {
-      "decision": "ignore",
-      "madeAt": 1635938852009
-    },
-    "1002401|@vue/cli-plugin-unit-jest>jest>jest-cli>@jest/core>jest-runner>jest-jasmine2>jest-runtime>yargs>cliui>wrap-ansi>string-width>strip-ansi>ansi-regex": {
-      "decision": "ignore",
-      "madeAt": 1635938852009
-    },
-    "1002401|@vue/cli-plugin-unit-jest>jest>jest-cli>@jest/core>jest-runner>jest-config>jest-jasmine2>jest-runtime>yargs>cliui>wrap-ansi>string-width>strip-ansi>ansi-regex": {
-      "decision": "ignore",
-      "madeAt": 1633604206783
-    },
-    "1002401|@vue/cli-plugin-unit-jest>jest>jest-cli>@jest/core>jest-config>jest-jasmine2>jest-runtime>yargs>cliui>wrap-ansi>string-width>strip-ansi>ansi-regex": {
-      "decision": "ignore",
-      "madeAt": 1633604206783
-    },
-    "1002401|@vue/cli-plugin-unit-jest>jest>jest-cli>jest-config>jest-jasmine2>jest-runtime>yargs>cliui>wrap-ansi>string-width>strip-ansi>ansi-regex": {
-      "decision": "ignore",
-      "madeAt": 1633604206783
-    },
-    "1002401|@vue/cli-plugin-unit-jest>jest>jest-cli>@jest/core>jest-config>@jest/test-sequencer>jest-runner>jest-runtime>yargs>cliui>wrap-ansi>string-width>strip-ansi>ansi-regex": {
-      "decision": "ignore",
-      "madeAt": 1633604206783
-    },
-    "1002401|@vue/cli-plugin-e2e-nightwatch>nightwatch>mocha>yargs>string-width>strip-ansi>ansi-regex": {
-      "decision": "ignore",
-      "madeAt": 1635938852009
-    },
-    "1002401|@vue/cli-plugin-e2e-nightwatch>nightwatch>mocha>yargs-unparser>yargs>string-width>strip-ansi>ansi-regex": {
-      "decision": "ignore",
-      "madeAt": 1635938852009
-    },
-    "1002401|@vue/cli-plugin-unit-jest>jest>jest-cli>@jest/core>@jest/reporters>jest-runtime>yargs>string-width>strip-ansi>ansi-regex": {
-      "decision": "ignore",
-      "madeAt": 1635938852009
-    },
-    "1002401|@vue/cli-plugin-unit-jest>jest>jest-cli>@jest/core>jest-config>@jest/test-sequencer>jest-runner>jest-jasmine2>jest-runtime>yargs>string-width>strip-ansi>ansi-regex": {
-      "decision": "ignore",
-      "madeAt": 1635938852009
-    },
-    "1002401|@vue/cli-plugin-unit-jest>jest>jest-cli>jest-config>@jest/test-sequencer>jest-runner>jest-jasmine2>jest-runtime>yargs>string-width>strip-ansi>ansi-regex": {
-      "decision": "ignore",
-      "madeAt": 1635938852009
-    },
-    "1002401|@vue/cli-plugin-unit-jest>jest>jest-cli>@jest/core>jest-runner>jest-jasmine2>jest-runtime>yargs>string-width>strip-ansi>ansi-regex": {
-      "decision": "ignore",
-      "madeAt": 1635938852009
-    },
-    "1002401|@vue/cli-plugin-unit-jest>jest>jest-cli>@jest/core>jest-runner>jest-config>jest-jasmine2>jest-runtime>yargs>string-width>strip-ansi>ansi-regex": {
-      "decision": "ignore",
-      "madeAt": 1633604206783
-    },
-    "1002401|@vue/cli-plugin-unit-jest>jest>jest-cli>@jest/core>jest-config>jest-jasmine2>jest-runtime>yargs>string-width>strip-ansi>ansi-regex": {
-      "decision": "ignore",
-      "madeAt": 1633604206783
-    },
-    "1002401|@vue/cli-plugin-unit-jest>jest>jest-cli>jest-config>jest-jasmine2>jest-runtime>yargs>string-width>strip-ansi>ansi-regex": {
-      "decision": "ignore",
-      "madeAt": 1633604206783
-    },
-    "1002401|@vue/cli-plugin-unit-jest>jest>jest-cli>@jest/core>jest-config>@jest/test-sequencer>jest-runner>jest-runtime>yargs>string-width>strip-ansi>ansi-regex": {
-      "decision": "ignore",
-      "madeAt": 1633604206783
-    },
-    "1002401|@vue/cli-plugin-unit-jest>@types/jest>jest-diff>pretty-format>ansi-regex": {
-      "decision": "ignore",
-      "madeAt": 1635938852009
-    },
-    "1002401|@vue/cli-plugin-unit-jest>jest>jest-cli>@jest/core>@jest/reporters>jest-runtime>jest-config>@jest/test-sequencer>jest-runner>jest-jasmine2>expect>jest-matcher-utils>jest-diff>pretty-format>ansi-regex": {
-      "decision": "ignore",
-      "madeAt": 1635938852009
-    },
-    "1002401|@vue/cli-plugin-unit-jest>jest>jest-cli>@jest/core>jest-runtime>jest-config>@jest/test-sequencer>jest-runner>jest-jasmine2>expect>jest-matcher-utils>jest-diff>pretty-format>ansi-regex": {
-      "decision": "ignore",
-      "madeAt": 1635938852009
-    },
-    "1002401|@vue/cli-plugin-unit-jest>jest>jest-cli>@jest/core>jest-config>@jest/test-sequencer>jest-runner>jest-jasmine2>expect>jest-matcher-utils>jest-diff>pretty-format>ansi-regex": {
-      "decision": "ignore",
-      "madeAt": 1635938852009
-    },
-    "1002401|@vue/cli-plugin-unit-jest>jest>jest-cli>jest-config>@jest/test-sequencer>jest-runner>jest-jasmine2>expect>jest-matcher-utils>jest-diff>pretty-format>ansi-regex": {
-      "decision": "ignore",
-      "madeAt": 1635938852009
-    },
-    "1002401|@vue/cli-plugin-unit-jest>jest>jest-cli>@jest/core>jest-runner>jest-jasmine2>expect>jest-matcher-utils>jest-diff>pretty-format>ansi-regex": {
-      "decision": "ignore",
-      "madeAt": 1635938852009
-    },
-    "1002401|@vue/cli-plugin-unit-jest>jest>jest-cli>@jest/core>@jest/reporters>jest-runtime>jest-config>jest-jasmine2>expect>jest-matcher-utils>jest-diff>pretty-format>ansi-regex": {
-      "decision": "ignore",
-      "madeAt": 1633674110089
-    },
-    "1002401|@vue/cli-plugin-unit-jest>jest>jest-cli>@jest/core>jest-runner>jest-runtime>jest-config>jest-jasmine2>expect>jest-matcher-utils>jest-diff>pretty-format>ansi-regex": {
-      "decision": "ignore",
-      "madeAt": 1633674110089
-    },
-    "1002401|@vue/cli-plugin-unit-jest>jest>jest-cli>@jest/core>jest-runtime>jest-config>jest-jasmine2>expect>jest-matcher-utils>jest-diff>pretty-format>ansi-regex": {
-      "decision": "ignore",
-      "madeAt": 1633674110089
-    },
-    "1002401|@vue/cli-plugin-unit-jest>jest>jest-cli>@jest/core>jest-runner>jest-config>jest-jasmine2>expect>jest-matcher-utils>jest-diff>pretty-format>ansi-regex": {
-      "decision": "ignore",
-      "madeAt": 1633674110089
-    },
-    "1002401|@vue/cli-plugin-unit-jest>jest>jest-cli>@jest/core>jest-config>jest-jasmine2>expect>jest-matcher-utils>jest-diff>pretty-format>ansi-regex": {
-      "decision": "ignore",
-      "madeAt": 1633674110089
-    },
-    "1002401|@vue/cli-plugin-unit-jest>jest>jest-cli>@jest/core>@jest/reporters>jest-runtime>jest-config>@jest/test-sequencer>jest-runner>jest-jasmine2>jest-each>pretty-format>ansi-regex": {
-      "decision": "ignore",
-      "madeAt": 1635938852009
-    },
-    "1002401|@vue/cli-plugin-unit-jest>jest>jest-cli>@jest/core>jest-runtime>jest-config>@jest/test-sequencer>jest-runner>jest-jasmine2>jest-each>pretty-format>ansi-regex": {
-      "decision": "ignore",
-      "madeAt": 1635938852009
-    },
-    "1002401|@vue/cli-plugin-unit-jest>jest>jest-cli>@jest/core>jest-config>@jest/test-sequencer>jest-runner>jest-jasmine2>jest-each>pretty-format>ansi-regex": {
-      "decision": "ignore",
-      "madeAt": 1635938852009
-    },
-    "1002401|@vue/cli-plugin-unit-jest>jest>jest-cli>jest-config>@jest/test-sequencer>jest-runner>jest-jasmine2>jest-each>pretty-format>ansi-regex": {
-      "decision": "ignore",
-      "madeAt": 1635938852009
-    },
-    "1002401|@vue/cli-plugin-unit-jest>jest>jest-cli>@jest/core>jest-runner>jest-jasmine2>jest-each>pretty-format>ansi-regex": {
-      "decision": "ignore",
-      "madeAt": 1635938852009
-    },
-    "1002401|@vue/cli-plugin-unit-jest>jest>jest-cli>@jest/core>@jest/reporters>jest-runtime>jest-config>jest-jasmine2>jest-each>pretty-format>ansi-regex": {
-      "decision": "ignore",
-      "madeAt": 1633674110089
-    },
-    "1002401|@vue/cli-plugin-unit-jest>jest>jest-cli>@jest/core>jest-runner>jest-runtime>jest-config>jest-jasmine2>jest-each>pretty-format>ansi-regex": {
-      "decision": "ignore",
-      "madeAt": 1633674110089
-    },
-    "1002401|@vue/cli-plugin-unit-jest>jest>jest-cli>@jest/core>jest-runtime>jest-config>jest-jasmine2>jest-each>pretty-format>ansi-regex": {
-      "decision": "ignore",
-      "madeAt": 1633674110089
-    },
-    "1002401|@vue/cli-plugin-unit-jest>jest>jest-cli>@jest/core>jest-runner>jest-config>jest-jasmine2>jest-each>pretty-format>ansi-regex": {
-      "decision": "ignore",
-      "madeAt": 1633674110089
-    },
-    "1002401|@vue/cli-plugin-unit-jest>jest>jest-cli>@jest/core>jest-config>jest-jasmine2>jest-each>pretty-format>ansi-regex": {
-      "decision": "ignore",
-      "madeAt": 1633674110089
-    },
-    "1002401|@vue/cli-plugin-unit-jest>jest>jest-cli>@jest/core>@jest/reporters>jest-runtime>jest-config>@jest/test-sequencer>jest-runner>jest-jasmine2>jest-snapshot>jest-diff>pretty-format>ansi-regex": {
-      "decision": "ignore",
-      "madeAt": 1635938852009
-    },
-    "1002401|@vue/cli-plugin-unit-jest>jest>jest-cli>@jest/core>jest-runtime>jest-config>@jest/test-sequencer>jest-runner>jest-jasmine2>jest-snapshot>jest-diff>pretty-format>ansi-regex": {
-      "decision": "ignore",
-      "madeAt": 1635938852009
-    },
-    "1002401|@vue/cli-plugin-unit-jest>jest>jest-cli>@jest/core>jest-config>@jest/test-sequencer>jest-runner>jest-jasmine2>jest-snapshot>jest-diff>pretty-format>ansi-regex": {
-      "decision": "ignore",
-      "madeAt": 1635938852009
-    },
-    "1002401|@vue/cli-plugin-unit-jest>jest>jest-cli>jest-config>@jest/test-sequencer>jest-runner>jest-jasmine2>jest-snapshot>jest-diff>pretty-format>ansi-regex": {
-      "decision": "ignore",
-      "madeAt": 1635938852009
-    },
-    "1002401|@vue/cli-plugin-unit-jest>jest>jest-cli>@jest/core>jest-runner>jest-jasmine2>jest-snapshot>jest-diff>pretty-format>ansi-regex": {
-      "decision": "ignore",
-      "madeAt": 1635938852009
-    },
-    "1002401|@vue/cli-plugin-unit-jest>jest>jest-cli>@jest/core>@jest/reporters>jest-runtime>jest-config>jest-jasmine2>jest-snapshot>jest-diff>pretty-format>ansi-regex": {
-      "decision": "ignore",
-      "madeAt": 1633674110089
-    },
-    "1002401|@vue/cli-plugin-unit-jest>jest>jest-cli>@jest/core>jest-runner>jest-runtime>jest-config>jest-jasmine2>jest-snapshot>jest-diff>pretty-format>ansi-regex": {
-      "decision": "ignore",
-      "madeAt": 1633674110089
-    },
-    "1002401|@vue/cli-plugin-unit-jest>jest>jest-cli>@jest/core>jest-runtime>jest-config>jest-jasmine2>jest-snapshot>jest-diff>pretty-format>ansi-regex": {
-      "decision": "ignore",
-      "madeAt": 1633674110089
-    },
-    "1002401|@vue/cli-plugin-unit-jest>jest>jest-cli>@jest/core>jest-runner>jest-config>jest-jasmine2>jest-snapshot>jest-diff>pretty-format>ansi-regex": {
-      "decision": "ignore",
-      "madeAt": 1633674110089
-    },
-    "1002401|@vue/cli-plugin-unit-jest>jest>jest-cli>@jest/core>jest-config>jest-jasmine2>jest-snapshot>jest-diff>pretty-format>ansi-regex": {
-      "decision": "ignore",
-      "madeAt": 1633674110089
-    },
-    "1002401|@vue/cli-plugin-unit-jest>jest>jest-cli>@jest/core>@jest/reporters>jest-runtime>jest-config>@jest/test-sequencer>jest-runner>jest-jasmine2>pretty-format>ansi-regex": {
-      "decision": "ignore",
-      "madeAt": 1635938852009
-    },
-    "1002401|@vue/cli-plugin-unit-jest>jest>jest-cli>@jest/core>jest-runtime>jest-config>@jest/test-sequencer>jest-runner>jest-jasmine2>pretty-format>ansi-regex": {
-      "decision": "ignore",
-      "madeAt": 1635938852009
-    },
-    "1002401|@vue/cli-plugin-unit-jest>jest>jest-cli>@jest/core>jest-config>@jest/test-sequencer>jest-runner>jest-jasmine2>pretty-format>ansi-regex": {
-      "decision": "ignore",
-      "madeAt": 1635938852009
-    },
-    "1002401|@vue/cli-plugin-unit-jest>jest>jest-cli>jest-config>@jest/test-sequencer>jest-runner>jest-jasmine2>pretty-format>ansi-regex": {
-      "decision": "ignore",
-      "madeAt": 1635938852009
-    },
-    "1002401|@vue/cli-plugin-unit-jest>jest>jest-cli>@jest/core>jest-runner>jest-jasmine2>pretty-format>ansi-regex": {
-      "decision": "ignore",
-      "madeAt": 1635938852009
-    },
-    "1002401|@vue/cli-plugin-unit-jest>jest>jest-cli>@jest/core>@jest/reporters>jest-runtime>jest-config>jest-jasmine2>pretty-format>ansi-regex": {
-      "decision": "ignore",
-      "madeAt": 1633674110090
-    },
-    "1002401|@vue/cli-plugin-unit-jest>jest>jest-cli>@jest/core>jest-runner>jest-runtime>jest-config>jest-jasmine2>pretty-format>ansi-regex": {
-      "decision": "ignore",
-      "madeAt": 1633674110090
-    },
-    "1002401|@vue/cli-plugin-unit-jest>jest>jest-cli>@jest/core>jest-runtime>jest-config>jest-jasmine2>pretty-format>ansi-regex": {
-      "decision": "ignore",
-      "madeAt": 1633674110090
-    },
-    "1002401|@vue/cli-plugin-unit-jest>jest>jest-cli>@jest/core>jest-runner>jest-config>jest-jasmine2>pretty-format>ansi-regex": {
-      "decision": "ignore",
-      "madeAt": 1633674110090
-    },
-    "1002401|@vue/cli-plugin-unit-jest>jest>jest-cli>@jest/core>jest-config>jest-jasmine2>pretty-format>ansi-regex": {
-      "decision": "ignore",
-      "madeAt": 1633674110090
-    },
-    "1002401|@vue/cli-plugin-unit-jest>jest>jest-cli>@jest/core>@jest/reporters>jest-runtime>jest-config>@jest/test-sequencer>jest-runner>jest-leak-detector>pretty-format>ansi-regex": {
-      "decision": "ignore",
-      "madeAt": 1635938852009
-    },
-    "1002401|@vue/cli-plugin-unit-jest>jest>jest-cli>@jest/core>jest-runtime>jest-config>@jest/test-sequencer>jest-runner>jest-leak-detector>pretty-format>ansi-regex": {
-      "decision": "ignore",
-      "madeAt": 1635938852009
-    },
-    "1002401|@vue/cli-plugin-unit-jest>jest>jest-cli>@jest/core>jest-config>@jest/test-sequencer>jest-runner>jest-leak-detector>pretty-format>ansi-regex": {
-      "decision": "ignore",
-      "madeAt": 1635938852009
-    },
-    "1002401|@vue/cli-plugin-unit-jest>jest>jest-cli>jest-config>@jest/test-sequencer>jest-runner>jest-leak-detector>pretty-format>ansi-regex": {
-      "decision": "ignore",
-      "madeAt": 1635938852009
-    },
-    "1002401|@vue/cli-plugin-unit-jest>jest>jest-cli>@jest/core>jest-runner>jest-leak-detector>pretty-format>ansi-regex": {
-      "decision": "ignore",
-      "madeAt": 1635938852009
-    },
-    "1002401|@vue/cli-plugin-unit-jest>jest>jest-cli>@jest/core>@jest/reporters>jest-runtime>jest-config>jest-validate>pretty-format>ansi-regex": {
-      "decision": "ignore",
-      "madeAt": 1635938852009
-    },
-    "1002401|@vue/cli-plugin-unit-jest>jest>jest-cli>@jest/core>jest-runner>jest-jasmine2>jest-runtime>jest-config>jest-validate>pretty-format>ansi-regex": {
-      "decision": "ignore",
-      "madeAt": 1635938852009
-    },
-    "1002401|@vue/cli-plugin-unit-jest>jest>jest-cli>@jest/core>jest-runner>jest-runtime>jest-config>jest-validate>pretty-format>ansi-regex": {
-      "decision": "ignore",
-      "madeAt": 1633674110090
-    },
-    "1002401|@vue/cli-plugin-unit-jest>jest>jest-cli>@jest/core>jest-runtime>jest-config>jest-validate>pretty-format>ansi-regex": {
-      "decision": "ignore",
-      "madeAt": 1635938852009
-    },
-    "1002401|@vue/cli-plugin-unit-jest>jest>jest-cli>@jest/core>jest-runner>jest-config>jest-validate>pretty-format>ansi-regex": {
-      "decision": "ignore",
-      "madeAt": 1633674110090
-    },
-    "1002401|@vue/cli-plugin-unit-jest>jest>jest-cli>@jest/core>jest-config>jest-validate>pretty-format>ansi-regex": {
-      "decision": "ignore",
-      "madeAt": 1635938852009
-    },
-    "1002401|@vue/cli-plugin-unit-jest>jest>jest-cli>jest-config>jest-validate>pretty-format>ansi-regex": {
-      "decision": "ignore",
-      "madeAt": 1635938852009
-    },
-    "1002401|@vue/cli-plugin-unit-jest>jest>jest-cli>@jest/core>@jest/reporters>jest-runtime>jest-validate>pretty-format>ansi-regex": {
-      "decision": "ignore",
-      "madeAt": 1633674110090
-    },
-    "1002401|@vue/cli-plugin-unit-jest>jest>jest-cli>@jest/core>jest-config>@jest/test-sequencer>jest-runner>jest-jasmine2>jest-runtime>jest-validate>pretty-format>ansi-regex": {
-      "decision": "ignore",
-      "madeAt": 1633674110090
-    },
-    "1002401|@vue/cli-plugin-unit-jest>jest>jest-cli>jest-config>@jest/test-sequencer>jest-runner>jest-jasmine2>jest-runtime>jest-validate>pretty-format>ansi-regex": {
-      "decision": "ignore",
-      "madeAt": 1633674110090
-    },
-    "1002401|@vue/cli-plugin-unit-jest>jest>jest-cli>@jest/core>@jest/reporters>jest-runtime>jest-config>pretty-format>ansi-regex": {
-      "decision": "ignore",
-      "madeAt": 1635938852009
-    },
-    "1002401|@vue/cli-plugin-unit-jest>jest>jest-cli>@jest/core>jest-runner>jest-jasmine2>jest-runtime>jest-config>pretty-format>ansi-regex": {
-      "decision": "ignore",
-      "madeAt": 1635938852009
-    },
-    "1002401|@vue/cli-plugin-unit-jest>jest>jest-cli>@jest/core>jest-runner>jest-runtime>jest-config>pretty-format>ansi-regex": {
-      "decision": "ignore",
-      "madeAt": 1633674110090
-    },
-    "1002401|@vue/cli-plugin-unit-jest>jest>jest-cli>@jest/core>jest-runtime>jest-config>pretty-format>ansi-regex": {
-      "decision": "ignore",
-      "madeAt": 1635938852009
-    },
-    "1002401|@vue/cli-plugin-unit-jest>jest>jest-cli>@jest/core>jest-runner>jest-config>pretty-format>ansi-regex": {
-      "decision": "ignore",
-      "madeAt": 1633674110090
-    },
-    "1002401|@vue/cli-plugin-unit-jest>jest>jest-cli>@jest/core>jest-config>pretty-format>ansi-regex": {
-      "decision": "ignore",
-      "madeAt": 1635938852009
-    },
-    "1002401|@vue/cli-plugin-unit-jest>jest>jest-cli>jest-config>pretty-format>ansi-regex": {
-      "decision": "ignore",
-      "madeAt": 1635938852009
-    },
-    "1002401|@vue/cli-plugin-unit-jest>jest>jest-cli>@jest/core>@jest/reporters>string-length>strip-ansi>ansi-regex": {
-      "decision": "ignore",
-      "madeAt": 1635938852009
-    },
-    "1002401|@vue/cli-plugin-unit-jest>jest>jest-cli>@jest/core>jest-watcher>string-length>strip-ansi>ansi-regex": {
-      "decision": "ignore",
-      "madeAt": 1633674110090
-    },
-    "1002401|@vue/cli-plugin-unit-jest>jest-watch-typeahead>jest-watcher>string-length>strip-ansi>ansi-regex": {
-      "decision": "ignore",
-      "madeAt": 1635938852009
-    },
-    "1002401|@vue/cli-plugin-unit-jest>jest>jest-cli>@jest/core>strip-ansi>ansi-regex": {
-      "decision": "ignore",
-      "madeAt": 1635938852009
-    },
-    "1002401|@vue/cli-plugin-unit-jest>jest-watch-typeahead>string-length>strip-ansi>ansi-regex": {
-      "decision": "ignore",
-      "madeAt": 1635938852009
-    },
-    "1002401|@vue/cli-plugin-unit-jest>jest-watch-typeahead>strip-ansi>ansi-regex": {
-      "decision": "ignore",
-      "madeAt": 1635938852009
-    },
-    "1002401|@vue/cli-service>@soda/friendly-errors-webpack-plugin>strip-ansi>ansi-regex": {
-      "decision": "ignore",
-      "madeAt": 1635938852009
-    },
-    "1002401|npm-audit-resolver>yargs-unparser>yargs>string-width>strip-ansi>ansi-regex": {
-      "decision": "ignore",
-      "madeAt": 1635938852009
-    },
-    "1002423|@vue/cli-service>@intervolga/optimize-cssnano-plugin>cssnano>cssnano-preset-default>postcss-svgo>svgo>css-select>nth-check": {
-      "decision": "ignore",
-      "madeAt": 1633604717871
-    },
-    "1002423|@vue/cli-service>cssnano>cssnano-preset-default>postcss-svgo>svgo>css-select>nth-check": {
-      "decision": "ignore",
-      "madeAt": 1633604717871
-    },
-    "1002423|@vue/cli-service>@intervolga/optimize-cssnano-plugin>cssnano-preset-default>postcss-svgo>svgo>css-select>nth-check": {
-      "decision": "ignore",
-      "madeAt": 1633604717871
-    },
-    "1002475|@vue/cli-plugin-babel>webpack>micromatch>braces>snapdragon>base>cache-base>set-value": {
-      "decision": "ignore",
-      "madeAt": 1633972676330
-    },
-    "1002475|@vue/cli-plugin-eslint>webpack>micromatch>braces>snapdragon>base>cache-base>set-value": {
-      "decision": "ignore",
-      "madeAt": 1633604734462
-    },
-    "1002475|@vue/cli-plugin-typescript>webpack>micromatch>braces>snapdragon>base>cache-base>set-value": {
-      "decision": "ignore",
-      "madeAt": 1633604734462
-    },
-    "1002475|@vue/cli-service>webpack>micromatch>braces>snapdragon>base>cache-base>set-value": {
-      "decision": "ignore",
-      "madeAt": 1633604734462
-    },
-    "1002475|@vue/cli-plugin-babel>webpack>micromatch>extglob>expand-brackets>snapdragon>base>cache-base>set-value": {
-      "decision": "ignore",
-      "madeAt": 1633972676330
-    },
-    "1002475|@vue/cli-plugin-eslint>webpack>micromatch>extglob>expand-brackets>snapdragon>base>cache-base>set-value": {
-      "decision": "ignore",
-      "madeAt": 1633604734462
-    },
-    "1002475|@vue/cli-plugin-typescript>webpack>micromatch>extglob>expand-brackets>snapdragon>base>cache-base>set-value": {
-      "decision": "ignore",
-      "madeAt": 1633604734462
-    },
-    "1002475|@vue/cli-service>webpack>micromatch>extglob>expand-brackets>snapdragon>base>cache-base>set-value": {
-      "decision": "ignore",
-      "madeAt": 1633604734462
-    },
-    "1002475|@vue/cli-plugin-babel>webpack>watchpack>watchpack-chokidar2>chokidar>anymatch>micromatch>extglob>expand-brackets>snapdragon>base>cache-base>set-value": {
-      "decision": "ignore",
-      "madeAt": 1633972676330
-    },
-    "1002475|@vue/cli-plugin-eslint>webpack>watchpack>watchpack-chokidar2>chokidar>anymatch>micromatch>extglob>expand-brackets>snapdragon>base>cache-base>set-value": {
-      "decision": "ignore",
-      "madeAt": 1633604734463
-    },
-    "1002522|@vue/cli-service>webpack-dev-server>ansi-html": {
-      "decision": "ignore",
-      "madeAt": 1633604743063
-    },
-    "1002627|@vue/cli-plugin-babel>webpack>watchpack>watchpack-chokidar2>chokidar>glob-parent": {
-      "decision": "ignore",
-      "madeAt": 1633604759151
-    },
-    "1002627|@vue/cli-plugin-eslint>webpack>watchpack>watchpack-chokidar2>chokidar>glob-parent": {
-      "decision": "ignore",
-      "madeAt": 1633604759151
-    },
-    "1002627|@vue/cli-plugin-typescript>webpack>watchpack>watchpack-chokidar2>chokidar>glob-parent": {
-      "decision": "ignore",
-      "madeAt": 1633604759151
-    },
-    "1002627|@vue/cli-service>webpack>watchpack>watchpack-chokidar2>chokidar>glob-parent": {
-      "decision": "ignore",
-      "madeAt": 1633604759151
-    },
-    "1002627|@vue/cli-plugin-eslint>globby>fast-glob>glob-parent": {
-      "decision": "ignore",
-      "madeAt": 1633604759151
-    },
-    "1002627|@vue/cli-plugin-typescript>globby>fast-glob>glob-parent": {
-      "decision": "ignore",
-      "madeAt": 1633604759151
-    },
-    "1002627|@vue/cli-service>copy-webpack-plugin>glob-parent": {
-      "decision": "ignore",
-      "madeAt": 1633604759151
-    },
-    "1002627|@vue/cli-service>globby>fast-glob>glob-parent": {
-      "decision": "ignore",
-      "madeAt": 1633604759151
-    },
-    "1002627|@vue/cli-service>webpack-dev-server>chokidar>glob-parent": {
-      "decision": "ignore",
-      "madeAt": 1633604759151
-    },
-    "1002996|@vue/cli-plugin-unit-jest>jest>jest-cli>@jest/core>@jest/reporters>node-notifier": {
-      "decision": "ignore",
-      "madeAt": 1633604768700
-    },
-    "1003019|@vue/cli-plugin-unit-jest>ts-jest>yargs-parser": {
-      "decision": "ignore",
-      "madeAt": 1633604780252
-    },
-    "1002401|@vue/cli-plugin-e2e-nightwatch>nightwatch>mocha>yargs>cliui>strip-ansi>ansi-regex": {
-      "decision": "ignore",
-      "madeAt": 1633674110089
-    },
-    "1002401|@vue/cli-plugin-e2e-nightwatch>nightwatch>mocha>yargs>cliui>wrap-ansi>strip-ansi>ansi-regex": {
-      "decision": "ignore",
-      "madeAt": 1633674110089
-    },
-    "1002401|@vue/cli-plugin-e2e-nightwatch>nightwatch>mocha>yargs-unparser>yargs>cliui>strip-ansi>ansi-regex": {
-      "decision": "ignore",
-      "madeAt": 1633674110089
-    },
-    "1002401|@vue/cli-plugin-e2e-nightwatch>nightwatch>mocha>yargs-unparser>yargs>cliui>wrap-ansi>strip-ansi>ansi-regex": {
-      "decision": "ignore",
-      "madeAt": 1633674110089
-    },
-    "1002401|@vue/cli-plugin-unit-jest>jest>jest-cli>jest-config>@jest/test-sequencer>jest-runner>jest-runtime>yargs>cliui>string-width>strip-ansi>ansi-regex": {
-      "decision": "ignore",
-      "madeAt": 1633674110090
-    },
-    "1002401|@vue/cli-plugin-unit-jest>jest>jest-cli>@jest/core>jest-runner>jest-runtime>yargs>cliui>string-width>strip-ansi>ansi-regex": {
-      "decision": "ignore",
-      "madeAt": 1633674110090
-    },
-    "1002401|@vue/cli-plugin-unit-jest>jest>jest-cli>yargs>cliui>string-width>strip-ansi>ansi-regex": {
-      "decision": "ignore",
-      "madeAt": 1633972673974
-    },
-    "1002401|@vue/cli-plugin-unit-jest>jest>jest-cli>yargs>cliui>wrap-ansi>string-width>strip-ansi>ansi-regex": {
-      "decision": "ignore",
-      "madeAt": 1633972673974
-    },
-    "1002401|@vue/cli-plugin-unit-jest>jest>jest-cli>yargs>string-width>strip-ansi>ansi-regex": {
-      "decision": "ignore",
-      "madeAt": 1633972673974
-    },
-    "1002401|@vue/cli-plugin-unit-jest>jest>jest-cli>yargs>cliui>strip-ansi>ansi-regex": {
-      "decision": "ignore",
-      "madeAt": 1633674110090
-    },
-    "1002401|@vue/cli-plugin-unit-jest>jest>jest-cli>yargs>cliui>wrap-ansi>strip-ansi>ansi-regex": {
-      "decision": "ignore",
-      "madeAt": 1633674110090
-    },
-    "1002401|@vue/cli-service>webpack-dev-server>yargs>cliui>string-width>strip-ansi>ansi-regex": {
-      "decision": "ignore",
-      "madeAt": 1635938852009
-    },
-    "1002401|@vue/cli-service>webpack-dev-server>yargs>cliui>wrap-ansi>string-width>strip-ansi>ansi-regex": {
-      "decision": "ignore",
-      "madeAt": 1635938852009
-    },
-    "1002401|@vue/cli-service>webpack-dev-server>yargs>string-width>strip-ansi>ansi-regex": {
-      "decision": "ignore",
-      "madeAt": 1635938852009
-    },
-    "1002401|@vue/cli-service>webpack-dev-server>yargs>cliui>strip-ansi>ansi-regex": {
-      "decision": "ignore",
-      "madeAt": 1633972673975
-    },
-    "1002401|@vue/cli-service>webpack-dev-server>yargs>cliui>wrap-ansi>strip-ansi>ansi-regex": {
-      "decision": "ignore",
-      "madeAt": 1633972673975
-    },
-    "1002401|license-check-and-add>yargs>cliui>string-width>strip-ansi>ansi-regex": {
-      "decision": "ignore",
-      "madeAt": 1635938852009
-    },
-    "1002401|license-check-and-add>yargs>cliui>wrap-ansi>string-width>strip-ansi>ansi-regex": {
-      "decision": "ignore",
-      "madeAt": 1635938852009
-    },
-    "1002401|license-check-and-add>yargs>string-width>strip-ansi>ansi-regex": {
-      "decision": "ignore",
-      "madeAt": 1635938852009
-    },
-    "1002401|license-check-and-add>yargs>cliui>strip-ansi>ansi-regex": {
-      "decision": "ignore",
-      "madeAt": 1635938852009
-    },
-    "1002401|license-check-and-add>yargs>cliui>wrap-ansi>strip-ansi>ansi-regex": {
-      "decision": "ignore",
-      "madeAt": 1635938852009
-    },
-    "1002401|npm-audit-resolver>yargs-unparser>yargs>cliui>string-width>strip-ansi>ansi-regex": {
-      "decision": "ignore",
-      "madeAt": 1633972673975
-    },
-    "1002401|npm-audit-resolver>yargs-unparser>yargs>cliui>wrap-ansi>string-width>strip-ansi>ansi-regex": {
-      "decision": "ignore",
-      "madeAt": 1633972673975
-    },
-    "1002401|npm-audit-resolver>yargs-unparser>yargs>cliui>strip-ansi>ansi-regex": {
-      "decision": "ignore",
-      "madeAt": 1633674110090
-    },
-    "1002401|npm-audit-resolver>yargs-unparser>yargs>cliui>wrap-ansi>strip-ansi>ansi-regex": {
-      "decision": "ignore",
-      "madeAt": 1633674110090
-    },
-    "1002401|@vue/cli-plugin-unit-jest>jest>jest-cli>jest-config>jest-jasmine2>jest-matcher-utils>pretty-format>ansi-regex": {
-      "decision": "ignore",
-      "madeAt": 1635938852009
-    },
-    "1002401|@vue/cli-plugin-unit-jest>jest>jest-cli>jest-config>jest-jasmine2>jest-matcher-utils>jest-diff>pretty-format>ansi-regex": {
-      "decision": "ignore",
-      "madeAt": 1635938852009
-    },
-    "1002401|@vue/cli-plugin-unit-jest>jest>jest-cli>jest-config>jest-jasmine2>expect>jest-matcher-utils>jest-diff>pretty-format>ansi-regex": {
-      "decision": "ignore",
-      "madeAt": 1635938852009
-    },
-    "1002401|@vue/cli-plugin-unit-jest>jest>jest-cli>@jest/core>@jest/reporters>jest-runtime>jest-config>@jest/test-sequencer>jest-runner>jest-jasmine2>jest-snapshot>expect>jest-matcher-utils>jest-diff>pretty-format>ansi-regex": {
-      "decision": "ignore",
-      "madeAt": 1635938852009
-    },
-    "1002401|@vue/cli-plugin-unit-jest>jest>jest-cli>jest-config>jest-jasmine2>jest-each>pretty-format>ansi-regex": {
-      "decision": "ignore",
-      "madeAt": 1635938852009
-    },
-    "1002401|@vue/cli-plugin-unit-jest>jest>jest-cli>@jest/core>jest-snapshot>pretty-format>ansi-regex": {
-      "decision": "ignore",
-      "madeAt": 1635938852009
-    },
-    "1002401|@vue/cli-plugin-unit-jest>jest>jest-cli>@jest/core>jest-snapshot>jest-diff>pretty-format>ansi-regex": {
-      "decision": "ignore",
-      "madeAt": 1635938852009
-    },
-    "1002401|@vue/cli-plugin-unit-jest>jest>jest-cli>jest-config>jest-jasmine2>jest-snapshot>jest-diff>pretty-format>ansi-regex": {
-      "decision": "ignore",
-      "madeAt": 1635938852009
-    },
-    "1002401|@vue/cli-plugin-unit-jest>jest>jest-cli>jest-config>jest-jasmine2>pretty-format>ansi-regex": {
-      "decision": "ignore",
-      "madeAt": 1635938852009
-    },
-    "1002401|@vue/cli-plugin-unit-jest>jest>jest-cli>jest-validate>pretty-format>ansi-regex": {
-      "decision": "ignore",
-      "madeAt": 1635938852009
-    },
-    "1002401|@vue/cli-plugin-unit-jest>jest>jest-cli>@jest/core>jest-runtime>yargs>string-width>strip-ansi>ansi-regex": {
-      "decision": "ignore",
-      "madeAt": 1635938852009
-    },
-    "1002401|@vue/cli-plugin-unit-jest>jest>jest-cli>@jest/core>jest-runtime>yargs>cliui>string-width>strip-ansi>ansi-regex": {
-      "decision": "ignore",
-      "madeAt": 1635938852009
-    },
-    "1002475|@vue/cli-plugin-babel>webpack>micromatch>snapdragon>base>cache-base>set-value": {
-      "decision": "ignore",
-      "madeAt": 1633972676330
-    },
-    "1002475|@vue/cli-plugin-eslint>globby>fast-glob>micromatch>extglob>expand-brackets>snapdragon>base>cache-base>set-value": {
-      "decision": "ignore",
-      "madeAt": 1633972676330
-    },
-    "1002475|@vue/cli-plugin-unit-jest>babel-jest>@jest/transform>jest-haste-map>micromatch>extglob>expand-brackets>snapdragon>base>cache-base>set-value": {
-      "decision": "ignore",
-      "madeAt": 1633972676330
-    },
-    "1002475|@vue/cli-plugin-unit-jest>babel-jest>@jest/transform>jest-haste-map>anymatch>micromatch>extglob>expand-brackets>snapdragon>base>cache-base>set-value": {
-      "decision": "ignore",
-      "madeAt": 1633972676330
-    },
-    "1002475|@vue/cli-plugin-unit-jest>jest>jest-cli>@jest/core>@jest/transform>jest-haste-map>anymatch>micromatch>extglob>expand-brackets>snapdragon>base>cache-base>set-value": {
-      "decision": "ignore",
-      "madeAt": 1633972676330
-    },
-    "1002475|@vue/cli-plugin-unit-jest>jest>jest-cli>jest-config>babel-jest>@jest/transform>jest-haste-map>anymatch>micromatch>extglob>expand-brackets>snapdragon>base>cache-base>set-value": {
-      "decision": "ignore",
-      "madeAt": 1633972676330
-    },
-    "1002475|@vue/cli-plugin-unit-jest>jest>jest-cli>@jest/core>jest-config>babel-jest>@jest/transform>jest-haste-map>anymatch>micromatch>extglob>expand-brackets>snapdragon>base>cache-base>set-value": {
-      "decision": "ignore",
-      "madeAt": 1633972676330
-    },
-    "1002475|@vue/cli-plugin-unit-jest>jest>jest-cli>@jest/core>jest-runtime>jest-config>babel-jest>@jest/transform>jest-haste-map>anymatch>micromatch>extglob>expand-brackets>snapdragon>base>cache-base>set-value": {
-      "decision": "ignore",
-      "madeAt": 1633972676330
-    },
-    "1002475|@vue/cli-plugin-unit-jest>jest>jest-cli>@jest/core>@jest/reporters>jest-runtime>jest-config>babel-jest>@jest/transform>jest-haste-map>anymatch>micromatch>extglob>expand-brackets>snapdragon>base>cache-base>set-value": {
-      "decision": "ignore",
-      "madeAt": 1633972676330
-    },
-    "1002475|@vue/cli-plugin-unit-jest>jest>jest-cli>@jest/core>jest-runner>jest-jasmine2>jest-runtime>jest-config>babel-jest>@jest/transform>jest-haste-map>anymatch>micromatch>extglob>expand-brackets>snapdragon>base>cache-base>set-value": {
-      "decision": "ignore",
-      "madeAt": 1633972676330
-    },
-    "1002475|@vue/cli-plugin-unit-jest>jest>jest-cli>@jest/core>jest-runner>jest-jasmine2>jest-runtime>jest-config>jest-environment-jsdom>@jest/environment>@jest/transform>jest-haste-map>anymatch>micromatch>extglob>expand-brackets>snapdragon>base>cache-base>set-value": {
-      "decision": "ignore",
-      "madeAt": 1633972676330
-    },
-    "1002475|@vue/cli-plugin-unit-jest>jest>jest-cli>@jest/core>jest-runner>jest-jasmine2>jest-runtime>jest-config>babel-jest>@jest/transform>jest-haste-map>jest-util>@jest/fake-timers>jest-message-util>micromatch>extglob>expand-brackets>snapdragon>base>cache-base>set-value": {
-      "decision": "ignore",
-      "madeAt": 1633972676330
-    },
-    "1002475|@vue/cli-plugin-unit-jest>jest>jest-cli>@jest/core>jest-runner>jest-jasmine2>jest-runtime>jest-config>jest-environment-jsdom>@jest/environment>@jest/transform>jest-haste-map>jest-util>@jest/fake-timers>jest-message-util>micromatch>extglob>expand-brackets>snapdragon>base>cache-base>set-value": {
-      "decision": "ignore",
-      "madeAt": 1633972676330
-    },
-    "1002475|@vue/cli-plugin-unit-jest>jest>jest-cli>@jest/core>jest-runner>jest-jasmine2>jest-runtime>jest-config>jest-environment-jsdom>@jest/environment>@jest/transform>jest-haste-map>jest-util>@jest/fake-timers>jest-message-util>micromatch>extglob>expand-brackets>snapdragon>base>cache-base>union-value>set-value": {
-      "decision": "ignore",
-      "madeAt": 1633972676330
-    },
-    "1004766|@vue/cli-plugin-e2e-nightwatch>nightwatch>proxy-agent>pac-proxy-agent>pac-resolver>degenerator>vm2": {
-      "decision": "ignore",
-      "madeAt": 1635938837387
-    },
-    "1002401|@vue/cli-plugin-unit-jest>jest>jest-cli>@jest/core>jest-runtime>yargs>cliui>wrap-ansi>string-width>strip-ansi>ansi-regex": {
-      "decision": "ignore",
-      "madeAt": 1633974679245
-    },
     "1004946|eslint>strip-ansi>ansi-regex": {
       "decision": "ignore",
-      "madeAt": 1637253296017
+      "madeAt": 1638194523950
     },
     "1004946|eslint>table>string-width>strip-ansi>ansi-regex": {
       "decision": "ignore",
-      "madeAt": 1637253296017
+      "madeAt": 1638194523950
     },
     "1004946|@vue/cli-plugin-babel>@vue/cli-shared-utils>ora>strip-ansi>ansi-regex": {
       "decision": "ignore",
-      "madeAt": 1637756852908
+      "madeAt": 1638194528781
     },
     "1004946|@vue/cli-service>@vue/cli-plugin-router>@vue/cli-shared-utils>ora>strip-ansi>ansi-regex": {
       "decision": "ignore",
-      "madeAt": 1637756852908
+      "madeAt": 1638194528781
     },
     "1004946|@vue/cli-plugin-e2e-nightwatch>nightwatch>mocha>wide-align>string-width>strip-ansi>ansi-regex": {
       "decision": "ignore",
-      "madeAt": 1637756852908
-    },
-    "1004946|license-check-and-add>yargs>cliui>strip-ansi>ansi-regex": {
-      "decision": "ignore",
-      "madeAt": 1637253301461
+      "madeAt": 1638194528781
+    },
+    "1004946|@vue/cli-plugin-e2e-nightwatch>nightwatch>mocha>yargs>string-width>strip-ansi>ansi-regex": {
+      "decision": "ignore",
+      "madeAt": 1638194528781
+    },
+    "1004946|@vue/cli-plugin-e2e-nightwatch>nightwatch>mocha>yargs>cliui>string-width>strip-ansi>ansi-regex": {
+      "decision": "ignore",
+      "madeAt": 1638194528781
+    },
+    "1004946|@vue/cli-plugin-e2e-nightwatch>nightwatch>mocha>yargs>cliui>wrap-ansi>string-width>strip-ansi>ansi-regex": {
+      "decision": "ignore",
+      "madeAt": 1638194528781
+    },
+    "1004946|@vue/cli-plugin-e2e-nightwatch>nightwatch>mocha>yargs-unparser>yargs>string-width>strip-ansi>ansi-regex": {
+      "decision": "ignore",
+      "madeAt": 1638194528781
+    },
+    "1004946|@vue/cli-plugin-e2e-nightwatch>nightwatch>mocha>yargs-unparser>yargs>cliui>string-width>strip-ansi>ansi-regex": {
+      "decision": "ignore",
+      "madeAt": 1638194528781
+    },
+    "1004946|@vue/cli-plugin-e2e-nightwatch>nightwatch>mocha>yargs-unparser>yargs>cliui>wrap-ansi>string-width>strip-ansi>ansi-regex": {
+      "decision": "ignore",
+      "madeAt": 1638194528781
+    },
+    "1004946|@vue/cli-plugin-unit-jest>@types/jest>jest-diff>pretty-format>ansi-regex": {
+      "decision": "ignore",
+      "madeAt": 1638194528781
+    },
+    "1004946|@vue/cli-plugin-unit-jest>jest>jest-cli>jest-config>jest-jasmine2>jest-matcher-utils>pretty-format>ansi-regex": {
+      "decision": "ignore",
+      "madeAt": 1638194528781
+    },
+    "1004946|@vue/cli-plugin-unit-jest>jest>jest-cli>jest-config>jest-jasmine2>jest-matcher-utils>jest-diff>pretty-format>ansi-regex": {
+      "decision": "ignore",
+      "madeAt": 1638194528781
+    },
+    "1004946|@vue/cli-plugin-unit-jest>jest>jest-cli>jest-config>jest-jasmine2>expect>jest-matcher-utils>jest-diff>pretty-format>ansi-regex": {
+      "decision": "ignore",
+      "madeAt": 1638194528781
+    },
+    "1004946|@vue/cli-plugin-unit-jest>jest>jest-cli>@jest/core>jest-runner>jest-jasmine2>expect>jest-matcher-utils>jest-diff>pretty-format>ansi-regex": {
+      "decision": "ignore",
+      "madeAt": 1638194528782
+    },
+    "1004946|@vue/cli-plugin-unit-jest>jest>jest-cli>jest-config>@jest/test-sequencer>jest-runner>jest-jasmine2>expect>jest-matcher-utils>jest-diff>pretty-format>ansi-regex": {
+      "decision": "ignore",
+      "madeAt": 1638194528782
+    },
+    "1004946|@vue/cli-plugin-unit-jest>jest>jest-cli>@jest/core>jest-config>@jest/test-sequencer>jest-runner>jest-jasmine2>expect>jest-matcher-utils>jest-diff>pretty-format>ansi-regex": {
+      "decision": "ignore",
+      "madeAt": 1638194528782
+    },
+    "1004946|@vue/cli-plugin-unit-jest>jest>jest-cli>@jest/core>jest-runtime>jest-config>@jest/test-sequencer>jest-runner>jest-jasmine2>expect>jest-matcher-utils>jest-diff>pretty-format>ansi-regex": {
+      "decision": "ignore",
+      "madeAt": 1638194528782
+    },
+    "1004946|@vue/cli-plugin-unit-jest>jest>jest-cli>@jest/core>@jest/reporters>jest-runtime>jest-config>@jest/test-sequencer>jest-runner>jest-jasmine2>expect>jest-matcher-utils>jest-diff>pretty-format>ansi-regex": {
+      "decision": "ignore",
+      "madeAt": 1638194528782
+    },
+    "1004946|@vue/cli-plugin-unit-jest>jest>jest-cli>@jest/core>@jest/reporters>jest-runtime>jest-config>@jest/test-sequencer>jest-runner>jest-jasmine2>jest-snapshot>expect>jest-matcher-utils>jest-diff>pretty-format>ansi-regex": {
+      "decision": "ignore",
+      "madeAt": 1638194528782
+    },
+    "1004946|@vue/cli-plugin-unit-jest>jest>jest-cli>jest-config>jest-jasmine2>jest-each>pretty-format>ansi-regex": {
+      "decision": "ignore",
+      "madeAt": 1638194528782
+    },
+    "1004946|@vue/cli-plugin-unit-jest>jest>jest-cli>@jest/core>jest-runner>jest-jasmine2>jest-each>pretty-format>ansi-regex": {
+      "decision": "ignore",
+      "madeAt": 1638194528782
+    },
+    "1004946|@vue/cli-plugin-unit-jest>jest>jest-cli>jest-config>@jest/test-sequencer>jest-runner>jest-jasmine2>jest-each>pretty-format>ansi-regex": {
+      "decision": "ignore",
+      "madeAt": 1638194528782
+    },
+    "1004946|@vue/cli-plugin-unit-jest>jest>jest-cli>@jest/core>jest-config>@jest/test-sequencer>jest-runner>jest-jasmine2>jest-each>pretty-format>ansi-regex": {
+      "decision": "ignore",
+      "madeAt": 1638194528782
+    },
+    "1004946|@vue/cli-plugin-unit-jest>jest>jest-cli>@jest/core>jest-runtime>jest-config>@jest/test-sequencer>jest-runner>jest-jasmine2>jest-each>pretty-format>ansi-regex": {
+      "decision": "ignore",
+      "madeAt": 1638194528782
+    },
+    "1004946|@vue/cli-plugin-unit-jest>jest>jest-cli>@jest/core>@jest/reporters>jest-runtime>jest-config>@jest/test-sequencer>jest-runner>jest-jasmine2>jest-each>pretty-format>ansi-regex": {
+      "decision": "ignore",
+      "madeAt": 1638194528782
+    },
+    "1004946|@vue/cli-plugin-unit-jest>jest>jest-cli>@jest/core>jest-snapshot>pretty-format>ansi-regex": {
+      "decision": "ignore",
+      "madeAt": 1638194528782
+    },
+    "1004946|@vue/cli-plugin-unit-jest>jest>jest-cli>@jest/core>jest-snapshot>jest-diff>pretty-format>ansi-regex": {
+      "decision": "ignore",
+      "madeAt": 1638194528782
+    },
+    "1004946|@vue/cli-plugin-unit-jest>jest>jest-cli>jest-config>jest-jasmine2>jest-snapshot>jest-diff>pretty-format>ansi-regex": {
+      "decision": "ignore",
+      "madeAt": 1638194528782
+    },
+    "1004946|@vue/cli-plugin-unit-jest>jest>jest-cli>@jest/core>jest-runner>jest-jasmine2>jest-snapshot>jest-diff>pretty-format>ansi-regex": {
+      "decision": "ignore",
+      "madeAt": 1638194528782
+    },
+    "1004946|@vue/cli-plugin-unit-jest>jest>jest-cli>jest-config>@jest/test-sequencer>jest-runner>jest-jasmine2>jest-snapshot>jest-diff>pretty-format>ansi-regex": {
+      "decision": "ignore",
+      "madeAt": 1638194528782
+    },
+    "1004946|@vue/cli-plugin-unit-jest>jest>jest-cli>@jest/core>jest-config>@jest/test-sequencer>jest-runner>jest-jasmine2>jest-snapshot>jest-diff>pretty-format>ansi-regex": {
+      "decision": "ignore",
+      "madeAt": 1638194528782
+    },
+    "1004946|@vue/cli-plugin-unit-jest>jest>jest-cli>@jest/core>jest-runtime>jest-config>@jest/test-sequencer>jest-runner>jest-jasmine2>jest-snapshot>jest-diff>pretty-format>ansi-regex": {
+      "decision": "ignore",
+      "madeAt": 1638194528782
+    },
+    "1004946|@vue/cli-plugin-unit-jest>jest>jest-cli>@jest/core>@jest/reporters>jest-runtime>jest-config>@jest/test-sequencer>jest-runner>jest-jasmine2>jest-snapshot>jest-diff>pretty-format>ansi-regex": {
+      "decision": "ignore",
+      "madeAt": 1638194528782
+    },
+    "1004946|@vue/cli-plugin-unit-jest>jest>jest-cli>jest-config>jest-jasmine2>pretty-format>ansi-regex": {
+      "decision": "ignore",
+      "madeAt": 1638194528782
+    },
+    "1004946|@vue/cli-plugin-unit-jest>jest>jest-cli>@jest/core>jest-runner>jest-jasmine2>pretty-format>ansi-regex": {
+      "decision": "ignore",
+      "madeAt": 1638194528782
+    },
+    "1004946|@vue/cli-plugin-unit-jest>jest>jest-cli>jest-config>@jest/test-sequencer>jest-runner>jest-jasmine2>pretty-format>ansi-regex": {
+      "decision": "ignore",
+      "madeAt": 1638194528782
+    },
+    "1004946|@vue/cli-plugin-unit-jest>jest>jest-cli>@jest/core>jest-config>@jest/test-sequencer>jest-runner>jest-jasmine2>pretty-format>ansi-regex": {
+      "decision": "ignore",
+      "madeAt": 1638194528782
+    },
+    "1004946|@vue/cli-plugin-unit-jest>jest>jest-cli>@jest/core>jest-runtime>jest-config>@jest/test-sequencer>jest-runner>jest-jasmine2>pretty-format>ansi-regex": {
+      "decision": "ignore",
+      "madeAt": 1638194528782
+    },
+    "1004946|@vue/cli-plugin-unit-jest>jest>jest-cli>@jest/core>@jest/reporters>jest-runtime>jest-config>@jest/test-sequencer>jest-runner>jest-jasmine2>pretty-format>ansi-regex": {
+      "decision": "ignore",
+      "madeAt": 1638194528782
+    },
+    "1004946|@vue/cli-plugin-unit-jest>jest>jest-cli>@jest/core>jest-runner>jest-leak-detector>pretty-format>ansi-regex": {
+      "decision": "ignore",
+      "madeAt": 1638194528782
+    },
+    "1004946|@vue/cli-plugin-unit-jest>jest>jest-cli>jest-config>@jest/test-sequencer>jest-runner>jest-leak-detector>pretty-format>ansi-regex": {
+      "decision": "ignore",
+      "madeAt": 1638194528782
+    },
+    "1004946|@vue/cli-plugin-unit-jest>jest>jest-cli>@jest/core>jest-config>@jest/test-sequencer>jest-runner>jest-leak-detector>pretty-format>ansi-regex": {
+      "decision": "ignore",
+      "madeAt": 1638194528782
+    },
+    "1004946|@vue/cli-plugin-unit-jest>jest>jest-cli>@jest/core>jest-runtime>jest-config>@jest/test-sequencer>jest-runner>jest-leak-detector>pretty-format>ansi-regex": {
+      "decision": "ignore",
+      "madeAt": 1638194528782
+    },
+    "1004946|@vue/cli-plugin-unit-jest>jest>jest-cli>@jest/core>@jest/reporters>jest-runtime>jest-config>@jest/test-sequencer>jest-runner>jest-leak-detector>pretty-format>ansi-regex": {
+      "decision": "ignore",
+      "madeAt": 1638194528782
+    },
+    "1004946|@vue/cli-plugin-unit-jest>jest>jest-cli>jest-validate>pretty-format>ansi-regex": {
+      "decision": "ignore",
+      "madeAt": 1638194528782
+    },
+    "1004946|@vue/cli-plugin-unit-jest>jest>jest-cli>jest-config>jest-validate>pretty-format>ansi-regex": {
+      "decision": "ignore",
+      "madeAt": 1638194528783
+    },
+    "1004946|@vue/cli-plugin-unit-jest>jest>jest-cli>@jest/core>jest-config>jest-validate>pretty-format>ansi-regex": {
+      "decision": "ignore",
+      "madeAt": 1638194528783
+    },
+    "1004946|@vue/cli-plugin-unit-jest>jest>jest-cli>@jest/core>jest-runtime>jest-config>jest-validate>pretty-format>ansi-regex": {
+      "decision": "ignore",
+      "madeAt": 1638194528783
+    },
+    "1004946|@vue/cli-plugin-unit-jest>jest>jest-cli>@jest/core>@jest/reporters>jest-runtime>jest-config>jest-validate>pretty-format>ansi-regex": {
+      "decision": "ignore",
+      "madeAt": 1638194528783
+    },
+    "1004946|@vue/cli-plugin-unit-jest>jest>jest-cli>@jest/core>jest-runner>jest-jasmine2>jest-runtime>jest-config>jest-validate>pretty-format>ansi-regex": {
+      "decision": "ignore",
+      "madeAt": 1638194528783
+    },
+    "1004946|@vue/cli-plugin-unit-jest>jest>jest-cli>jest-config>pretty-format>ansi-regex": {
+      "decision": "ignore",
+      "madeAt": 1638194528783
+    },
+    "1004946|@vue/cli-plugin-unit-jest>jest>jest-cli>@jest/core>jest-config>pretty-format>ansi-regex": {
+      "decision": "ignore",
+      "madeAt": 1638194528783
+    },
+    "1004946|@vue/cli-plugin-unit-jest>jest>jest-cli>@jest/core>jest-runtime>jest-config>pretty-format>ansi-regex": {
+      "decision": "ignore",
+      "madeAt": 1638194528783
+    },
+    "1004946|@vue/cli-plugin-unit-jest>jest>jest-cli>@jest/core>@jest/reporters>jest-runtime>jest-config>pretty-format>ansi-regex": {
+      "decision": "ignore",
+      "madeAt": 1638194528783
+    },
+    "1004946|@vue/cli-plugin-unit-jest>jest>jest-cli>@jest/core>jest-runner>jest-jasmine2>jest-runtime>jest-config>pretty-format>ansi-regex": {
+      "decision": "ignore",
+      "madeAt": 1638194528783
+    },
+    "1004946|@vue/cli-plugin-unit-jest>jest>jest-cli>@jest/core>jest-runtime>yargs>string-width>strip-ansi>ansi-regex": {
+      "decision": "ignore",
+      "madeAt": 1638194528783
+    },
+    "1004946|@vue/cli-plugin-unit-jest>jest>jest-cli>@jest/core>jest-runtime>yargs>cliui>string-width>strip-ansi>ansi-regex": {
+      "decision": "ignore",
+      "madeAt": 1638194528783
+    },
+    "1004946|@vue/cli-plugin-unit-jest>jest>jest-cli>@jest/core>@jest/reporters>jest-runtime>yargs>cliui>string-width>strip-ansi>ansi-regex": {
+      "decision": "ignore",
+      "madeAt": 1638194528783
+    },
+    "1004946|@vue/cli-plugin-unit-jest>jest>jest-cli>@jest/core>jest-runner>jest-jasmine2>jest-runtime>yargs>cliui>string-width>strip-ansi>ansi-regex": {
+      "decision": "ignore",
+      "madeAt": 1638194528783
+    },
+    "1004946|@vue/cli-plugin-unit-jest>jest>jest-cli>jest-config>@jest/test-sequencer>jest-runner>jest-jasmine2>jest-runtime>yargs>cliui>string-width>strip-ansi>ansi-regex": {
+      "decision": "ignore",
+      "madeAt": 1638194528783
+    },
+    "1004946|@vue/cli-plugin-unit-jest>jest>jest-cli>@jest/core>jest-config>@jest/test-sequencer>jest-runner>jest-jasmine2>jest-runtime>yargs>cliui>string-width>strip-ansi>ansi-regex": {
+      "decision": "ignore",
+      "madeAt": 1638194528783
+    },
+    "1004946|@vue/cli-plugin-unit-jest>jest>jest-cli>@jest/core>jest-config>@jest/test-sequencer>jest-runner>jest-jasmine2>jest-runtime>yargs>cliui>wrap-ansi>string-width>strip-ansi>ansi-regex": {
+      "decision": "ignore",
+      "madeAt": 1638194528783
+    },
+    "1004946|@vue/cli-plugin-unit-jest>jest-watch-typeahead>jest-watcher>string-length>strip-ansi>ansi-regex": {
+      "decision": "ignore",
+      "madeAt": 1638194528783
+    },
+    "1004946|@vue/cli-plugin-unit-jest>jest>jest-cli>@jest/core>@jest/reporters>string-length>strip-ansi>ansi-regex": {
+      "decision": "ignore",
+      "madeAt": 1638194528783
+    },
+    "1004946|@vue/cli-plugin-unit-jest>jest>jest-cli>@jest/core>strip-ansi>ansi-regex": {
+      "decision": "ignore",
+      "madeAt": 1638194528783
+    },
+    "1004946|@vue/cli-plugin-unit-jest>jest>jest-cli>yargs>string-width>strip-ansi>ansi-regex": {
+      "decision": "ignore",
+      "madeAt": 1638194528783
+    },
+    "1004946|@vue/cli-plugin-unit-jest>jest>jest-cli>yargs>cliui>string-width>strip-ansi>ansi-regex": {
+      "decision": "ignore",
+      "madeAt": 1638194528783
+    },
+    "1004946|@vue/cli-plugin-unit-jest>jest>jest-cli>yargs>cliui>wrap-ansi>string-width>strip-ansi>ansi-regex": {
+      "decision": "ignore",
+      "madeAt": 1638194528783
+    },
+    "1004946|@vue/cli-plugin-unit-jest>jest-watch-typeahead>strip-ansi>ansi-regex": {
+      "decision": "ignore",
+      "madeAt": 1638194528783
+    },
+    "1004946|@vue/cli-plugin-unit-jest>jest-watch-typeahead>string-length>strip-ansi>ansi-regex": {
+      "decision": "ignore",
+      "madeAt": 1638194528783
+    },
+    "1004946|@vue/cli-service>webpack-dev-server>yargs>string-width>strip-ansi>ansi-regex": {
+      "decision": "ignore",
+      "madeAt": 1638194528783
+    },
+    "1004946|@vue/cli-service>webpack-dev-server>yargs>cliui>string-width>strip-ansi>ansi-regex": {
+      "decision": "ignore",
+      "madeAt": 1638194528783
+    },
+    "1004946|@vue/cli-service>webpack-dev-server>yargs>cliui>wrap-ansi>string-width>strip-ansi>ansi-regex": {
+      "decision": "ignore",
+      "madeAt": 1638194528783
+    },
+    "1004946|@vue/cli-service>webpack-dev-server>yargs>cliui>strip-ansi>ansi-regex": {
+      "decision": "ignore",
+      "madeAt": 1638194528783
+    },
+    "1004946|@vue/cli-service>webpack-dev-server>yargs>cliui>wrap-ansi>strip-ansi>ansi-regex": {
+      "decision": "ignore",
+      "madeAt": 1638194528783
+    },
+    "1004946|license-check-and-add>yargs>string-width>strip-ansi>ansi-regex": {
+      "decision": "ignore",
+      "madeAt": 1638194528783
     },
     "1004946|license-check-and-add>yargs>cliui>string-width>strip-ansi>ansi-regex": {
       "decision": "ignore",
-      "madeAt": 1637756852908
-    },
-    "1004946|@vue/cli-service>webpack-dev-server>yargs>cliui>string-width>strip-ansi>ansi-regex": {
-      "decision": "ignore",
-      "madeAt": 1637756852908
-    },
-    "1004946|@vue/cli-plugin-e2e-nightwatch>nightwatch>mocha>yargs>cliui>string-width>strip-ansi>ansi-regex": {
-      "decision": "ignore",
-      "madeAt": 1637756852908
-    },
-    "1004946|@vue/cli-plugin-e2e-nightwatch>nightwatch>mocha>yargs-unparser>yargs>cliui>string-width>strip-ansi>ansi-regex": {
-      "decision": "ignore",
-      "madeAt": 1637756852908
-    },
-    "1004946|@vue/cli-plugin-unit-jest>jest>jest-cli>@jest/core>jest-runtime>yargs>cliui>string-width>strip-ansi>ansi-regex": {
-      "decision": "ignore",
-      "madeAt": 1637756852908
-    },
-    "1004946|@vue/cli-plugin-unit-jest>jest>jest-cli>@jest/core>@jest/reporters>jest-runtime>yargs>cliui>string-width>strip-ansi>ansi-regex": {
-      "decision": "ignore",
-      "madeAt": 1637756852908
-    },
-    "1004946|@vue/cli-plugin-unit-jest>jest>jest-cli>@jest/core>jest-runner>jest-jasmine2>jest-runtime>yargs>cliui>string-width>strip-ansi>ansi-regex": {
-      "decision": "ignore",
-      "madeAt": 1637756852908
-    },
-    "1004946|@vue/cli-plugin-unit-jest>jest>jest-cli>jest-config>@jest/test-sequencer>jest-runner>jest-jasmine2>jest-runtime>yargs>cliui>string-width>strip-ansi>ansi-regex": {
-      "decision": "ignore",
-      "madeAt": 1637756852908
-    },
-    "1004946|@vue/cli-plugin-unit-jest>jest>jest-cli>@jest/core>jest-config>@jest/test-sequencer>jest-runner>jest-jasmine2>jest-runtime>yargs>cliui>string-width>strip-ansi>ansi-regex": {
-      "decision": "ignore",
-      "madeAt": 1637756852908
-    },
-    "1004946|license-check-and-add>yargs>cliui>wrap-ansi>strip-ansi>ansi-regex": {
-      "decision": "ignore",
-      "madeAt": 1637253301461
+      "madeAt": 1638194528783
     },
     "1004946|license-check-and-add>yargs>cliui>wrap-ansi>string-width>strip-ansi>ansi-regex": {
       "decision": "ignore",
-      "madeAt": 1637756852908
-    },
-    "1004946|@vue/cli-service>webpack-dev-server>yargs>cliui>wrap-ansi>string-width>strip-ansi>ansi-regex": {
-      "decision": "ignore",
-      "madeAt": 1637756852908
-    },
-    "1004946|@vue/cli-plugin-e2e-nightwatch>nightwatch>mocha>yargs>cliui>wrap-ansi>string-width>strip-ansi>ansi-regex": {
-      "decision": "ignore",
-      "madeAt": 1637756852908
-    },
-    "1004946|@vue/cli-plugin-e2e-nightwatch>nightwatch>mocha>yargs-unparser>yargs>cliui>wrap-ansi>string-width>strip-ansi>ansi-regex": {
-      "decision": "ignore",
-      "madeAt": 1637756852908
-    },
-    "1004946|@vue/cli-plugin-unit-jest>jest>jest-cli>@jest/core>jest-runtime>yargs>cliui>wrap-ansi>string-width>strip-ansi>ansi-regex": {
-      "decision": "ignore",
-      "madeAt": 1637253301461
-    },
-    "1004946|@vue/cli-plugin-unit-jest>jest>jest-cli>@jest/core>@jest/reporters>jest-runtime>yargs>cliui>wrap-ansi>string-width>strip-ansi>ansi-regex": {
-      "decision": "ignore",
-      "madeAt": 1637253301461
-    },
-    "1004946|@vue/cli-plugin-unit-jest>jest>jest-cli>@jest/core>jest-runner>jest-jasmine2>jest-runtime>yargs>cliui>wrap-ansi>string-width>strip-ansi>ansi-regex": {
-      "decision": "ignore",
-      "madeAt": 1637253301461
-    },
-    "1004946|@vue/cli-plugin-unit-jest>jest>jest-cli>jest-config>@jest/test-sequencer>jest-runner>jest-jasmine2>jest-runtime>yargs>cliui>wrap-ansi>string-width>strip-ansi>ansi-regex": {
-      "decision": "ignore",
-      "madeAt": 1637253301461
-    },
-    "1004946|@vue/cli-plugin-unit-jest>jest>jest-cli>@jest/core>jest-config>@jest/test-sequencer>jest-runner>jest-jasmine2>jest-runtime>yargs>cliui>wrap-ansi>string-width>strip-ansi>ansi-regex": {
-      "decision": "ignore",
-      "madeAt": 1637756852908
-    },
-    "1004946|license-check-and-add>yargs>string-width>strip-ansi>ansi-regex": {
-      "decision": "ignore",
-      "madeAt": 1637756852908
-    },
-    "1004946|@vue/cli-service>webpack-dev-server>yargs>string-width>strip-ansi>ansi-regex": {
-      "decision": "ignore",
-      "madeAt": 1637756852908
-    },
-    "1004946|@vue/cli-plugin-e2e-nightwatch>nightwatch>mocha>yargs>string-width>strip-ansi>ansi-regex": {
-      "decision": "ignore",
-      "madeAt": 1637756852908
-    },
-    "1004946|@vue/cli-plugin-e2e-nightwatch>nightwatch>mocha>yargs-unparser>yargs>string-width>strip-ansi>ansi-regex": {
-      "decision": "ignore",
-      "madeAt": 1637756852908
-    },
-    "1004946|@vue/cli-plugin-unit-jest>jest>jest-cli>@jest/core>jest-runtime>yargs>string-width>strip-ansi>ansi-regex": {
-      "decision": "ignore",
-      "madeAt": 1637756852908
-    },
-    "1004946|@vue/cli-plugin-unit-jest>jest>jest-cli>@jest/core>@jest/reporters>jest-runtime>yargs>string-width>strip-ansi>ansi-regex": {
-      "decision": "ignore",
-      "madeAt": 1637253301461
-    },
-    "1004946|@vue/cli-plugin-unit-jest>jest>jest-cli>@jest/core>jest-runner>jest-jasmine2>jest-runtime>yargs>string-width>strip-ansi>ansi-regex": {
-      "decision": "ignore",
-      "madeAt": 1637253301461
-    },
-    "1004946|@vue/cli-plugin-unit-jest>jest>jest-cli>jest-config>@jest/test-sequencer>jest-runner>jest-jasmine2>jest-runtime>yargs>string-width>strip-ansi>ansi-regex": {
-      "decision": "ignore",
-      "madeAt": 1637253301461
-    },
-    "1004946|@vue/cli-plugin-unit-jest>jest>jest-cli>@jest/core>jest-config>@jest/test-sequencer>jest-runner>jest-jasmine2>jest-runtime>yargs>string-width>strip-ansi>ansi-regex": {
-      "decision": "ignore",
-      "madeAt": 1637253301461
-    },
-    "1004946|@vue/cli-plugin-unit-jest>@types/jest>jest-diff>pretty-format>ansi-regex": {
-      "decision": "ignore",
-      "madeAt": 1637756852908
-    },
-    "1004946|@vue/cli-plugin-unit-jest>jest>jest-cli>jest-config>jest-jasmine2>jest-matcher-utils>pretty-format>ansi-regex": {
-      "decision": "ignore",
-      "madeAt": 1637756852908
-    },
-    "1004946|@vue/cli-plugin-unit-jest>jest>jest-cli>jest-config>jest-jasmine2>jest-matcher-utils>jest-diff>pretty-format>ansi-regex": {
-      "decision": "ignore",
-      "madeAt": 1637756852908
-    },
-    "1004946|@vue/cli-plugin-unit-jest>jest>jest-cli>jest-config>jest-jasmine2>expect>jest-matcher-utils>jest-diff>pretty-format>ansi-regex": {
-      "decision": "ignore",
-      "madeAt": 1637756852908
-    },
-    "1004946|@vue/cli-plugin-unit-jest>jest>jest-cli>@jest/core>jest-runner>jest-jasmine2>expect>jest-matcher-utils>jest-diff>pretty-format>ansi-regex": {
-      "decision": "ignore",
-      "madeAt": 1637756852908
-    },
-    "1004946|@vue/cli-plugin-unit-jest>jest>jest-cli>jest-config>@jest/test-sequencer>jest-runner>jest-jasmine2>expect>jest-matcher-utils>jest-diff>pretty-format>ansi-regex": {
-      "decision": "ignore",
-      "madeAt": 1637756852908
-    },
-    "1004946|@vue/cli-plugin-unit-jest>jest>jest-cli>@jest/core>jest-config>@jest/test-sequencer>jest-runner>jest-jasmine2>expect>jest-matcher-utils>jest-diff>pretty-format>ansi-regex": {
-      "decision": "ignore",
-      "madeAt": 1637756852908
-    },
-    "1004946|@vue/cli-plugin-unit-jest>jest>jest-cli>@jest/core>jest-runtime>jest-config>@jest/test-sequencer>jest-runner>jest-jasmine2>expect>jest-matcher-utils>jest-diff>pretty-format>ansi-regex": {
-      "decision": "ignore",
-      "madeAt": 1637756852908
-    },
-    "1004946|@vue/cli-plugin-unit-jest>jest>jest-cli>@jest/core>@jest/reporters>jest-runtime>jest-config>@jest/test-sequencer>jest-runner>jest-jasmine2>expect>jest-matcher-utils>jest-diff>pretty-format>ansi-regex": {
-      "decision": "ignore",
-      "madeAt": 1637756852908
-    },
-    "1004946|@vue/cli-plugin-unit-jest>jest>jest-cli>@jest/core>@jest/reporters>jest-runtime>jest-config>@jest/test-sequencer>jest-runner>jest-jasmine2>jest-snapshot>expect>jest-matcher-utils>jest-diff>pretty-format>ansi-regex": {
-      "decision": "ignore",
-      "madeAt": 1637756852908
-    },
-    "1004946|@vue/cli-plugin-unit-jest>jest>jest-cli>jest-config>jest-jasmine2>jest-each>pretty-format>ansi-regex": {
-      "decision": "ignore",
-      "madeAt": 1637756852908
-    },
-    "1004946|@vue/cli-plugin-unit-jest>jest>jest-cli>@jest/core>jest-runner>jest-jasmine2>jest-each>pretty-format>ansi-regex": {
-      "decision": "ignore",
-      "madeAt": 1637756852908
-    },
-    "1004946|@vue/cli-plugin-unit-jest>jest>jest-cli>jest-config>@jest/test-sequencer>jest-runner>jest-jasmine2>jest-each>pretty-format>ansi-regex": {
-      "decision": "ignore",
-      "madeAt": 1637756852908
-    },
-    "1004946|@vue/cli-plugin-unit-jest>jest>jest-cli>@jest/core>jest-config>@jest/test-sequencer>jest-runner>jest-jasmine2>jest-each>pretty-format>ansi-regex": {
-      "decision": "ignore",
-      "madeAt": 1637756852908
-    },
-    "1004946|@vue/cli-plugin-unit-jest>jest>jest-cli>@jest/core>jest-runtime>jest-config>@jest/test-sequencer>jest-runner>jest-jasmine2>jest-each>pretty-format>ansi-regex": {
-      "decision": "ignore",
-      "madeAt": 1637756852908
-    },
-    "1004946|@vue/cli-plugin-unit-jest>jest>jest-cli>@jest/core>@jest/reporters>jest-runtime>jest-config>@jest/test-sequencer>jest-runner>jest-jasmine2>jest-each>pretty-format>ansi-regex": {
-      "decision": "ignore",
-      "madeAt": 1637756852908
-    },
-    "1004946|@vue/cli-plugin-unit-jest>jest>jest-cli>@jest/core>jest-snapshot>pretty-format>ansi-regex": {
-      "decision": "ignore",
-      "madeAt": 1637756852908
-    },
-    "1004946|@vue/cli-plugin-unit-jest>jest>jest-cli>@jest/core>jest-snapshot>jest-diff>pretty-format>ansi-regex": {
-      "decision": "ignore",
-      "madeAt": 1637756852908
-    },
-    "1004946|@vue/cli-plugin-unit-jest>jest>jest-cli>jest-config>jest-jasmine2>jest-snapshot>jest-diff>pretty-format>ansi-regex": {
-      "decision": "ignore",
-      "madeAt": 1637756852908
-    },
-    "1004946|@vue/cli-plugin-unit-jest>jest>jest-cli>@jest/core>jest-runner>jest-jasmine2>jest-snapshot>jest-diff>pretty-format>ansi-regex": {
-      "decision": "ignore",
-      "madeAt": 1637756852908
-    },
-    "1004946|@vue/cli-plugin-unit-jest>jest>jest-cli>jest-config>@jest/test-sequencer>jest-runner>jest-jasmine2>jest-snapshot>jest-diff>pretty-format>ansi-regex": {
-      "decision": "ignore",
-      "madeAt": 1637756852908
-    },
-    "1004946|@vue/cli-plugin-unit-jest>jest>jest-cli>@jest/core>jest-config>@jest/test-sequencer>jest-runner>jest-jasmine2>jest-snapshot>jest-diff>pretty-format>ansi-regex": {
-      "decision": "ignore",
-      "madeAt": 1637756852908
-    },
-    "1004946|@vue/cli-plugin-unit-jest>jest>jest-cli>@jest/core>jest-runtime>jest-config>@jest/test-sequencer>jest-runner>jest-jasmine2>jest-snapshot>jest-diff>pretty-format>ansi-regex": {
-      "decision": "ignore",
-      "madeAt": 1637756852908
-    },
-    "1004946|@vue/cli-plugin-unit-jest>jest>jest-cli>@jest/core>@jest/reporters>jest-runtime>jest-config>@jest/test-sequencer>jest-runner>jest-jasmine2>jest-snapshot>jest-diff>pretty-format>ansi-regex": {
-      "decision": "ignore",
-      "madeAt": 1637756852908
-    },
-    "1004946|@vue/cli-plugin-unit-jest>jest>jest-cli>jest-config>jest-jasmine2>pretty-format>ansi-regex": {
-      "decision": "ignore",
-      "madeAt": 1637756852908
-    },
-    "1004946|@vue/cli-plugin-unit-jest>jest>jest-cli>@jest/core>jest-runner>jest-jasmine2>pretty-format>ansi-regex": {
-      "decision": "ignore",
-      "madeAt": 1637756852908
-    },
-    "1004946|@vue/cli-plugin-unit-jest>jest>jest-cli>jest-config>@jest/test-sequencer>jest-runner>jest-jasmine2>pretty-format>ansi-regex": {
-      "decision": "ignore",
-      "madeAt": 1637756852908
-    },
-    "1004946|@vue/cli-plugin-unit-jest>jest>jest-cli>@jest/core>jest-config>@jest/test-sequencer>jest-runner>jest-jasmine2>pretty-format>ansi-regex": {
-      "decision": "ignore",
-      "madeAt": 1637756852908
-    },
-    "1004946|@vue/cli-plugin-unit-jest>jest>jest-cli>@jest/core>jest-runtime>jest-config>@jest/test-sequencer>jest-runner>jest-jasmine2>pretty-format>ansi-regex": {
-      "decision": "ignore",
-      "madeAt": 1637756852908
-    },
-    "1004946|@vue/cli-plugin-unit-jest>jest>jest-cli>@jest/core>@jest/reporters>jest-runtime>jest-config>@jest/test-sequencer>jest-runner>jest-jasmine2>pretty-format>ansi-regex": {
-      "decision": "ignore",
-      "madeAt": 1637756852908
-    },
-    "1004946|@vue/cli-plugin-unit-jest>jest>jest-cli>@jest/core>jest-runner>jest-leak-detector>pretty-format>ansi-regex": {
-      "decision": "ignore",
-      "madeAt": 1637756852908
-    },
-    "1004946|@vue/cli-plugin-unit-jest>jest>jest-cli>jest-config>@jest/test-sequencer>jest-runner>jest-leak-detector>pretty-format>ansi-regex": {
-      "decision": "ignore",
-      "madeAt": 1637756852908
-    },
-    "1004946|@vue/cli-plugin-unit-jest>jest>jest-cli>@jest/core>jest-config>@jest/test-sequencer>jest-runner>jest-leak-detector>pretty-format>ansi-regex": {
-      "decision": "ignore",
-      "madeAt": 1637756852908
-    },
-    "1004946|@vue/cli-plugin-unit-jest>jest>jest-cli>@jest/core>jest-runtime>jest-config>@jest/test-sequencer>jest-runner>jest-leak-detector>pretty-format>ansi-regex": {
-      "decision": "ignore",
-      "madeAt": 1637756852908
-    },
-    "1004946|@vue/cli-plugin-unit-jest>jest>jest-cli>@jest/core>@jest/reporters>jest-runtime>jest-config>@jest/test-sequencer>jest-runner>jest-leak-detector>pretty-format>ansi-regex": {
-      "decision": "ignore",
-      "madeAt": 1637756852908
-    },
-    "1004946|@vue/cli-plugin-unit-jest>jest>jest-cli>jest-validate>pretty-format>ansi-regex": {
-      "decision": "ignore",
-      "madeAt": 1637756852908
-    },
-    "1004946|@vue/cli-plugin-unit-jest>jest>jest-cli>jest-config>jest-validate>pretty-format>ansi-regex": {
-      "decision": "ignore",
-      "madeAt": 1637756852908
-    },
-    "1004946|@vue/cli-plugin-unit-jest>jest>jest-cli>@jest/core>jest-config>jest-validate>pretty-format>ansi-regex": {
-      "decision": "ignore",
-      "madeAt": 1637756852908
-    },
-    "1004946|@vue/cli-plugin-unit-jest>jest>jest-cli>@jest/core>jest-runtime>jest-config>jest-validate>pretty-format>ansi-regex": {
-      "decision": "ignore",
-      "madeAt": 1637756852908
-    },
-    "1004946|@vue/cli-plugin-unit-jest>jest>jest-cli>@jest/core>@jest/reporters>jest-runtime>jest-config>jest-validate>pretty-format>ansi-regex": {
-      "decision": "ignore",
-      "madeAt": 1637756852908
-    },
-    "1004946|@vue/cli-plugin-unit-jest>jest>jest-cli>@jest/core>jest-runner>jest-jasmine2>jest-runtime>jest-config>jest-validate>pretty-format>ansi-regex": {
-      "decision": "ignore",
-      "madeAt": 1637756852908
-    },
-    "1004946|@vue/cli-plugin-unit-jest>jest>jest-cli>jest-config>pretty-format>ansi-regex": {
-      "decision": "ignore",
-      "madeAt": 1637756852908
-    },
-    "1004946|@vue/cli-plugin-unit-jest>jest>jest-cli>@jest/core>jest-config>pretty-format>ansi-regex": {
-      "decision": "ignore",
-      "madeAt": 1637756852908
-    },
-    "1004946|@vue/cli-plugin-unit-jest>jest>jest-cli>@jest/core>jest-runtime>jest-config>pretty-format>ansi-regex": {
-      "decision": "ignore",
-      "madeAt": 1637756852908
-    },
-    "1004946|@vue/cli-plugin-unit-jest>jest>jest-cli>@jest/core>@jest/reporters>jest-runtime>jest-config>pretty-format>ansi-regex": {
-      "decision": "ignore",
-      "madeAt": 1637756852908
-    },
-    "1004946|@vue/cli-plugin-unit-jest>jest>jest-cli>@jest/core>jest-runner>jest-jasmine2>jest-runtime>jest-config>pretty-format>ansi-regex": {
-      "decision": "ignore",
-      "madeAt": 1637756852908
-    },
-    "1004946|@vue/cli-plugin-unit-jest>jest-watch-typeahead>jest-watcher>string-length>strip-ansi>ansi-regex": {
-      "decision": "ignore",
-      "madeAt": 1637756852908
-    },
-    "1004946|@vue/cli-plugin-unit-jest>jest>jest-cli>@jest/core>@jest/reporters>string-length>strip-ansi>ansi-regex": {
-      "decision": "ignore",
-      "madeAt": 1637756852908
-    },
-    "1004946|@vue/cli-plugin-unit-jest>jest>jest-cli>@jest/core>strip-ansi>ansi-regex": {
-      "decision": "ignore",
-      "madeAt": 1637756852908
-    },
-    "1004946|@vue/cli-plugin-unit-jest>jest-watch-typeahead>strip-ansi>ansi-regex": {
-      "decision": "ignore",
-      "madeAt": 1637756852908
-    },
-    "1004946|@vue/cli-plugin-unit-jest>jest-watch-typeahead>string-length>strip-ansi>ansi-regex": {
-      "decision": "ignore",
-      "madeAt": 1637756852908
+      "madeAt": 1638194528783
     },
     "1004946|npm-audit-resolver>yargs-unparser>yargs>string-width>strip-ansi>ansi-regex": {
       "decision": "ignore",
-      "madeAt": 1637756852908
+      "madeAt": 1638194528783
+    },
+    "1004946|npm-audit-resolver>yargs-unparser>yargs>cliui>string-width>strip-ansi>ansi-regex": {
+      "decision": "ignore",
+      "madeAt": 1638194528783
+    },
+    "1004946|npm-audit-resolver>yargs-unparser>yargs>cliui>wrap-ansi>string-width>strip-ansi>ansi-regex": {
+      "decision": "ignore",
+      "madeAt": 1638194528783
     },
     "1004967|@vue/cli-service>cssnano>cssnano-preset-default>postcss-svgo>svgo>css-select>nth-check": {
       "decision": "ignore",
-      "madeAt": 1637253304146
+      "madeAt": 1638194531770
     },
     "1004967|@vue/cli-service>@intervolga/optimize-cssnano-plugin>cssnano>cssnano-preset-default>postcss-svgo>svgo>css-select>nth-check": {
       "decision": "ignore",
-      "madeAt": 1637253304146
+      "madeAt": 1638194531770
+    },
+    "1005059|@vue/cli-service>webpack-dev-server>ansi-html": {
+      "decision": "ignore",
+      "madeAt": 1638194534663
     },
     "1005154|@vue/cli-plugin-babel>webpack>watchpack>watchpack-chokidar2>chokidar>glob-parent": {
       "decision": "ignore",
-      "madeAt": 1637253308842
+      "madeAt": 1638194539088
     },
     "1005154|@vue/cli-plugin-eslint>globby>fast-glob>glob-parent": {
       "decision": "ignore",
-      "madeAt": 1637253308842
+      "madeAt": 1638194539088
     },
     "1005154|@vue/cli-plugin-typescript>globby>fast-glob>glob-parent": {
       "decision": "ignore",
-      "madeAt": 1637253308842
+      "madeAt": 1638194539088
     },
     "1005154|@vue/cli-service>copy-webpack-plugin>glob-parent": {
       "decision": "ignore",
-      "madeAt": 1637253308842
+      "madeAt": 1638194539088
     },
     "1005154|@vue/cli-service>globby>fast-glob>glob-parent": {
       "decision": "ignore",
-      "madeAt": 1637253308842
+      "madeAt": 1638194539088
     },
     "1005154|@vue/cli-service>webpack-dev-server>chokidar>glob-parent": {
       "decision": "ignore",
-      "madeAt": 1637253308842
+      "madeAt": 1638194539088
     },
     "1005512|@vue/cli-plugin-unit-jest>jest>jest-cli>@jest/core>@jest/reporters>node-notifier": {
       "decision": "ignore",
-      "madeAt": 1637253311907
+      "madeAt": 1638194542584
     },
     "1005534|@vue/cli-plugin-unit-jest>ts-jest>yargs-parser": {
       "decision": "ignore",
-      "madeAt": 1637253317666
-    },
-<<<<<<< HEAD
-    "1004946|@vue/cli-plugin-unit-jest>jest>jest-cli>yargs>string-width>strip-ansi>ansi-regex": {
-      "decision": "ignore",
-      "madeAt": 1637756852908
-    },
-    "1004946|@vue/cli-plugin-unit-jest>jest>jest-cli>yargs>cliui>string-width>strip-ansi>ansi-regex": {
-      "decision": "ignore",
-      "madeAt": 1637756852908
-    },
-    "1004946|@vue/cli-plugin-unit-jest>jest>jest-cli>yargs>cliui>wrap-ansi>string-width>strip-ansi>ansi-regex": {
-      "decision": "ignore",
-      "madeAt": 1637756852908
-    },
-    "1004946|@vue/cli-service>webpack-dev-server>yargs>cliui>strip-ansi>ansi-regex": {
-      "decision": "ignore",
-      "madeAt": 1637756852908
-    },
-    "1004946|@vue/cli-service>webpack-dev-server>yargs>cliui>wrap-ansi>strip-ansi>ansi-regex": {
-      "decision": "ignore",
-      "madeAt": 1637756852908
-    },
-    "1004946|npm-audit-resolver>yargs-unparser>yargs>cliui>string-width>strip-ansi>ansi-regex": {
-      "decision": "ignore",
-      "madeAt": 1637756852908
-    },
-    "1004946|npm-audit-resolver>yargs-unparser>yargs>cliui>wrap-ansi>string-width>strip-ansi>ansi-regex": {
-      "decision": "ignore",
-      "madeAt": 1637756852908
-    },
-    "1005059|@vue/cli-service>webpack-dev-server>ansi-html": {
-      "decision": "ignore",
-      "madeAt": 1637756857348
+      "madeAt": 1638194544935
     },
     "1006724|@vue/cli-plugin-babel>@vue/cli-shared-utils>request>http-signature>jsprim>json-schema": {
       "decision": "ignore",
-      "madeAt": 1637756859787
+      "madeAt": 1638194548113
     },
     "1006724|@vue/cli-service>@vue/cli-plugin-router>@vue/cli-shared-utils>request>http-signature>jsprim>json-schema": {
       "decision": "ignore",
-      "madeAt": 1637756859787
+      "madeAt": 1638194548113
     },
     "1006724|@vue/cli-plugin-unit-jest>jest>jest-cli>jest-config>jest-environment-jsdom>jsdom>request>http-signature>jsprim>json-schema": {
       "decision": "ignore",
-      "madeAt": 1637756859787
+      "madeAt": 1638194548113
     },
     "1006724|@vue/cli-plugin-unit-jest>jest>jest-cli>@jest/core>jest-config>jest-environment-jsdom>jsdom>request>http-signature>jsprim>json-schema": {
       "decision": "ignore",
-      "madeAt": 1637756859787
+      "madeAt": 1638194548113
     },
     "1006724|@vue/cli-plugin-unit-jest>jest>jest-cli>@jest/core>jest-runtime>jest-config>jest-environment-jsdom>jsdom>request>http-signature>jsprim>json-schema": {
       "decision": "ignore",
-      "madeAt": 1637756859787
+      "madeAt": 1638194548113
     },
     "1006724|@vue/cli-plugin-unit-jest>jest>jest-cli>@jest/core>@jest/reporters>jest-runtime>jest-config>jest-environment-jsdom>jsdom>request>http-signature>jsprim>json-schema": {
       "decision": "ignore",
-      "madeAt": 1637756859787
+      "madeAt": 1638194548113
     },
     "1006724|@vue/cli-plugin-unit-jest>jest>jest-cli>@jest/core>jest-runner>jest-jasmine2>jest-runtime>jest-config>jest-environment-jsdom>jsdom>request>http-signature>jsprim>json-schema": {
       "decision": "ignore",
-      "madeAt": 1637756859787
-=======
-    "1006724|@vue/cli-plugin-babel>@vue/cli-shared-utils>request>http-signature>jsprim>json-schema": {
-      "decision": "ignore",
-      "madeAt": 1637668033343
-    },
-    "1006724|@vue/cli-service>@vue/cli-plugin-router>@vue/cli-shared-utils>request>http-signature>jsprim>json-schema": {
-      "decision": "ignore",
-      "madeAt": 1637668033343
-    },
-    "1006724|@vue/cli-plugin-unit-jest>jest>jest-cli>jest-config>jest-environment-jsdom>jsdom>request>http-signature>jsprim>json-schema": {
-      "decision": "ignore",
-      "madeAt": 1637668033343
-    },
-    "1006724|@vue/cli-plugin-unit-jest>jest>jest-cli>@jest/core>jest-config>jest-environment-jsdom>jsdom>request>http-signature>jsprim>json-schema": {
-      "decision": "ignore",
-      "madeAt": 1637668033343
-    },
-    "1006724|@vue/cli-plugin-unit-jest>jest>jest-cli>@jest/core>jest-runtime>jest-config>jest-environment-jsdom>jsdom>request>http-signature>jsprim>json-schema": {
-      "decision": "ignore",
-      "madeAt": 1637668033343
-    },
-    "1006724|@vue/cli-plugin-unit-jest>jest>jest-cli>@jest/core>@jest/reporters>jest-runtime>jest-config>jest-environment-jsdom>jsdom>request>http-signature>jsprim>json-schema": {
-      "decision": "ignore",
-      "madeAt": 1637668033343
-    },
-    "1006724|@vue/cli-plugin-unit-jest>jest>jest-cli>@jest/core>jest-runner>jest-jasmine2>jest-runtime>jest-config>jest-environment-jsdom>jsdom>request>http-signature>jsprim>json-schema": {
-      "decision": "ignore",
-      "madeAt": 1637668033344
->>>>>>> 022358d1
+      "madeAt": 1638194548113
     }
   },
   "rules": {},
