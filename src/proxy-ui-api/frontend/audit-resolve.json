--- conflicted
+++ resolved
@@ -2,19 +2,7 @@
   "decisions": {
     "1500|@vue/cli-plugin-unit-jest>ts-jest>yargs-parser": {
       "decision": "ignore",
-<<<<<<< HEAD
-      "madeAt": 1597218830120
-    },
-    "1548|@vue/cli-service>copy-webpack-plugin>serialize-javascript": {
-      "decision": "ignore",
-      "madeAt": 1597218844455
-    },
-    "1556|dtsgenerator>cross-fetch>node-fetch": {
-      "decision": "postpone",
-      "madeAt": 1599830728765
-=======
       "madeAt": 1600081668835
->>>>>>> 4bb87396
     }
   },
   "rules": {},
