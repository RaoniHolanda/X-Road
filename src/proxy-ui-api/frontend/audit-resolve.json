{
  "decisions": {
    "1500|@vue/cli-plugin-unit-jest>ts-jest>yargs-parser": {
      "decision": "ignore",
      "madeAt": 1629389273635
    },
    "1751|@vue/cli-plugin-babel>webpack>watchpack>watchpack-chokidar2>chokidar>glob-parent": {
      "decision": "ignore",
      "madeAt": 1629389279308
    },
    "1751|@vue/cli-plugin-eslint>webpack>watchpack>watchpack-chokidar2>chokidar>glob-parent": {
      "decision": "ignore",
      "madeAt": 1629389279308
    },
    "1751|@vue/cli-plugin-typescript>webpack>watchpack>watchpack-chokidar2>chokidar>glob-parent": {
      "decision": "ignore",
      "madeAt": 1629389279308
    },
    "1751|@vue/cli-service>webpack>watchpack>watchpack-chokidar2>chokidar>glob-parent": {
      "decision": "ignore",
      "madeAt": 1629389279308
    },
    "1751|@vue/cli-plugin-eslint>globby>fast-glob>glob-parent": {
      "decision": "ignore",
      "madeAt": 1629389279308
    },
    "1751|@vue/cli-plugin-typescript>globby>fast-glob>glob-parent": {
      "decision": "ignore",
      "madeAt": 1629389279308
    },
    "1751|@vue/cli-service>copy-webpack-plugin>glob-parent": {
      "decision": "ignore",
      "madeAt": 1629389279308
    },
    "1751|@vue/cli-service>globby>fast-glob>glob-parent": {
      "decision": "ignore",
      "madeAt": 1629389279308
    },
    "1751|@vue/cli-service>webpack-dev-server>chokidar>glob-parent": {
      "decision": "ignore",
      "madeAt": 1629389279308
    },
    "1002401|eslint>strip-ansi>ansi-regex": {
      "decision": "ignore",
      "madeAt": 1633604147733
    },
    "1002401|eslint>table>string-width>strip-ansi>ansi-regex": {
      "decision": "ignore",
      "madeAt": 1633604147733
    },
    "1002373|@vue/cli-plugin-e2e-nightwatch>nightwatch>mocha>yargs-unparser>lodash": {
      "decision": "ignore",
      "madeAt": 1633604183504
    },
    "1002373|@vue/cli-plugin-e2e-nightwatch>nightwatch>request-promise>request-promise-core>lodash": {
      "decision": "ignore",
      "madeAt": 1633604183504
    },
    "1002373|@vue/cli-plugin-unit-jest>jest>jest-cli>@jest/core>@jest/reporters>jest-runtime>jest-config>jest-environment-jsdom>jsdom>request-promise-native>request-promise-core>lodash": {
      "decision": "ignore",
      "madeAt": 1633604183504
    },
    "1002373|@vue/cli-plugin-unit-jest>jest>jest-cli>@jest/core>jest-runner>jest-jasmine2>jest-runtime>jest-config>jest-environment-jsdom>jsdom>request-promise-native>request-promise-core>lodash": {
      "decision": "ignore",
      "madeAt": 1633604183504
    },
    "1002373|@vue/cli-plugin-unit-jest>jest>jest-cli>@jest/core>jest-runner>jest-runtime>jest-config>jest-environment-jsdom>jsdom>request-promise-native>request-promise-core>lodash": {
      "decision": "ignore",
      "madeAt": 1633604183504
    },
    "1002373|@vue/cli-plugin-unit-jest>jest>jest-cli>@jest/core>jest-runtime>jest-config>jest-environment-jsdom>jsdom>request-promise-native>request-promise-core>lodash": {
      "decision": "ignore",
      "madeAt": 1633604183504
    },
    "1002373|@vue/cli-plugin-unit-jest>jest>jest-cli>@jest/core>jest-runner>jest-config>jest-environment-jsdom>jsdom>request-promise-native>request-promise-core>lodash": {
      "decision": "ignore",
      "madeAt": 1633604183504
    },
    "1002373|@vue/cli-plugin-unit-jest>jest>jest-cli>@jest/core>jest-config>jest-environment-jsdom>jsdom>request-promise-native>request-promise-core>lodash": {
      "decision": "ignore",
      "madeAt": 1633604183504
    },
    "1002373|@vue/cli-plugin-unit-jest>jest>jest-cli>jest-config>jest-environment-jsdom>jsdom>request-promise-native>request-promise-core>lodash": {
      "decision": "ignore",
      "madeAt": 1633604183504
    },
    "1002373|@vue/cli-plugin-unit-jest>jest-environment-jsdom-fifteen>jsdom>request-promise-native>request-promise-core>lodash": {
      "decision": "ignore",
      "madeAt": 1633604183504
    },
    "1002401|@vue/cli-plugin-babel>@vue/cli-shared-utils>ora>strip-ansi>ansi-regex": {
      "decision": "ignore",
      "madeAt": 1633974679245
    },
    "1002401|@vue/cli-plugin-e2e-nightwatch>@vue/cli-shared-utils>ora>strip-ansi>ansi-regex": {
      "decision": "ignore",
      "madeAt": 1633674110089
    },
    "1002401|@vue/cli-plugin-eslint>@vue/cli-shared-utils>ora>strip-ansi>ansi-regex": {
      "decision": "ignore",
      "madeAt": 1633674110089
    },
    "1002401|@vue/cli-plugin-typescript>@vue/cli-shared-utils>ora>strip-ansi>ansi-regex": {
      "decision": "ignore",
      "madeAt": 1633674110089
    },
    "1002401|@vue/cli-plugin-unit-jest>@vue/cli-shared-utils>ora>strip-ansi>ansi-regex": {
      "decision": "ignore",
      "madeAt": 1633674110089
    },
    "1002401|@vue/cli-service>@vue/cli-plugin-router>@vue/cli-shared-utils>ora>strip-ansi>ansi-regex": {
      "decision": "ignore",
      "madeAt": 1633974679245
    },
    "1002401|@vue/cli-service>@vue/cli-shared-utils>ora>strip-ansi>ansi-regex": {
      "decision": "ignore",
      "madeAt": 1633674110089
    },
    "1002401|@vue/cli-plugin-e2e-nightwatch>nightwatch>mocha>wide-align>string-width>strip-ansi>ansi-regex": {
      "decision": "ignore",
      "madeAt": 1633974679245
    },
    "1002401|@vue/cli-service>@soda/friendly-errors-webpack-plugin>string-width>strip-ansi>ansi-regex": {
      "decision": "ignore",
      "madeAt": 1633974679245
    },
    "1002401|@vue/cli-plugin-e2e-nightwatch>nightwatch>mocha>yargs>cliui>string-width>strip-ansi>ansi-regex": {
      "decision": "ignore",
      "madeAt": 1633974679245
    },
    "1002401|@vue/cli-plugin-e2e-nightwatch>nightwatch>mocha>yargs-unparser>yargs>cliui>string-width>strip-ansi>ansi-regex": {
      "decision": "ignore",
      "madeAt": 1633974679245
    },
    "1002401|@vue/cli-plugin-unit-jest>jest>jest-cli>@jest/core>@jest/reporters>jest-runtime>yargs>cliui>string-width>strip-ansi>ansi-regex": {
      "decision": "ignore",
      "madeAt": 1633974679245
    },
    "1002401|@vue/cli-plugin-unit-jest>jest>jest-cli>@jest/core>jest-config>@jest/test-sequencer>jest-runner>jest-jasmine2>jest-runtime>yargs>cliui>string-width>strip-ansi>ansi-regex": {
      "decision": "ignore",
      "madeAt": 1633974679245
    },
    "1002401|@vue/cli-plugin-unit-jest>jest>jest-cli>jest-config>@jest/test-sequencer>jest-runner>jest-jasmine2>jest-runtime>yargs>cliui>string-width>strip-ansi>ansi-regex": {
      "decision": "ignore",
      "madeAt": 1633974679245
    },
    "1002401|@vue/cli-plugin-unit-jest>jest>jest-cli>@jest/core>jest-runner>jest-jasmine2>jest-runtime>yargs>cliui>string-width>strip-ansi>ansi-regex": {
      "decision": "ignore",
      "madeAt": 1633974679245
    },
    "1002401|@vue/cli-plugin-unit-jest>jest>jest-cli>@jest/core>jest-runner>jest-config>jest-jasmine2>jest-runtime>yargs>cliui>string-width>strip-ansi>ansi-regex": {
      "decision": "ignore",
      "madeAt": 1633674110090
    },
    "1002401|@vue/cli-plugin-unit-jest>jest>jest-cli>@jest/core>jest-config>jest-jasmine2>jest-runtime>yargs>cliui>string-width>strip-ansi>ansi-regex": {
      "decision": "ignore",
      "madeAt": 1633674110090
    },
    "1002401|@vue/cli-plugin-unit-jest>jest>jest-cli>jest-config>jest-jasmine2>jest-runtime>yargs>cliui>string-width>strip-ansi>ansi-regex": {
      "decision": "ignore",
      "madeAt": 1633674110090
    },
    "1002401|@vue/cli-plugin-unit-jest>jest>jest-cli>@jest/core>jest-config>@jest/test-sequencer>jest-runner>jest-runtime>yargs>cliui>string-width>strip-ansi>ansi-regex": {
      "decision": "ignore",
      "madeAt": 1633674110090
    },
    "1002401|@vue/cli-plugin-e2e-nightwatch>nightwatch>mocha>yargs>cliui>wrap-ansi>string-width>strip-ansi>ansi-regex": {
      "decision": "ignore",
      "madeAt": 1633974679245
    },
    "1002401|@vue/cli-plugin-e2e-nightwatch>nightwatch>mocha>yargs-unparser>yargs>cliui>wrap-ansi>string-width>strip-ansi>ansi-regex": {
      "decision": "ignore",
      "madeAt": 1633974679245
    },
    "1002401|@vue/cli-plugin-unit-jest>jest>jest-cli>@jest/core>@jest/reporters>jest-runtime>yargs>cliui>wrap-ansi>string-width>strip-ansi>ansi-regex": {
      "decision": "ignore",
      "madeAt": 1633974679245
    },
    "1002401|@vue/cli-plugin-unit-jest>jest>jest-cli>@jest/core>jest-config>@jest/test-sequencer>jest-runner>jest-jasmine2>jest-runtime>yargs>cliui>wrap-ansi>string-width>strip-ansi>ansi-regex": {
      "decision": "ignore",
      "madeAt": 1633974679245
    },
    "1002401|@vue/cli-plugin-unit-jest>jest>jest-cli>jest-config>@jest/test-sequencer>jest-runner>jest-jasmine2>jest-runtime>yargs>cliui>wrap-ansi>string-width>strip-ansi>ansi-regex": {
      "decision": "ignore",
      "madeAt": 1633974679245
    },
    "1002401|@vue/cli-plugin-unit-jest>jest>jest-cli>@jest/core>jest-runner>jest-jasmine2>jest-runtime>yargs>cliui>wrap-ansi>string-width>strip-ansi>ansi-regex": {
      "decision": "ignore",
      "madeAt": 1633974679245
    },
    "1002401|@vue/cli-plugin-unit-jest>jest>jest-cli>@jest/core>jest-runner>jest-config>jest-jasmine2>jest-runtime>yargs>cliui>wrap-ansi>string-width>strip-ansi>ansi-regex": {
      "decision": "ignore",
      "madeAt": 1633604206783
    },
    "1002401|@vue/cli-plugin-unit-jest>jest>jest-cli>@jest/core>jest-config>jest-jasmine2>jest-runtime>yargs>cliui>wrap-ansi>string-width>strip-ansi>ansi-regex": {
      "decision": "ignore",
      "madeAt": 1633604206783
    },
    "1002401|@vue/cli-plugin-unit-jest>jest>jest-cli>jest-config>jest-jasmine2>jest-runtime>yargs>cliui>wrap-ansi>string-width>strip-ansi>ansi-regex": {
      "decision": "ignore",
      "madeAt": 1633604206783
    },
    "1002401|@vue/cli-plugin-unit-jest>jest>jest-cli>@jest/core>jest-config>@jest/test-sequencer>jest-runner>jest-runtime>yargs>cliui>wrap-ansi>string-width>strip-ansi>ansi-regex": {
      "decision": "ignore",
      "madeAt": 1633604206783
    },
    "1002401|@vue/cli-plugin-e2e-nightwatch>nightwatch>mocha>yargs>string-width>strip-ansi>ansi-regex": {
      "decision": "ignore",
      "madeAt": 1633974679245
    },
    "1002401|@vue/cli-plugin-e2e-nightwatch>nightwatch>mocha>yargs-unparser>yargs>string-width>strip-ansi>ansi-regex": {
      "decision": "ignore",
      "madeAt": 1633974679245
    },
    "1002401|@vue/cli-plugin-unit-jest>jest>jest-cli>@jest/core>@jest/reporters>jest-runtime>yargs>string-width>strip-ansi>ansi-regex": {
      "decision": "ignore",
      "madeAt": 1633974679245
    },
    "1002401|@vue/cli-plugin-unit-jest>jest>jest-cli>@jest/core>jest-config>@jest/test-sequencer>jest-runner>jest-jasmine2>jest-runtime>yargs>string-width>strip-ansi>ansi-regex": {
      "decision": "ignore",
      "madeAt": 1633974679245
    },
    "1002401|@vue/cli-plugin-unit-jest>jest>jest-cli>jest-config>@jest/test-sequencer>jest-runner>jest-jasmine2>jest-runtime>yargs>string-width>strip-ansi>ansi-regex": {
      "decision": "ignore",
      "madeAt": 1633974679245
    },
    "1002401|@vue/cli-plugin-unit-jest>jest>jest-cli>@jest/core>jest-runner>jest-jasmine2>jest-runtime>yargs>string-width>strip-ansi>ansi-regex": {
      "decision": "ignore",
      "madeAt": 1633974679245
    },
    "1002401|@vue/cli-plugin-unit-jest>jest>jest-cli>@jest/core>jest-runner>jest-config>jest-jasmine2>jest-runtime>yargs>string-width>strip-ansi>ansi-regex": {
      "decision": "ignore",
      "madeAt": 1633604206783
    },
    "1002401|@vue/cli-plugin-unit-jest>jest>jest-cli>@jest/core>jest-config>jest-jasmine2>jest-runtime>yargs>string-width>strip-ansi>ansi-regex": {
      "decision": "ignore",
      "madeAt": 1633604206783
    },
    "1002401|@vue/cli-plugin-unit-jest>jest>jest-cli>jest-config>jest-jasmine2>jest-runtime>yargs>string-width>strip-ansi>ansi-regex": {
      "decision": "ignore",
      "madeAt": 1633604206783
    },
    "1002401|@vue/cli-plugin-unit-jest>jest>jest-cli>@jest/core>jest-config>@jest/test-sequencer>jest-runner>jest-runtime>yargs>string-width>strip-ansi>ansi-regex": {
      "decision": "ignore",
      "madeAt": 1633604206783
    },
    "1002401|@vue/cli-plugin-unit-jest>@types/jest>jest-diff>pretty-format>ansi-regex": {
      "decision": "ignore",
      "madeAt": 1633974679245
    },
    "1002401|@vue/cli-plugin-unit-jest>jest>jest-cli>@jest/core>@jest/reporters>jest-runtime>jest-config>@jest/test-sequencer>jest-runner>jest-jasmine2>expect>jest-matcher-utils>jest-diff>pretty-format>ansi-regex": {
      "decision": "ignore",
      "madeAt": 1633974679245
    },
    "1002401|@vue/cli-plugin-unit-jest>jest>jest-cli>@jest/core>jest-runtime>jest-config>@jest/test-sequencer>jest-runner>jest-jasmine2>expect>jest-matcher-utils>jest-diff>pretty-format>ansi-regex": {
      "decision": "ignore",
      "madeAt": 1633974679245
    },
    "1002401|@vue/cli-plugin-unit-jest>jest>jest-cli>@jest/core>jest-config>@jest/test-sequencer>jest-runner>jest-jasmine2>expect>jest-matcher-utils>jest-diff>pretty-format>ansi-regex": {
      "decision": "ignore",
      "madeAt": 1633974679245
    },
    "1002401|@vue/cli-plugin-unit-jest>jest>jest-cli>jest-config>@jest/test-sequencer>jest-runner>jest-jasmine2>expect>jest-matcher-utils>jest-diff>pretty-format>ansi-regex": {
      "decision": "ignore",
      "madeAt": 1633974679245
    },
    "1002401|@vue/cli-plugin-unit-jest>jest>jest-cli>@jest/core>jest-runner>jest-jasmine2>expect>jest-matcher-utils>jest-diff>pretty-format>ansi-regex": {
      "decision": "ignore",
      "madeAt": 1633974679245
    },
    "1002401|@vue/cli-plugin-unit-jest>jest>jest-cli>@jest/core>@jest/reporters>jest-runtime>jest-config>jest-jasmine2>expect>jest-matcher-utils>jest-diff>pretty-format>ansi-regex": {
      "decision": "ignore",
      "madeAt": 1633674110089
    },
    "1002401|@vue/cli-plugin-unit-jest>jest>jest-cli>@jest/core>jest-runner>jest-runtime>jest-config>jest-jasmine2>expect>jest-matcher-utils>jest-diff>pretty-format>ansi-regex": {
      "decision": "ignore",
      "madeAt": 1633674110089
    },
    "1002401|@vue/cli-plugin-unit-jest>jest>jest-cli>@jest/core>jest-runtime>jest-config>jest-jasmine2>expect>jest-matcher-utils>jest-diff>pretty-format>ansi-regex": {
      "decision": "ignore",
      "madeAt": 1633674110089
    },
    "1002401|@vue/cli-plugin-unit-jest>jest>jest-cli>@jest/core>jest-runner>jest-config>jest-jasmine2>expect>jest-matcher-utils>jest-diff>pretty-format>ansi-regex": {
      "decision": "ignore",
      "madeAt": 1633674110089
    },
    "1002401|@vue/cli-plugin-unit-jest>jest>jest-cli>@jest/core>jest-config>jest-jasmine2>expect>jest-matcher-utils>jest-diff>pretty-format>ansi-regex": {
      "decision": "ignore",
      "madeAt": 1633674110089
    },
    "1002401|@vue/cli-plugin-unit-jest>jest>jest-cli>@jest/core>@jest/reporters>jest-runtime>jest-config>@jest/test-sequencer>jest-runner>jest-jasmine2>jest-each>pretty-format>ansi-regex": {
      "decision": "ignore",
      "madeAt": 1633974679245
    },
    "1002401|@vue/cli-plugin-unit-jest>jest>jest-cli>@jest/core>jest-runtime>jest-config>@jest/test-sequencer>jest-runner>jest-jasmine2>jest-each>pretty-format>ansi-regex": {
      "decision": "ignore",
      "madeAt": 1633974679245
    },
    "1002401|@vue/cli-plugin-unit-jest>jest>jest-cli>@jest/core>jest-config>@jest/test-sequencer>jest-runner>jest-jasmine2>jest-each>pretty-format>ansi-regex": {
      "decision": "ignore",
      "madeAt": 1633974679245
    },
    "1002401|@vue/cli-plugin-unit-jest>jest>jest-cli>jest-config>@jest/test-sequencer>jest-runner>jest-jasmine2>jest-each>pretty-format>ansi-regex": {
      "decision": "ignore",
      "madeAt": 1633974679245
    },
    "1002401|@vue/cli-plugin-unit-jest>jest>jest-cli>@jest/core>jest-runner>jest-jasmine2>jest-each>pretty-format>ansi-regex": {
      "decision": "ignore",
      "madeAt": 1633974679245
    },
    "1002401|@vue/cli-plugin-unit-jest>jest>jest-cli>@jest/core>@jest/reporters>jest-runtime>jest-config>jest-jasmine2>jest-each>pretty-format>ansi-regex": {
      "decision": "ignore",
      "madeAt": 1633674110089
    },
    "1002401|@vue/cli-plugin-unit-jest>jest>jest-cli>@jest/core>jest-runner>jest-runtime>jest-config>jest-jasmine2>jest-each>pretty-format>ansi-regex": {
      "decision": "ignore",
      "madeAt": 1633674110089
    },
    "1002401|@vue/cli-plugin-unit-jest>jest>jest-cli>@jest/core>jest-runtime>jest-config>jest-jasmine2>jest-each>pretty-format>ansi-regex": {
      "decision": "ignore",
      "madeAt": 1633674110089
    },
    "1002401|@vue/cli-plugin-unit-jest>jest>jest-cli>@jest/core>jest-runner>jest-config>jest-jasmine2>jest-each>pretty-format>ansi-regex": {
      "decision": "ignore",
      "madeAt": 1633674110089
    },
    "1002401|@vue/cli-plugin-unit-jest>jest>jest-cli>@jest/core>jest-config>jest-jasmine2>jest-each>pretty-format>ansi-regex": {
      "decision": "ignore",
      "madeAt": 1633674110089
    },
    "1002401|@vue/cli-plugin-unit-jest>jest>jest-cli>@jest/core>@jest/reporters>jest-runtime>jest-config>@jest/test-sequencer>jest-runner>jest-jasmine2>jest-snapshot>jest-diff>pretty-format>ansi-regex": {
      "decision": "ignore",
      "madeAt": 1633974679245
    },
    "1002401|@vue/cli-plugin-unit-jest>jest>jest-cli>@jest/core>jest-runtime>jest-config>@jest/test-sequencer>jest-runner>jest-jasmine2>jest-snapshot>jest-diff>pretty-format>ansi-regex": {
      "decision": "ignore",
      "madeAt": 1633974679245
    },
    "1002401|@vue/cli-plugin-unit-jest>jest>jest-cli>@jest/core>jest-config>@jest/test-sequencer>jest-runner>jest-jasmine2>jest-snapshot>jest-diff>pretty-format>ansi-regex": {
      "decision": "ignore",
      "madeAt": 1633974679245
    },
    "1002401|@vue/cli-plugin-unit-jest>jest>jest-cli>jest-config>@jest/test-sequencer>jest-runner>jest-jasmine2>jest-snapshot>jest-diff>pretty-format>ansi-regex": {
      "decision": "ignore",
      "madeAt": 1633974679245
    },
    "1002401|@vue/cli-plugin-unit-jest>jest>jest-cli>@jest/core>jest-runner>jest-jasmine2>jest-snapshot>jest-diff>pretty-format>ansi-regex": {
      "decision": "ignore",
      "madeAt": 1633974679245
    },
    "1002401|@vue/cli-plugin-unit-jest>jest>jest-cli>@jest/core>@jest/reporters>jest-runtime>jest-config>jest-jasmine2>jest-snapshot>jest-diff>pretty-format>ansi-regex": {
      "decision": "ignore",
      "madeAt": 1633674110089
    },
    "1002401|@vue/cli-plugin-unit-jest>jest>jest-cli>@jest/core>jest-runner>jest-runtime>jest-config>jest-jasmine2>jest-snapshot>jest-diff>pretty-format>ansi-regex": {
      "decision": "ignore",
      "madeAt": 1633674110089
    },
    "1002401|@vue/cli-plugin-unit-jest>jest>jest-cli>@jest/core>jest-runtime>jest-config>jest-jasmine2>jest-snapshot>jest-diff>pretty-format>ansi-regex": {
      "decision": "ignore",
      "madeAt": 1633674110089
    },
    "1002401|@vue/cli-plugin-unit-jest>jest>jest-cli>@jest/core>jest-runner>jest-config>jest-jasmine2>jest-snapshot>jest-diff>pretty-format>ansi-regex": {
      "decision": "ignore",
      "madeAt": 1633674110089
    },
    "1002401|@vue/cli-plugin-unit-jest>jest>jest-cli>@jest/core>jest-config>jest-jasmine2>jest-snapshot>jest-diff>pretty-format>ansi-regex": {
      "decision": "ignore",
      "madeAt": 1633674110089
    },
    "1002401|@vue/cli-plugin-unit-jest>jest>jest-cli>@jest/core>@jest/reporters>jest-runtime>jest-config>@jest/test-sequencer>jest-runner>jest-jasmine2>pretty-format>ansi-regex": {
      "decision": "ignore",
      "madeAt": 1633974679245
    },
    "1002401|@vue/cli-plugin-unit-jest>jest>jest-cli>@jest/core>jest-runtime>jest-config>@jest/test-sequencer>jest-runner>jest-jasmine2>pretty-format>ansi-regex": {
      "decision": "ignore",
      "madeAt": 1633974679245
    },
    "1002401|@vue/cli-plugin-unit-jest>jest>jest-cli>@jest/core>jest-config>@jest/test-sequencer>jest-runner>jest-jasmine2>pretty-format>ansi-regex": {
      "decision": "ignore",
      "madeAt": 1633974679245
    },
    "1002401|@vue/cli-plugin-unit-jest>jest>jest-cli>jest-config>@jest/test-sequencer>jest-runner>jest-jasmine2>pretty-format>ansi-regex": {
      "decision": "ignore",
      "madeAt": 1633974679245
    },
    "1002401|@vue/cli-plugin-unit-jest>jest>jest-cli>@jest/core>jest-runner>jest-jasmine2>pretty-format>ansi-regex": {
      "decision": "ignore",
      "madeAt": 1633974679245
    },
    "1002401|@vue/cli-plugin-unit-jest>jest>jest-cli>@jest/core>@jest/reporters>jest-runtime>jest-config>jest-jasmine2>pretty-format>ansi-regex": {
      "decision": "ignore",
      "madeAt": 1633674110090
    },
    "1002401|@vue/cli-plugin-unit-jest>jest>jest-cli>@jest/core>jest-runner>jest-runtime>jest-config>jest-jasmine2>pretty-format>ansi-regex": {
      "decision": "ignore",
      "madeAt": 1633674110090
    },
    "1002401|@vue/cli-plugin-unit-jest>jest>jest-cli>@jest/core>jest-runtime>jest-config>jest-jasmine2>pretty-format>ansi-regex": {
      "decision": "ignore",
      "madeAt": 1633674110090
    },
    "1002401|@vue/cli-plugin-unit-jest>jest>jest-cli>@jest/core>jest-runner>jest-config>jest-jasmine2>pretty-format>ansi-regex": {
      "decision": "ignore",
      "madeAt": 1633674110090
    },
    "1002401|@vue/cli-plugin-unit-jest>jest>jest-cli>@jest/core>jest-config>jest-jasmine2>pretty-format>ansi-regex": {
      "decision": "ignore",
      "madeAt": 1633674110090
    },
    "1002401|@vue/cli-plugin-unit-jest>jest>jest-cli>@jest/core>@jest/reporters>jest-runtime>jest-config>@jest/test-sequencer>jest-runner>jest-leak-detector>pretty-format>ansi-regex": {
      "decision": "ignore",
      "madeAt": 1633974679245
    },
    "1002401|@vue/cli-plugin-unit-jest>jest>jest-cli>@jest/core>jest-runtime>jest-config>@jest/test-sequencer>jest-runner>jest-leak-detector>pretty-format>ansi-regex": {
      "decision": "ignore",
      "madeAt": 1633974679245
    },
    "1002401|@vue/cli-plugin-unit-jest>jest>jest-cli>@jest/core>jest-config>@jest/test-sequencer>jest-runner>jest-leak-detector>pretty-format>ansi-regex": {
      "decision": "ignore",
      "madeAt": 1633974679245
    },
    "1002401|@vue/cli-plugin-unit-jest>jest>jest-cli>jest-config>@jest/test-sequencer>jest-runner>jest-leak-detector>pretty-format>ansi-regex": {
      "decision": "ignore",
      "madeAt": 1633974679245
    },
    "1002401|@vue/cli-plugin-unit-jest>jest>jest-cli>@jest/core>jest-runner>jest-leak-detector>pretty-format>ansi-regex": {
      "decision": "ignore",
      "madeAt": 1633974679245
    },
    "1002401|@vue/cli-plugin-unit-jest>jest>jest-cli>@jest/core>@jest/reporters>jest-runtime>jest-config>jest-validate>pretty-format>ansi-regex": {
      "decision": "ignore",
      "madeAt": 1633974679245
    },
    "1002401|@vue/cli-plugin-unit-jest>jest>jest-cli>@jest/core>jest-runner>jest-jasmine2>jest-runtime>jest-config>jest-validate>pretty-format>ansi-regex": {
      "decision": "ignore",
      "madeAt": 1633974679245
    },
    "1002401|@vue/cli-plugin-unit-jest>jest>jest-cli>@jest/core>jest-runner>jest-runtime>jest-config>jest-validate>pretty-format>ansi-regex": {
      "decision": "ignore",
      "madeAt": 1633674110090
    },
    "1002401|@vue/cli-plugin-unit-jest>jest>jest-cli>@jest/core>jest-runtime>jest-config>jest-validate>pretty-format>ansi-regex": {
      "decision": "ignore",
      "madeAt": 1633974679245
    },
    "1002401|@vue/cli-plugin-unit-jest>jest>jest-cli>@jest/core>jest-runner>jest-config>jest-validate>pretty-format>ansi-regex": {
      "decision": "ignore",
      "madeAt": 1633674110090
    },
    "1002401|@vue/cli-plugin-unit-jest>jest>jest-cli>@jest/core>jest-config>jest-validate>pretty-format>ansi-regex": {
      "decision": "ignore",
      "madeAt": 1633974679245
    },
    "1002401|@vue/cli-plugin-unit-jest>jest>jest-cli>jest-config>jest-validate>pretty-format>ansi-regex": {
      "decision": "ignore",
      "madeAt": 1633974679245
    },
    "1002401|@vue/cli-plugin-unit-jest>jest>jest-cli>@jest/core>@jest/reporters>jest-runtime>jest-validate>pretty-format>ansi-regex": {
      "decision": "ignore",
      "madeAt": 1633674110090
    },
    "1002401|@vue/cli-plugin-unit-jest>jest>jest-cli>@jest/core>jest-config>@jest/test-sequencer>jest-runner>jest-jasmine2>jest-runtime>jest-validate>pretty-format>ansi-regex": {
      "decision": "ignore",
      "madeAt": 1633674110090
    },
    "1002401|@vue/cli-plugin-unit-jest>jest>jest-cli>jest-config>@jest/test-sequencer>jest-runner>jest-jasmine2>jest-runtime>jest-validate>pretty-format>ansi-regex": {
      "decision": "ignore",
      "madeAt": 1633674110090
    },
    "1002401|@vue/cli-plugin-unit-jest>jest>jest-cli>@jest/core>@jest/reporters>jest-runtime>jest-config>pretty-format>ansi-regex": {
      "decision": "ignore",
      "madeAt": 1633974679245
    },
    "1002401|@vue/cli-plugin-unit-jest>jest>jest-cli>@jest/core>jest-runner>jest-jasmine2>jest-runtime>jest-config>pretty-format>ansi-regex": {
      "decision": "ignore",
      "madeAt": 1633974679245
    },
    "1002401|@vue/cli-plugin-unit-jest>jest>jest-cli>@jest/core>jest-runner>jest-runtime>jest-config>pretty-format>ansi-regex": {
      "decision": "ignore",
      "madeAt": 1633674110090
    },
    "1002401|@vue/cli-plugin-unit-jest>jest>jest-cli>@jest/core>jest-runtime>jest-config>pretty-format>ansi-regex": {
      "decision": "ignore",
      "madeAt": 1633974679245
    },
    "1002401|@vue/cli-plugin-unit-jest>jest>jest-cli>@jest/core>jest-runner>jest-config>pretty-format>ansi-regex": {
      "decision": "ignore",
      "madeAt": 1633674110090
    },
    "1002401|@vue/cli-plugin-unit-jest>jest>jest-cli>@jest/core>jest-config>pretty-format>ansi-regex": {
      "decision": "ignore",
      "madeAt": 1633974679245
    },
    "1002401|@vue/cli-plugin-unit-jest>jest>jest-cli>jest-config>pretty-format>ansi-regex": {
      "decision": "ignore",
      "madeAt": 1633974679245
    },
    "1002401|@vue/cli-plugin-unit-jest>jest>jest-cli>@jest/core>@jest/reporters>string-length>strip-ansi>ansi-regex": {
      "decision": "ignore",
      "madeAt": 1633974679245
    },
    "1002401|@vue/cli-plugin-unit-jest>jest>jest-cli>@jest/core>jest-watcher>string-length>strip-ansi>ansi-regex": {
      "decision": "ignore",
      "madeAt": 1633674110090
    },
    "1002401|@vue/cli-plugin-unit-jest>jest-watch-typeahead>jest-watcher>string-length>strip-ansi>ansi-regex": {
      "decision": "ignore",
      "madeAt": 1633974679245
    },
    "1002401|@vue/cli-plugin-unit-jest>jest>jest-cli>@jest/core>strip-ansi>ansi-regex": {
      "decision": "ignore",
      "madeAt": 1633974679245
    },
    "1002401|@vue/cli-plugin-unit-jest>jest-watch-typeahead>string-length>strip-ansi>ansi-regex": {
      "decision": "ignore",
      "madeAt": 1633974679245
    },
    "1002401|@vue/cli-plugin-unit-jest>jest-watch-typeahead>strip-ansi>ansi-regex": {
      "decision": "ignore",
      "madeAt": 1633974679245
    },
    "1002401|@vue/cli-service>@soda/friendly-errors-webpack-plugin>strip-ansi>ansi-regex": {
      "decision": "ignore",
      "madeAt": 1633974679245
    },
    "1002401|npm-audit-resolver>yargs-unparser>yargs>string-width>strip-ansi>ansi-regex": {
      "decision": "ignore",
      "madeAt": 1633974679245
    },
    "1002423|@vue/cli-service>@intervolga/optimize-cssnano-plugin>cssnano>cssnano-preset-default>postcss-svgo>svgo>css-select>nth-check": {
      "decision": "ignore",
      "madeAt": 1633604717871
    },
    "1002423|@vue/cli-service>cssnano>cssnano-preset-default>postcss-svgo>svgo>css-select>nth-check": {
      "decision": "ignore",
      "madeAt": 1633604717871
    },
    "1002423|@vue/cli-service>@intervolga/optimize-cssnano-plugin>cssnano-preset-default>postcss-svgo>svgo>css-select>nth-check": {
      "decision": "ignore",
      "madeAt": 1633604717871
    },
    "1002475|@vue/cli-plugin-babel>webpack>micromatch>braces>snapdragon>base>cache-base>set-value": {
      "decision": "ignore",
      "madeAt": 1633973480198
    },
    "1002475|@vue/cli-plugin-eslint>webpack>micromatch>braces>snapdragon>base>cache-base>set-value": {
      "decision": "ignore",
      "madeAt": 1633604734462
    },
    "1002475|@vue/cli-plugin-typescript>webpack>micromatch>braces>snapdragon>base>cache-base>set-value": {
      "decision": "ignore",
      "madeAt": 1633604734462
    },
    "1002475|@vue/cli-service>webpack>micromatch>braces>snapdragon>base>cache-base>set-value": {
      "decision": "ignore",
      "madeAt": 1633604734462
    },
    "1002475|@vue/cli-plugin-babel>webpack>micromatch>extglob>expand-brackets>snapdragon>base>cache-base>set-value": {
      "decision": "ignore",
      "madeAt": 1633973480198
    },
    "1002475|@vue/cli-plugin-eslint>webpack>micromatch>extglob>expand-brackets>snapdragon>base>cache-base>set-value": {
      "decision": "ignore",
      "madeAt": 1633604734462
    },
    "1002475|@vue/cli-plugin-typescript>webpack>micromatch>extglob>expand-brackets>snapdragon>base>cache-base>set-value": {
      "decision": "ignore",
      "madeAt": 1633604734462
    },
    "1002475|@vue/cli-service>webpack>micromatch>extglob>expand-brackets>snapdragon>base>cache-base>set-value": {
      "decision": "ignore",
      "madeAt": 1633604734462
    },
    "1002475|@vue/cli-plugin-babel>webpack>watchpack>watchpack-chokidar2>chokidar>anymatch>micromatch>extglob>expand-brackets>snapdragon>base>cache-base>set-value": {
      "decision": "ignore",
      "madeAt": 1633973480198
    },
    "1002475|@vue/cli-plugin-eslint>webpack>watchpack>watchpack-chokidar2>chokidar>anymatch>micromatch>extglob>expand-brackets>snapdragon>base>cache-base>set-value": {
      "decision": "ignore",
      "madeAt": 1633604734463
    },
    "1002522|@vue/cli-service>webpack-dev-server>ansi-html": {
      "decision": "ignore",
      "madeAt": 1633604743063
    },
    "1002627|@vue/cli-plugin-babel>webpack>watchpack>watchpack-chokidar2>chokidar>glob-parent": {
      "decision": "ignore",
      "madeAt": 1633604759151
    },
    "1002627|@vue/cli-plugin-eslint>webpack>watchpack>watchpack-chokidar2>chokidar>glob-parent": {
      "decision": "ignore",
      "madeAt": 1633604759151
    },
    "1002627|@vue/cli-plugin-typescript>webpack>watchpack>watchpack-chokidar2>chokidar>glob-parent": {
      "decision": "ignore",
      "madeAt": 1633604759151
    },
    "1002627|@vue/cli-service>webpack>watchpack>watchpack-chokidar2>chokidar>glob-parent": {
      "decision": "ignore",
      "madeAt": 1633604759151
    },
    "1002627|@vue/cli-plugin-eslint>globby>fast-glob>glob-parent": {
      "decision": "ignore",
      "madeAt": 1633604759151
    },
    "1002627|@vue/cli-plugin-typescript>globby>fast-glob>glob-parent": {
      "decision": "ignore",
      "madeAt": 1633604759151
    },
    "1002627|@vue/cli-service>copy-webpack-plugin>glob-parent": {
      "decision": "ignore",
      "madeAt": 1633604759151
    },
    "1002627|@vue/cli-service>globby>fast-glob>glob-parent": {
      "decision": "ignore",
      "madeAt": 1633604759151
    },
    "1002627|@vue/cli-service>webpack-dev-server>chokidar>glob-parent": {
      "decision": "ignore",
      "madeAt": 1633604759151
    },
    "1002996|@vue/cli-plugin-unit-jest>jest>jest-cli>@jest/core>@jest/reporters>node-notifier": {
      "decision": "ignore",
      "madeAt": 1633604768700
    },
    "1003019|@vue/cli-plugin-unit-jest>ts-jest>yargs-parser": {
      "decision": "ignore",
      "madeAt": 1633604780252
    },
    "1002401|@vue/cli-plugin-e2e-nightwatch>nightwatch>mocha>yargs>cliui>strip-ansi>ansi-regex": {
      "decision": "ignore",
      "madeAt": 1633674110089
    },
    "1002401|@vue/cli-plugin-e2e-nightwatch>nightwatch>mocha>yargs>cliui>wrap-ansi>strip-ansi>ansi-regex": {
      "decision": "ignore",
      "madeAt": 1633674110089
    },
    "1002401|@vue/cli-plugin-e2e-nightwatch>nightwatch>mocha>yargs-unparser>yargs>cliui>strip-ansi>ansi-regex": {
      "decision": "ignore",
      "madeAt": 1633674110089
    },
    "1002401|@vue/cli-plugin-e2e-nightwatch>nightwatch>mocha>yargs-unparser>yargs>cliui>wrap-ansi>strip-ansi>ansi-regex": {
      "decision": "ignore",
      "madeAt": 1633674110089
    },
    "1002401|@vue/cli-plugin-unit-jest>jest>jest-cli>jest-config>@jest/test-sequencer>jest-runner>jest-runtime>yargs>cliui>string-width>strip-ansi>ansi-regex": {
      "decision": "ignore",
      "madeAt": 1633674110090
    },
    "1002401|@vue/cli-plugin-unit-jest>jest>jest-cli>@jest/core>jest-runner>jest-runtime>yargs>cliui>string-width>strip-ansi>ansi-regex": {
      "decision": "ignore",
      "madeAt": 1633674110090
    },
    "1002401|@vue/cli-plugin-unit-jest>jest>jest-cli>yargs>cliui>string-width>strip-ansi>ansi-regex": {
      "decision": "ignore",
      "madeAt": 1633973478055
    },
    "1002401|@vue/cli-plugin-unit-jest>jest>jest-cli>yargs>cliui>wrap-ansi>string-width>strip-ansi>ansi-regex": {
      "decision": "ignore",
      "madeAt": 1633973478055
    },
    "1002401|@vue/cli-plugin-unit-jest>jest>jest-cli>yargs>string-width>strip-ansi>ansi-regex": {
      "decision": "ignore",
      "madeAt": 1633973478055
    },
    "1002401|@vue/cli-plugin-unit-jest>jest>jest-cli>yargs>cliui>strip-ansi>ansi-regex": {
      "decision": "ignore",
      "madeAt": 1633674110090
    },
    "1002401|@vue/cli-plugin-unit-jest>jest>jest-cli>yargs>cliui>wrap-ansi>strip-ansi>ansi-regex": {
      "decision": "ignore",
      "madeAt": 1633674110090
    },
    "1002401|@vue/cli-service>webpack-dev-server>yargs>cliui>string-width>strip-ansi>ansi-regex": {
      "decision": "ignore",
      "madeAt": 1633974679245
    },
    "1002401|@vue/cli-service>webpack-dev-server>yargs>cliui>wrap-ansi>string-width>strip-ansi>ansi-regex": {
      "decision": "ignore",
      "madeAt": 1633974679245
    },
    "1002401|@vue/cli-service>webpack-dev-server>yargs>string-width>strip-ansi>ansi-regex": {
      "decision": "ignore",
      "madeAt": 1633974679245
    },
    "1002401|@vue/cli-service>webpack-dev-server>yargs>cliui>strip-ansi>ansi-regex": {
      "decision": "ignore",
      "madeAt": 1633973478055
    },
    "1002401|@vue/cli-service>webpack-dev-server>yargs>cliui>wrap-ansi>strip-ansi>ansi-regex": {
      "decision": "ignore",
      "madeAt": 1633973478055
    },
    "1002401|license-check-and-add>yargs>cliui>string-width>strip-ansi>ansi-regex": {
      "decision": "ignore",
      "madeAt": 1633974679245
    },
    "1002401|license-check-and-add>yargs>cliui>wrap-ansi>string-width>strip-ansi>ansi-regex": {
      "decision": "ignore",
      "madeAt": 1633974679245
    },
    "1002401|license-check-and-add>yargs>string-width>strip-ansi>ansi-regex": {
      "decision": "ignore",
      "madeAt": 1633974679245
    },
    "1002401|license-check-and-add>yargs>cliui>strip-ansi>ansi-regex": {
      "decision": "ignore",
      "madeAt": 1633974679245
    },
    "1002401|license-check-and-add>yargs>cliui>wrap-ansi>strip-ansi>ansi-regex": {
      "decision": "ignore",
      "madeAt": 1633974679245
    },
    "1002401|npm-audit-resolver>yargs-unparser>yargs>cliui>string-width>strip-ansi>ansi-regex": {
      "decision": "ignore",
      "madeAt": 1633973478055
    },
    "1002401|npm-audit-resolver>yargs-unparser>yargs>cliui>wrap-ansi>string-width>strip-ansi>ansi-regex": {
      "decision": "ignore",
      "madeAt": 1633973478055
    },
    "1002401|npm-audit-resolver>yargs-unparser>yargs>cliui>strip-ansi>ansi-regex": {
      "decision": "ignore",
      "madeAt": 1633674110090
    },
    "1002401|npm-audit-resolver>yargs-unparser>yargs>cliui>wrap-ansi>strip-ansi>ansi-regex": {
      "decision": "ignore",
      "madeAt": 1633674110090
    },
    "1002401|@vue/cli-plugin-unit-jest>jest>jest-cli>jest-config>jest-jasmine2>jest-matcher-utils>pretty-format>ansi-regex": {
      "decision": "ignore",
      "madeAt": 1633974679245
    },
    "1002401|@vue/cli-plugin-unit-jest>jest>jest-cli>jest-config>jest-jasmine2>jest-matcher-utils>jest-diff>pretty-format>ansi-regex": {
      "decision": "ignore",
      "madeAt": 1633974679245
    },
    "1002401|@vue/cli-plugin-unit-jest>jest>jest-cli>jest-config>jest-jasmine2>expect>jest-matcher-utils>jest-diff>pretty-format>ansi-regex": {
      "decision": "ignore",
      "madeAt": 1633974679245
    },
    "1002401|@vue/cli-plugin-unit-jest>jest>jest-cli>@jest/core>@jest/reporters>jest-runtime>jest-config>@jest/test-sequencer>jest-runner>jest-jasmine2>jest-snapshot>expect>jest-matcher-utils>jest-diff>pretty-format>ansi-regex": {
      "decision": "ignore",
      "madeAt": 1633974679245
    },
    "1002401|@vue/cli-plugin-unit-jest>jest>jest-cli>jest-config>jest-jasmine2>jest-each>pretty-format>ansi-regex": {
      "decision": "ignore",
      "madeAt": 1633974679245
    },
    "1002401|@vue/cli-plugin-unit-jest>jest>jest-cli>@jest/core>jest-snapshot>pretty-format>ansi-regex": {
      "decision": "ignore",
      "madeAt": 1633974679245
    },
    "1002401|@vue/cli-plugin-unit-jest>jest>jest-cli>@jest/core>jest-snapshot>jest-diff>pretty-format>ansi-regex": {
      "decision": "ignore",
      "madeAt": 1633974679245
    },
    "1002401|@vue/cli-plugin-unit-jest>jest>jest-cli>jest-config>jest-jasmine2>jest-snapshot>jest-diff>pretty-format>ansi-regex": {
      "decision": "ignore",
      "madeAt": 1633974679245
    },
    "1002401|@vue/cli-plugin-unit-jest>jest>jest-cli>jest-config>jest-jasmine2>pretty-format>ansi-regex": {
      "decision": "ignore",
      "madeAt": 1633974679245
    },
    "1002401|@vue/cli-plugin-unit-jest>jest>jest-cli>jest-validate>pretty-format>ansi-regex": {
      "decision": "ignore",
      "madeAt": 1633974679245
    },
    "1002401|@vue/cli-plugin-unit-jest>jest>jest-cli>@jest/core>jest-runtime>yargs>string-width>strip-ansi>ansi-regex": {
      "decision": "ignore",
      "madeAt": 1633974679245
    },
    "1002401|@vue/cli-plugin-unit-jest>jest>jest-cli>@jest/core>jest-runtime>yargs>cliui>string-width>strip-ansi>ansi-regex": {
      "decision": "ignore",
      "madeAt": 1633974679245
    },
    "1002475|@vue/cli-plugin-babel>webpack>micromatch>snapdragon>base>cache-base>set-value": {
      "decision": "ignore",
      "madeAt": 1633973480198
    },
    "1002475|@vue/cli-plugin-eslint>globby>fast-glob>micromatch>extglob>expand-brackets>snapdragon>base>cache-base>set-value": {
      "decision": "ignore",
      "madeAt": 1633973480198
    },
    "1002475|@vue/cli-plugin-unit-jest>babel-jest>@jest/transform>jest-haste-map>micromatch>extglob>expand-brackets>snapdragon>base>cache-base>set-value": {
      "decision": "ignore",
      "madeAt": 1633973480198
    },
    "1002475|@vue/cli-plugin-unit-jest>babel-jest>@jest/transform>jest-haste-map>anymatch>micromatch>extglob>expand-brackets>snapdragon>base>cache-base>set-value": {
      "decision": "ignore",
      "madeAt": 1633973480198
    },
    "1002475|@vue/cli-plugin-unit-jest>jest>jest-cli>@jest/core>@jest/transform>jest-haste-map>anymatch>micromatch>extglob>expand-brackets>snapdragon>base>cache-base>set-value": {
      "decision": "ignore",
      "madeAt": 1633973480198
    },
    "1002475|@vue/cli-plugin-unit-jest>jest>jest-cli>jest-config>babel-jest>@jest/transform>jest-haste-map>anymatch>micromatch>extglob>expand-brackets>snapdragon>base>cache-base>set-value": {
      "decision": "ignore",
      "madeAt": 1633973480198
    },
    "1002475|@vue/cli-plugin-unit-jest>jest>jest-cli>@jest/core>jest-config>babel-jest>@jest/transform>jest-haste-map>anymatch>micromatch>extglob>expand-brackets>snapdragon>base>cache-base>set-value": {
      "decision": "ignore",
      "madeAt": 1633973480198
    },
    "1002475|@vue/cli-plugin-unit-jest>jest>jest-cli>@jest/core>jest-runtime>jest-config>babel-jest>@jest/transform>jest-haste-map>anymatch>micromatch>extglob>expand-brackets>snapdragon>base>cache-base>set-value": {
      "decision": "ignore",
      "madeAt": 1633973480198
    },
    "1002475|@vue/cli-plugin-unit-jest>jest>jest-cli>@jest/core>@jest/reporters>jest-runtime>jest-config>babel-jest>@jest/transform>jest-haste-map>anymatch>micromatch>extglob>expand-brackets>snapdragon>base>cache-base>set-value": {
      "decision": "ignore",
      "madeAt": 1633973480198
    },
    "1002475|@vue/cli-plugin-unit-jest>jest>jest-cli>@jest/core>jest-runner>jest-jasmine2>jest-runtime>jest-config>babel-jest>@jest/transform>jest-haste-map>anymatch>micromatch>extglob>expand-brackets>snapdragon>base>cache-base>set-value": {
      "decision": "ignore",
      "madeAt": 1633973480198
    },
    "1002475|@vue/cli-plugin-unit-jest>jest>jest-cli>@jest/core>jest-runner>jest-jasmine2>jest-runtime>jest-config>jest-environment-jsdom>@jest/environment>@jest/transform>jest-haste-map>anymatch>micromatch>extglob>expand-brackets>snapdragon>base>cache-base>set-value": {
      "decision": "ignore",
      "madeAt": 1633973480198
    },
    "1002475|@vue/cli-plugin-unit-jest>jest>jest-cli>@jest/core>jest-runner>jest-jasmine2>jest-runtime>jest-config>babel-jest>@jest/transform>jest-haste-map>jest-util>@jest/fake-timers>jest-message-util>micromatch>extglob>expand-brackets>snapdragon>base>cache-base>set-value": {
      "decision": "ignore",
      "madeAt": 1633973480198
    },
    "1002475|@vue/cli-plugin-unit-jest>jest>jest-cli>@jest/core>jest-runner>jest-jasmine2>jest-runtime>jest-config>jest-environment-jsdom>@jest/environment>@jest/transform>jest-haste-map>jest-util>@jest/fake-timers>jest-message-util>micromatch>extglob>expand-brackets>snapdragon>base>cache-base>set-value": {
      "decision": "ignore",
      "madeAt": 1633973480198
    },
    "1002475|@vue/cli-plugin-unit-jest>jest>jest-cli>@jest/core>jest-runner>jest-jasmine2>jest-runtime>jest-config>jest-environment-jsdom>@jest/environment>@jest/transform>jest-haste-map>jest-util>@jest/fake-timers>jest-message-util>micromatch>extglob>expand-brackets>snapdragon>base>cache-base>union-value>set-value": {
      "decision": "ignore",
      "madeAt": 1633973480198
    },
    "1002401|@vue/cli-plugin-unit-jest>jest>jest-cli>@jest/core>jest-runtime>yargs>cliui>wrap-ansi>string-width>strip-ansi>ansi-regex": {
      "decision": "ignore",
      "madeAt": 1633974679245
    },
    "1004946|eslint>strip-ansi>ansi-regex": {
      "decision": "ignore",
      "madeAt": 1637253296017
    },
    "1004946|eslint>table>string-width>strip-ansi>ansi-regex": {
      "decision": "ignore",
      "madeAt": 1637253296017
    },
    "1004946|@vue/cli-plugin-babel>@vue/cli-shared-utils>ora>strip-ansi>ansi-regex": {
      "decision": "ignore",
      "madeAt": 1637253301461
    },
    "1004946|@vue/cli-service>@vue/cli-plugin-router>@vue/cli-shared-utils>ora>strip-ansi>ansi-regex": {
      "decision": "ignore",
      "madeAt": 1637253301461
    },
    "1004946|@vue/cli-plugin-e2e-nightwatch>nightwatch>mocha>wide-align>string-width>strip-ansi>ansi-regex": {
      "decision": "ignore",
      "madeAt": 1637253301461
    },
    "1004946|license-check-and-add>yargs>cliui>strip-ansi>ansi-regex": {
      "decision": "ignore",
      "madeAt": 1637253301461
    },
    "1004946|license-check-and-add>yargs>cliui>string-width>strip-ansi>ansi-regex": {
      "decision": "ignore",
      "madeAt": 1637253301461
    },
    "1004946|@vue/cli-service>webpack-dev-server>yargs>cliui>string-width>strip-ansi>ansi-regex": {
      "decision": "ignore",
      "madeAt": 1637253301461
    },
    "1004946|@vue/cli-plugin-e2e-nightwatch>nightwatch>mocha>yargs>cliui>string-width>strip-ansi>ansi-regex": {
      "decision": "ignore",
      "madeAt": 1637253301461
    },
    "1004946|@vue/cli-plugin-e2e-nightwatch>nightwatch>mocha>yargs-unparser>yargs>cliui>string-width>strip-ansi>ansi-regex": {
      "decision": "ignore",
      "madeAt": 1637253301461
    },
    "1004946|@vue/cli-plugin-unit-jest>jest>jest-cli>@jest/core>jest-runtime>yargs>cliui>string-width>strip-ansi>ansi-regex": {
      "decision": "ignore",
      "madeAt": 1637253301461
    },
    "1004946|@vue/cli-plugin-unit-jest>jest>jest-cli>@jest/core>@jest/reporters>jest-runtime>yargs>cliui>string-width>strip-ansi>ansi-regex": {
      "decision": "ignore",
      "madeAt": 1637253301461
    },
    "1004946|@vue/cli-plugin-unit-jest>jest>jest-cli>@jest/core>jest-runner>jest-jasmine2>jest-runtime>yargs>cliui>string-width>strip-ansi>ansi-regex": {
      "decision": "ignore",
      "madeAt": 1637253301461
    },
    "1004946|@vue/cli-plugin-unit-jest>jest>jest-cli>jest-config>@jest/test-sequencer>jest-runner>jest-jasmine2>jest-runtime>yargs>cliui>string-width>strip-ansi>ansi-regex": {
      "decision": "ignore",
      "madeAt": 1637253301461
    },
    "1004946|@vue/cli-plugin-unit-jest>jest>jest-cli>@jest/core>jest-config>@jest/test-sequencer>jest-runner>jest-jasmine2>jest-runtime>yargs>cliui>string-width>strip-ansi>ansi-regex": {
      "decision": "ignore",
      "madeAt": 1637253301461
    },
    "1004946|license-check-and-add>yargs>cliui>wrap-ansi>strip-ansi>ansi-regex": {
      "decision": "ignore",
      "madeAt": 1637253301461
    },
    "1004946|license-check-and-add>yargs>cliui>wrap-ansi>string-width>strip-ansi>ansi-regex": {
      "decision": "ignore",
      "madeAt": 1637253301461
    },
    "1004946|@vue/cli-service>webpack-dev-server>yargs>cliui>wrap-ansi>string-width>strip-ansi>ansi-regex": {
      "decision": "ignore",
      "madeAt": 1637253301461
    },
    "1004946|@vue/cli-plugin-e2e-nightwatch>nightwatch>mocha>yargs>cliui>wrap-ansi>string-width>strip-ansi>ansi-regex": {
      "decision": "ignore",
      "madeAt": 1637253301461
    },
    "1004946|@vue/cli-plugin-e2e-nightwatch>nightwatch>mocha>yargs-unparser>yargs>cliui>wrap-ansi>string-width>strip-ansi>ansi-regex": {
      "decision": "ignore",
      "madeAt": 1637253301461
    },
    "1004946|@vue/cli-plugin-unit-jest>jest>jest-cli>@jest/core>jest-runtime>yargs>cliui>wrap-ansi>string-width>strip-ansi>ansi-regex": {
      "decision": "ignore",
      "madeAt": 1637253301461
    },
    "1004946|@vue/cli-plugin-unit-jest>jest>jest-cli>@jest/core>@jest/reporters>jest-runtime>yargs>cliui>wrap-ansi>string-width>strip-ansi>ansi-regex": {
      "decision": "ignore",
      "madeAt": 1637253301461
    },
    "1004946|@vue/cli-plugin-unit-jest>jest>jest-cli>@jest/core>jest-runner>jest-jasmine2>jest-runtime>yargs>cliui>wrap-ansi>string-width>strip-ansi>ansi-regex": {
      "decision": "ignore",
      "madeAt": 1637253301461
    },
    "1004946|@vue/cli-plugin-unit-jest>jest>jest-cli>jest-config>@jest/test-sequencer>jest-runner>jest-jasmine2>jest-runtime>yargs>cliui>wrap-ansi>string-width>strip-ansi>ansi-regex": {
      "decision": "ignore",
      "madeAt": 1637253301461
    },
    "1004946|@vue/cli-plugin-unit-jest>jest>jest-cli>@jest/core>jest-config>@jest/test-sequencer>jest-runner>jest-jasmine2>jest-runtime>yargs>cliui>wrap-ansi>string-width>strip-ansi>ansi-regex": {
      "decision": "ignore",
      "madeAt": 1637253301461
    },
    "1004946|license-check-and-add>yargs>string-width>strip-ansi>ansi-regex": {
      "decision": "ignore",
      "madeAt": 1637253301461
    },
    "1004946|@vue/cli-service>webpack-dev-server>yargs>string-width>strip-ansi>ansi-regex": {
      "decision": "ignore",
      "madeAt": 1637253301461
    },
    "1004946|@vue/cli-plugin-e2e-nightwatch>nightwatch>mocha>yargs>string-width>strip-ansi>ansi-regex": {
      "decision": "ignore",
      "madeAt": 1637253301461
    },
    "1004946|@vue/cli-plugin-e2e-nightwatch>nightwatch>mocha>yargs-unparser>yargs>string-width>strip-ansi>ansi-regex": {
      "decision": "ignore",
      "madeAt": 1637253301461
    },
    "1004946|@vue/cli-plugin-unit-jest>jest>jest-cli>@jest/core>jest-runtime>yargs>string-width>strip-ansi>ansi-regex": {
      "decision": "ignore",
      "madeAt": 1637253301461
    },
    "1004946|@vue/cli-plugin-unit-jest>jest>jest-cli>@jest/core>@jest/reporters>jest-runtime>yargs>string-width>strip-ansi>ansi-regex": {
      "decision": "ignore",
      "madeAt": 1637253301461
    },
    "1004946|@vue/cli-plugin-unit-jest>jest>jest-cli>@jest/core>jest-runner>jest-jasmine2>jest-runtime>yargs>string-width>strip-ansi>ansi-regex": {
      "decision": "ignore",
      "madeAt": 1637253301461
    },
    "1004946|@vue/cli-plugin-unit-jest>jest>jest-cli>jest-config>@jest/test-sequencer>jest-runner>jest-jasmine2>jest-runtime>yargs>string-width>strip-ansi>ansi-regex": {
      "decision": "ignore",
      "madeAt": 1637253301461
    },
    "1004946|@vue/cli-plugin-unit-jest>jest>jest-cli>@jest/core>jest-config>@jest/test-sequencer>jest-runner>jest-jasmine2>jest-runtime>yargs>string-width>strip-ansi>ansi-regex": {
      "decision": "ignore",
      "madeAt": 1637253301461
    },
    "1004946|@vue/cli-plugin-unit-jest>@types/jest>jest-diff>pretty-format>ansi-regex": {
      "decision": "ignore",
      "madeAt": 1637253301461
    },
    "1004946|@vue/cli-plugin-unit-jest>jest>jest-cli>jest-config>jest-jasmine2>jest-matcher-utils>pretty-format>ansi-regex": {
      "decision": "ignore",
      "madeAt": 1637253301461
    },
    "1004946|@vue/cli-plugin-unit-jest>jest>jest-cli>jest-config>jest-jasmine2>jest-matcher-utils>jest-diff>pretty-format>ansi-regex": {
      "decision": "ignore",
      "madeAt": 1637253301461
    },
    "1004946|@vue/cli-plugin-unit-jest>jest>jest-cli>jest-config>jest-jasmine2>expect>jest-matcher-utils>jest-diff>pretty-format>ansi-regex": {
      "decision": "ignore",
      "madeAt": 1637253301461
    },
    "1004946|@vue/cli-plugin-unit-jest>jest>jest-cli>@jest/core>jest-runner>jest-jasmine2>expect>jest-matcher-utils>jest-diff>pretty-format>ansi-regex": {
      "decision": "ignore",
      "madeAt": 1637253301461
    },
    "1004946|@vue/cli-plugin-unit-jest>jest>jest-cli>jest-config>@jest/test-sequencer>jest-runner>jest-jasmine2>expect>jest-matcher-utils>jest-diff>pretty-format>ansi-regex": {
      "decision": "ignore",
      "madeAt": 1637253301461
    },
    "1004946|@vue/cli-plugin-unit-jest>jest>jest-cli>@jest/core>jest-config>@jest/test-sequencer>jest-runner>jest-jasmine2>expect>jest-matcher-utils>jest-diff>pretty-format>ansi-regex": {
      "decision": "ignore",
      "madeAt": 1637253301461
    },
    "1004946|@vue/cli-plugin-unit-jest>jest>jest-cli>@jest/core>jest-runtime>jest-config>@jest/test-sequencer>jest-runner>jest-jasmine2>expect>jest-matcher-utils>jest-diff>pretty-format>ansi-regex": {
      "decision": "ignore",
      "madeAt": 1637253301461
    },
    "1004946|@vue/cli-plugin-unit-jest>jest>jest-cli>@jest/core>@jest/reporters>jest-runtime>jest-config>@jest/test-sequencer>jest-runner>jest-jasmine2>expect>jest-matcher-utils>jest-diff>pretty-format>ansi-regex": {
      "decision": "ignore",
      "madeAt": 1637253301461
    },
    "1004946|@vue/cli-plugin-unit-jest>jest>jest-cli>@jest/core>@jest/reporters>jest-runtime>jest-config>@jest/test-sequencer>jest-runner>jest-jasmine2>jest-snapshot>expect>jest-matcher-utils>jest-diff>pretty-format>ansi-regex": {
      "decision": "ignore",
      "madeAt": 1637253301461
    },
    "1004946|@vue/cli-plugin-unit-jest>jest>jest-cli>jest-config>jest-jasmine2>jest-each>pretty-format>ansi-regex": {
      "decision": "ignore",
      "madeAt": 1637253301461
    },
    "1004946|@vue/cli-plugin-unit-jest>jest>jest-cli>@jest/core>jest-runner>jest-jasmine2>jest-each>pretty-format>ansi-regex": {
      "decision": "ignore",
      "madeAt": 1637253301461
    },
    "1004946|@vue/cli-plugin-unit-jest>jest>jest-cli>jest-config>@jest/test-sequencer>jest-runner>jest-jasmine2>jest-each>pretty-format>ansi-regex": {
      "decision": "ignore",
      "madeAt": 1637253301461
    },
    "1004946|@vue/cli-plugin-unit-jest>jest>jest-cli>@jest/core>jest-config>@jest/test-sequencer>jest-runner>jest-jasmine2>jest-each>pretty-format>ansi-regex": {
      "decision": "ignore",
      "madeAt": 1637253301461
    },
    "1004946|@vue/cli-plugin-unit-jest>jest>jest-cli>@jest/core>jest-runtime>jest-config>@jest/test-sequencer>jest-runner>jest-jasmine2>jest-each>pretty-format>ansi-regex": {
      "decision": "ignore",
      "madeAt": 1637253301461
    },
    "1004946|@vue/cli-plugin-unit-jest>jest>jest-cli>@jest/core>@jest/reporters>jest-runtime>jest-config>@jest/test-sequencer>jest-runner>jest-jasmine2>jest-each>pretty-format>ansi-regex": {
      "decision": "ignore",
      "madeAt": 1637253301461
    },
    "1004946|@vue/cli-plugin-unit-jest>jest>jest-cli>@jest/core>jest-snapshot>pretty-format>ansi-regex": {
      "decision": "ignore",
      "madeAt": 1637253301461
    },
    "1004946|@vue/cli-plugin-unit-jest>jest>jest-cli>@jest/core>jest-snapshot>jest-diff>pretty-format>ansi-regex": {
      "decision": "ignore",
      "madeAt": 1637253301461
    },
    "1004946|@vue/cli-plugin-unit-jest>jest>jest-cli>jest-config>jest-jasmine2>jest-snapshot>jest-diff>pretty-format>ansi-regex": {
      "decision": "ignore",
      "madeAt": 1637253301461
    },
    "1004946|@vue/cli-plugin-unit-jest>jest>jest-cli>@jest/core>jest-runner>jest-jasmine2>jest-snapshot>jest-diff>pretty-format>ansi-regex": {
      "decision": "ignore",
      "madeAt": 1637253301461
    },
    "1004946|@vue/cli-plugin-unit-jest>jest>jest-cli>jest-config>@jest/test-sequencer>jest-runner>jest-jasmine2>jest-snapshot>jest-diff>pretty-format>ansi-regex": {
      "decision": "ignore",
      "madeAt": 1637253301461
    },
    "1004946|@vue/cli-plugin-unit-jest>jest>jest-cli>@jest/core>jest-config>@jest/test-sequencer>jest-runner>jest-jasmine2>jest-snapshot>jest-diff>pretty-format>ansi-regex": {
      "decision": "ignore",
      "madeAt": 1637253301461
    },
    "1004946|@vue/cli-plugin-unit-jest>jest>jest-cli>@jest/core>jest-runtime>jest-config>@jest/test-sequencer>jest-runner>jest-jasmine2>jest-snapshot>jest-diff>pretty-format>ansi-regex": {
      "decision": "ignore",
      "madeAt": 1637253301461
    },
    "1004946|@vue/cli-plugin-unit-jest>jest>jest-cli>@jest/core>@jest/reporters>jest-runtime>jest-config>@jest/test-sequencer>jest-runner>jest-jasmine2>jest-snapshot>jest-diff>pretty-format>ansi-regex": {
      "decision": "ignore",
      "madeAt": 1637253301461
    },
    "1004946|@vue/cli-plugin-unit-jest>jest>jest-cli>jest-config>jest-jasmine2>pretty-format>ansi-regex": {
      "decision": "ignore",
      "madeAt": 1637253301461
    },
    "1004946|@vue/cli-plugin-unit-jest>jest>jest-cli>@jest/core>jest-runner>jest-jasmine2>pretty-format>ansi-regex": {
      "decision": "ignore",
      "madeAt": 1637253301461
    },
    "1004946|@vue/cli-plugin-unit-jest>jest>jest-cli>jest-config>@jest/test-sequencer>jest-runner>jest-jasmine2>pretty-format>ansi-regex": {
      "decision": "ignore",
      "madeAt": 1637253301461
    },
    "1004946|@vue/cli-plugin-unit-jest>jest>jest-cli>@jest/core>jest-config>@jest/test-sequencer>jest-runner>jest-jasmine2>pretty-format>ansi-regex": {
      "decision": "ignore",
      "madeAt": 1637253301461
    },
    "1004946|@vue/cli-plugin-unit-jest>jest>jest-cli>@jest/core>jest-runtime>jest-config>@jest/test-sequencer>jest-runner>jest-jasmine2>pretty-format>ansi-regex": {
      "decision": "ignore",
      "madeAt": 1637253301461
    },
    "1004946|@vue/cli-plugin-unit-jest>jest>jest-cli>@jest/core>@jest/reporters>jest-runtime>jest-config>@jest/test-sequencer>jest-runner>jest-jasmine2>pretty-format>ansi-regex": {
      "decision": "ignore",
      "madeAt": 1637253301461
    },
    "1004946|@vue/cli-plugin-unit-jest>jest>jest-cli>@jest/core>jest-runner>jest-leak-detector>pretty-format>ansi-regex": {
      "decision": "ignore",
      "madeAt": 1637253301461
    },
    "1004946|@vue/cli-plugin-unit-jest>jest>jest-cli>jest-config>@jest/test-sequencer>jest-runner>jest-leak-detector>pretty-format>ansi-regex": {
      "decision": "ignore",
      "madeAt": 1637253301461
    },
    "1004946|@vue/cli-plugin-unit-jest>jest>jest-cli>@jest/core>jest-config>@jest/test-sequencer>jest-runner>jest-leak-detector>pretty-format>ansi-regex": {
      "decision": "ignore",
      "madeAt": 1637253301461
    },
    "1004946|@vue/cli-plugin-unit-jest>jest>jest-cli>@jest/core>jest-runtime>jest-config>@jest/test-sequencer>jest-runner>jest-leak-detector>pretty-format>ansi-regex": {
      "decision": "ignore",
      "madeAt": 1637253301461
    },
    "1004946|@vue/cli-plugin-unit-jest>jest>jest-cli>@jest/core>@jest/reporters>jest-runtime>jest-config>@jest/test-sequencer>jest-runner>jest-leak-detector>pretty-format>ansi-regex": {
      "decision": "ignore",
      "madeAt": 1637253301461
    },
    "1004946|@vue/cli-plugin-unit-jest>jest>jest-cli>jest-validate>pretty-format>ansi-regex": {
      "decision": "ignore",
      "madeAt": 1637253301461
    },
    "1004946|@vue/cli-plugin-unit-jest>jest>jest-cli>jest-config>jest-validate>pretty-format>ansi-regex": {
      "decision": "ignore",
      "madeAt": 1637253301461
    },
    "1004946|@vue/cli-plugin-unit-jest>jest>jest-cli>@jest/core>jest-config>jest-validate>pretty-format>ansi-regex": {
      "decision": "ignore",
      "madeAt": 1637253301461
    },
    "1004946|@vue/cli-plugin-unit-jest>jest>jest-cli>@jest/core>jest-runtime>jest-config>jest-validate>pretty-format>ansi-regex": {
      "decision": "ignore",
      "madeAt": 1637253301461
    },
    "1004946|@vue/cli-plugin-unit-jest>jest>jest-cli>@jest/core>@jest/reporters>jest-runtime>jest-config>jest-validate>pretty-format>ansi-regex": {
      "decision": "ignore",
      "madeAt": 1637253301461
    },
    "1004946|@vue/cli-plugin-unit-jest>jest>jest-cli>@jest/core>jest-runner>jest-jasmine2>jest-runtime>jest-config>jest-validate>pretty-format>ansi-regex": {
      "decision": "ignore",
      "madeAt": 1637253301461
    },
    "1004946|@vue/cli-plugin-unit-jest>jest>jest-cli>jest-config>pretty-format>ansi-regex": {
      "decision": "ignore",
      "madeAt": 1637253301461
    },
    "1004946|@vue/cli-plugin-unit-jest>jest>jest-cli>@jest/core>jest-config>pretty-format>ansi-regex": {
      "decision": "ignore",
      "madeAt": 1637253301461
    },
    "1004946|@vue/cli-plugin-unit-jest>jest>jest-cli>@jest/core>jest-runtime>jest-config>pretty-format>ansi-regex": {
      "decision": "ignore",
      "madeAt": 1637253301461
    },
    "1004946|@vue/cli-plugin-unit-jest>jest>jest-cli>@jest/core>@jest/reporters>jest-runtime>jest-config>pretty-format>ansi-regex": {
      "decision": "ignore",
      "madeAt": 1637253301461
    },
    "1004946|@vue/cli-plugin-unit-jest>jest>jest-cli>@jest/core>jest-runner>jest-jasmine2>jest-runtime>jest-config>pretty-format>ansi-regex": {
      "decision": "ignore",
      "madeAt": 1637253301461
    },
    "1004946|@vue/cli-plugin-unit-jest>jest-watch-typeahead>jest-watcher>string-length>strip-ansi>ansi-regex": {
      "decision": "ignore",
      "madeAt": 1637253301461
    },
    "1004946|@vue/cli-plugin-unit-jest>jest>jest-cli>@jest/core>@jest/reporters>string-length>strip-ansi>ansi-regex": {
      "decision": "ignore",
      "madeAt": 1637253301461
    },
    "1004946|@vue/cli-plugin-unit-jest>jest>jest-cli>@jest/core>strip-ansi>ansi-regex": {
      "decision": "ignore",
      "madeAt": 1637253301461
    },
    "1004946|@vue/cli-plugin-unit-jest>jest-watch-typeahead>strip-ansi>ansi-regex": {
      "decision": "ignore",
      "madeAt": 1637253301461
    },
    "1004946|@vue/cli-plugin-unit-jest>jest-watch-typeahead>string-length>strip-ansi>ansi-regex": {
      "decision": "ignore",
      "madeAt": 1637253301461
    },
    "1004946|npm-audit-resolver>yargs-unparser>yargs>string-width>strip-ansi>ansi-regex": {
      "decision": "ignore",
      "madeAt": 1637253301461
    },
    "1004967|@vue/cli-service>cssnano>cssnano-preset-default>postcss-svgo>svgo>css-select>nth-check": {
      "decision": "ignore",
      "madeAt": 1637253304146
    },
    "1004967|@vue/cli-service>@intervolga/optimize-cssnano-plugin>cssnano>cssnano-preset-default>postcss-svgo>svgo>css-select>nth-check": {
      "decision": "ignore",
      "madeAt": 1637253304146
    },
    "1005154|@vue/cli-plugin-babel>webpack>watchpack>watchpack-chokidar2>chokidar>glob-parent": {
      "decision": "ignore",
      "madeAt": 1637253308842
    },
    "1005154|@vue/cli-plugin-eslint>globby>fast-glob>glob-parent": {
      "decision": "ignore",
      "madeAt": 1637253308842
    },
    "1005154|@vue/cli-plugin-typescript>globby>fast-glob>glob-parent": {
      "decision": "ignore",
      "madeAt": 1637253308842
    },
    "1005154|@vue/cli-service>copy-webpack-plugin>glob-parent": {
      "decision": "ignore",
      "madeAt": 1637253308842
    },
    "1005154|@vue/cli-service>globby>fast-glob>glob-parent": {
      "decision": "ignore",
      "madeAt": 1637253308842
    },
    "1005154|@vue/cli-service>webpack-dev-server>chokidar>glob-parent": {
      "decision": "ignore",
      "madeAt": 1637253308842
    },
    "1005512|@vue/cli-plugin-unit-jest>jest>jest-cli>@jest/core>@jest/reporters>node-notifier": {
      "decision": "ignore",
      "madeAt": 1637253311907
    },
    "1005534|@vue/cli-plugin-unit-jest>ts-jest>yargs-parser": {
      "decision": "ignore",
      "madeAt": 1637253317666
    },
    "1006724|@vue/cli-plugin-babel>@vue/cli-shared-utils>request>http-signature>jsprim>json-schema": {
      "decision": "ignore",
      "madeAt": 1637668033343
    },
    "1006724|@vue/cli-service>@vue/cli-plugin-router>@vue/cli-shared-utils>request>http-signature>jsprim>json-schema": {
      "decision": "ignore",
      "madeAt": 1637668033343
    },
    "1006724|@vue/cli-plugin-unit-jest>jest>jest-cli>jest-config>jest-environment-jsdom>jsdom>request>http-signature>jsprim>json-schema": {
      "decision": "ignore",
      "madeAt": 1637668033343
    },
    "1006724|@vue/cli-plugin-unit-jest>jest>jest-cli>@jest/core>jest-config>jest-environment-jsdom>jsdom>request>http-signature>jsprim>json-schema": {
      "decision": "ignore",
      "madeAt": 1637668033343
    },
    "1006724|@vue/cli-plugin-unit-jest>jest>jest-cli>@jest/core>jest-runtime>jest-config>jest-environment-jsdom>jsdom>request>http-signature>jsprim>json-schema": {
      "decision": "ignore",
      "madeAt": 1637668033343
    },
    "1006724|@vue/cli-plugin-unit-jest>jest>jest-cli>@jest/core>@jest/reporters>jest-runtime>jest-config>jest-environment-jsdom>jsdom>request>http-signature>jsprim>json-schema": {
      "decision": "ignore",
      "madeAt": 1637668033343
    },
    "1006724|@vue/cli-plugin-unit-jest>jest>jest-cli>@jest/core>jest-runner>jest-jasmine2>jest-runtime>jest-config>jest-environment-jsdom>jsdom>request>http-signature>jsprim>json-schema": {
      "decision": "ignore",
      "madeAt": 1637668033344
    },
    "1006846|@vue/cli-service>cssnano>postcss": {
      "decision": "ignore",
      "madeAt": 1641549899949
    },
    "1006846|@vue/cli-service>cssnano>cssnano-preset-default>postcss": {
      "decision": "ignore",
      "madeAt": 1641549899949
    },
    "1006846|@vue/cli-service>cssnano>cssnano-preset-default>css-declaration-sorter>postcss": {
      "decision": "ignore",
      "madeAt": 1641549899949
    },
    "1006846|@vue/cli-service>@intervolga/optimize-cssnano-plugin>cssnano>cssnano-preset-default>css-declaration-sorter>postcss": {
      "decision": "ignore",
      "madeAt": 1641549899949
    },
    "1006846|@vue/cli-service>@intervolga/optimize-cssnano-plugin>cssnano>cssnano-preset-default>postcss-merge-longhand>stylehacks>postcss": {
      "decision": "ignore",
      "madeAt": 1641549899949
    },
    "1006852|@vue/cli-service>webpack-dev-server>selfsigned>node-forge": {
      "decision": "ignore",
<<<<<<< HEAD
      "madeAt": 1641799869161
    },
    "1006854|@vue/cli-service>webpack-dev-server>selfsigned>node-forge": {
      "decision": "ignore",
      "madeAt": 1641799869161
=======
      "madeAt": 1641825433408
    },
    "1006854|@vue/cli-service>webpack-dev-server>selfsigned>node-forge": {
      "decision": "ignore",
      "madeAt": 1641825433408
>>>>>>> 563c5a6f
    }
  },
  "rules": {},
  "version": 1
}<|MERGE_RESOLUTION|>--- conflicted
+++ resolved
@@ -1270,19 +1270,11 @@
     },
     "1006852|@vue/cli-service>webpack-dev-server>selfsigned>node-forge": {
       "decision": "ignore",
-<<<<<<< HEAD
-      "madeAt": 1641799869161
+      "madeAt": 1641825433408
     },
     "1006854|@vue/cli-service>webpack-dev-server>selfsigned>node-forge": {
       "decision": "ignore",
-      "madeAt": 1641799869161
-=======
       "madeAt": 1641825433408
-    },
-    "1006854|@vue/cli-service>webpack-dev-server>selfsigned>node-forge": {
-      "decision": "ignore",
-      "madeAt": 1641825433408
->>>>>>> 563c5a6f
     }
   },
   "rules": {},
