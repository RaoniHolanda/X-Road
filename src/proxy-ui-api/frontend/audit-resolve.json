--- conflicted
+++ resolved
@@ -474,47 +474,7 @@
     },
     "1748|@vue/cli-service>webpack-dev-server>ws": {
       "decision": "ignore",
-<<<<<<< HEAD
-      "madeAt": 1621951441384
-    },
-    "1748|@vue/cli-plugin-unit-jest>jest>jest-cli>@jest/core>@jest/reporters>jest-runtime>jest-config>jest-environment-jsdom>jsdom>ws": {
-      "decision": "ignore",
-      "madeAt": 1622635138364
-    },
-    "1748|@vue/cli-plugin-unit-jest>jest>jest-cli>@jest/core>jest-runner>jest-jasmine2>jest-runtime>jest-config>jest-environment-jsdom>jsdom>ws": {
-      "decision": "ignore",
-      "madeAt": 1622635138364
-    },
-    "1748|@vue/cli-plugin-unit-jest>jest>jest-cli>@jest/core>jest-runner>jest-runtime>jest-config>jest-environment-jsdom>jsdom>ws": {
-      "decision": "ignore",
-      "madeAt": 1622635138364
-    },
-    "1748|@vue/cli-plugin-unit-jest>jest>jest-cli>@jest/core>jest-runtime>jest-config>jest-environment-jsdom>jsdom>ws": {
-      "decision": "ignore",
-      "madeAt": 1622635138364
-    },
-    "1748|@vue/cli-plugin-unit-jest>jest>jest-cli>@jest/core>jest-runner>jest-config>jest-environment-jsdom>jsdom>ws": {
-      "decision": "ignore",
-      "madeAt": 1622635138364
-    },
-    "1748|@vue/cli-plugin-unit-jest>jest>jest-cli>@jest/core>jest-config>jest-environment-jsdom>jsdom>ws": {
-      "decision": "ignore",
-      "madeAt": 1622635138364
-    },
-    "1748|@vue/cli-plugin-unit-jest>jest>jest-cli>jest-config>jest-environment-jsdom>jsdom>ws": {
-      "decision": "ignore",
-      "madeAt": 1622635138364
-    },
-    "1748|@vue/cli-service>webpack-bundle-analyzer>ws": {
-      "decision": "ignore",
-      "madeAt": 1622635138364
-    },
-    "1748|@vue/cli-service>webpack-dev-server>ws": {
-      "decision": "ignore",
-      "madeAt": 1622635138364
-=======
-      "madeAt": 1622714812232
->>>>>>> bcf89a0d
+      "madeAt": 1622714812232
     }
   },
   "rules": {},
