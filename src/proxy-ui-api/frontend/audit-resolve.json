{
  "decisions": {
    "1748|@vue/cli-plugin-unit-jest>jest-environment-jsdom-fifteen>jsdom>ws": {
      "decision": "ignore",
      "madeAt": 1622714800515
    },
    "1500|@vue/cli-plugin-unit-jest>ts-jest>yargs-parser": {
      "decision": "ignore",
      "madeAt": 1622714803261
    },
    "1693|@vue/cli-service>@intervolga/optimize-cssnano-plugin>cssnano>cssnano-preset-default>css-declaration-sorter>postcss": {
      "decision": "ignore",
      "madeAt": 1622714809361
    },
    "1693|@vue/cli-service>cssnano>cssnano-preset-default>css-declaration-sorter>postcss": {
      "decision": "ignore",
      "madeAt": 1622714809361
    },
    "1693|@vue/cli-service>@intervolga/optimize-cssnano-plugin>cssnano-preset-default>css-declaration-sorter>postcss": {
      "decision": "ignore",
      "madeAt": 1622714809361
    },
    "1693|@vue/cli-service>@intervolga/optimize-cssnano-plugin>cssnano>cssnano-preset-default>cssnano-util-raw-cache>postcss": {
      "decision": "ignore",
      "madeAt": 1622714809361
    },
    "1693|@vue/cli-service>cssnano>cssnano-preset-default>cssnano-util-raw-cache>postcss": {
      "decision": "ignore",
      "madeAt": 1622714809361
    },
    "1693|@vue/cli-service>@intervolga/optimize-cssnano-plugin>cssnano-preset-default>cssnano-util-raw-cache>postcss": {
      "decision": "ignore",
      "madeAt": 1622714809361
    },
    "1693|@vue/cli-service>@intervolga/optimize-cssnano-plugin>cssnano>cssnano-preset-default>postcss": {
      "decision": "ignore",
      "madeAt": 1622714809361
    },
    "1693|@vue/cli-service>cssnano>cssnano-preset-default>postcss": {
      "decision": "ignore",
      "madeAt": 1622714809361
    },
    "1693|@vue/cli-service>@intervolga/optimize-cssnano-plugin>cssnano-preset-default>postcss": {
      "decision": "ignore",
      "madeAt": 1622714809361
    },
    "1693|@vue/cli-service>@intervolga/optimize-cssnano-plugin>cssnano>cssnano-preset-default>postcss-calc>postcss": {
      "decision": "ignore",
      "madeAt": 1622714809362
    },
    "1693|@vue/cli-service>cssnano>cssnano-preset-default>postcss-calc>postcss": {
      "decision": "ignore",
      "madeAt": 1622714809362
    },
    "1693|@vue/cli-service>@intervolga/optimize-cssnano-plugin>cssnano-preset-default>postcss-calc>postcss": {
      "decision": "ignore",
      "madeAt": 1622714809362
    },
    "1693|@vue/cli-service>@intervolga/optimize-cssnano-plugin>cssnano>cssnano-preset-default>postcss-colormin>postcss": {
      "decision": "ignore",
      "madeAt": 1622714809362
    },
    "1693|@vue/cli-service>cssnano>cssnano-preset-default>postcss-colormin>postcss": {
      "decision": "ignore",
      "madeAt": 1622714809362
    },
    "1693|@vue/cli-service>@intervolga/optimize-cssnano-plugin>cssnano-preset-default>postcss-colormin>postcss": {
      "decision": "ignore",
      "madeAt": 1622714809362
    },
    "1693|@vue/cli-service>@intervolga/optimize-cssnano-plugin>cssnano>cssnano-preset-default>postcss-convert-values>postcss": {
      "decision": "ignore",
      "madeAt": 1622714809362
    },
    "1693|@vue/cli-service>cssnano>cssnano-preset-default>postcss-convert-values>postcss": {
      "decision": "ignore",
      "madeAt": 1622714809362
    },
    "1693|@vue/cli-service>@intervolga/optimize-cssnano-plugin>cssnano-preset-default>postcss-convert-values>postcss": {
      "decision": "ignore",
      "madeAt": 1622714809362
    },
    "1693|@vue/cli-service>@intervolga/optimize-cssnano-plugin>cssnano>cssnano-preset-default>postcss-discard-comments>postcss": {
      "decision": "ignore",
      "madeAt": 1622714809362
    },
    "1693|@vue/cli-service>cssnano>cssnano-preset-default>postcss-discard-comments>postcss": {
      "decision": "ignore",
      "madeAt": 1622714809362
    },
    "1693|@vue/cli-service>@intervolga/optimize-cssnano-plugin>cssnano-preset-default>postcss-discard-comments>postcss": {
      "decision": "ignore",
      "madeAt": 1622714809362
    },
    "1693|@vue/cli-service>@intervolga/optimize-cssnano-plugin>cssnano>cssnano-preset-default>postcss-discard-duplicates>postcss": {
      "decision": "ignore",
      "madeAt": 1622714809362
    },
    "1693|@vue/cli-service>cssnano>cssnano-preset-default>postcss-discard-duplicates>postcss": {
      "decision": "ignore",
      "madeAt": 1622714809362
    },
    "1693|@vue/cli-service>@intervolga/optimize-cssnano-plugin>cssnano-preset-default>postcss-discard-duplicates>postcss": {
      "decision": "ignore",
      "madeAt": 1622714809362
    },
    "1693|@vue/cli-service>@intervolga/optimize-cssnano-plugin>cssnano>cssnano-preset-default>postcss-discard-empty>postcss": {
      "decision": "ignore",
      "madeAt": 1622714809362
    },
    "1693|@vue/cli-service>cssnano>cssnano-preset-default>postcss-discard-empty>postcss": {
      "decision": "ignore",
      "madeAt": 1622714809362
    },
    "1693|@vue/cli-service>@intervolga/optimize-cssnano-plugin>cssnano-preset-default>postcss-discard-empty>postcss": {
      "decision": "ignore",
      "madeAt": 1622714809362
    },
    "1693|@vue/cli-service>@intervolga/optimize-cssnano-plugin>cssnano>cssnano-preset-default>postcss-discard-overridden>postcss": {
      "decision": "ignore",
      "madeAt": 1622714809362
    },
    "1693|@vue/cli-service>cssnano>cssnano-preset-default>postcss-discard-overridden>postcss": {
      "decision": "ignore",
      "madeAt": 1622714809362
    },
    "1693|@vue/cli-service>@intervolga/optimize-cssnano-plugin>cssnano-preset-default>postcss-discard-overridden>postcss": {
      "decision": "ignore",
      "madeAt": 1622714809362
    },
    "1693|@vue/cli-service>@intervolga/optimize-cssnano-plugin>cssnano>cssnano-preset-default>postcss-merge-longhand>postcss": {
      "decision": "ignore",
      "madeAt": 1622714809362
    },
    "1693|@vue/cli-service>cssnano>cssnano-preset-default>postcss-merge-longhand>postcss": {
      "decision": "ignore",
      "madeAt": 1622714809362
    },
    "1693|@vue/cli-service>@intervolga/optimize-cssnano-plugin>cssnano-preset-default>postcss-merge-longhand>postcss": {
      "decision": "ignore",
      "madeAt": 1622714809362
    },
    "1693|@vue/cli-service>@intervolga/optimize-cssnano-plugin>cssnano>cssnano-preset-default>postcss-merge-longhand>stylehacks>postcss": {
      "decision": "ignore",
      "madeAt": 1622714809362
    },
    "1693|@vue/cli-service>cssnano>cssnano-preset-default>postcss-merge-longhand>stylehacks>postcss": {
      "decision": "ignore",
      "madeAt": 1622714809362
    },
    "1693|@vue/cli-service>@intervolga/optimize-cssnano-plugin>cssnano-preset-default>postcss-merge-longhand>stylehacks>postcss": {
      "decision": "ignore",
      "madeAt": 1622714809362
    },
    "1693|@vue/cli-service>@intervolga/optimize-cssnano-plugin>cssnano>cssnano-preset-default>postcss-merge-rules>postcss": {
      "decision": "ignore",
      "madeAt": 1622714809362
    },
    "1693|@vue/cli-service>cssnano>cssnano-preset-default>postcss-merge-rules>postcss": {
      "decision": "ignore",
      "madeAt": 1622714809362
    },
    "1693|@vue/cli-service>@intervolga/optimize-cssnano-plugin>cssnano-preset-default>postcss-merge-rules>postcss": {
      "decision": "ignore",
      "madeAt": 1622714809362
    },
    "1693|@vue/cli-service>@intervolga/optimize-cssnano-plugin>cssnano>cssnano-preset-default>postcss-minify-font-values>postcss": {
      "decision": "ignore",
      "madeAt": 1622714809362
    },
    "1693|@vue/cli-service>cssnano>cssnano-preset-default>postcss-minify-font-values>postcss": {
      "decision": "ignore",
      "madeAt": 1622714809362
    },
    "1693|@vue/cli-service>@intervolga/optimize-cssnano-plugin>cssnano-preset-default>postcss-minify-font-values>postcss": {
      "decision": "ignore",
      "madeAt": 1622714809362
    },
    "1693|@vue/cli-service>@intervolga/optimize-cssnano-plugin>cssnano>cssnano-preset-default>postcss-minify-gradients>postcss": {
      "decision": "ignore",
      "madeAt": 1622714809362
    },
    "1693|@vue/cli-service>cssnano>cssnano-preset-default>postcss-minify-gradients>postcss": {
      "decision": "ignore",
      "madeAt": 1622714809362
    },
    "1693|@vue/cli-service>@intervolga/optimize-cssnano-plugin>cssnano-preset-default>postcss-minify-gradients>postcss": {
      "decision": "ignore",
      "madeAt": 1622714809362
    },
    "1693|@vue/cli-service>@intervolga/optimize-cssnano-plugin>cssnano>cssnano-preset-default>postcss-minify-params>postcss": {
      "decision": "ignore",
      "madeAt": 1622714809362
    },
    "1693|@vue/cli-service>cssnano>cssnano-preset-default>postcss-minify-params>postcss": {
      "decision": "ignore",
      "madeAt": 1622714809362
    },
    "1693|@vue/cli-service>@intervolga/optimize-cssnano-plugin>cssnano-preset-default>postcss-minify-params>postcss": {
      "decision": "ignore",
      "madeAt": 1622714809362
    },
    "1693|@vue/cli-service>@intervolga/optimize-cssnano-plugin>cssnano>cssnano-preset-default>postcss-minify-selectors>postcss": {
      "decision": "ignore",
      "madeAt": 1622714809362
    },
    "1693|@vue/cli-service>cssnano>cssnano-preset-default>postcss-minify-selectors>postcss": {
      "decision": "ignore",
      "madeAt": 1622714809362
    },
    "1693|@vue/cli-service>@intervolga/optimize-cssnano-plugin>cssnano-preset-default>postcss-minify-selectors>postcss": {
      "decision": "ignore",
      "madeAt": 1622714809362
    },
    "1693|@vue/cli-service>@intervolga/optimize-cssnano-plugin>cssnano>cssnano-preset-default>postcss-normalize-charset>postcss": {
      "decision": "ignore",
      "madeAt": 1622714809362
    },
    "1693|@vue/cli-service>cssnano>cssnano-preset-default>postcss-normalize-charset>postcss": {
      "decision": "ignore",
      "madeAt": 1622714809362
    },
    "1693|@vue/cli-service>@intervolga/optimize-cssnano-plugin>cssnano-preset-default>postcss-normalize-charset>postcss": {
      "decision": "ignore",
      "madeAt": 1622714809362
    },
    "1693|@vue/cli-service>@intervolga/optimize-cssnano-plugin>cssnano>cssnano-preset-default>postcss-normalize-display-values>postcss": {
      "decision": "ignore",
      "madeAt": 1622714809362
    },
    "1693|@vue/cli-service>cssnano>cssnano-preset-default>postcss-normalize-display-values>postcss": {
      "decision": "ignore",
      "madeAt": 1622714809362
    },
    "1693|@vue/cli-service>@intervolga/optimize-cssnano-plugin>cssnano-preset-default>postcss-normalize-display-values>postcss": {
      "decision": "ignore",
      "madeAt": 1622714809362
    },
    "1693|@vue/cli-service>@intervolga/optimize-cssnano-plugin>cssnano>cssnano-preset-default>postcss-normalize-positions>postcss": {
      "decision": "ignore",
      "madeAt": 1622714809362
    },
    "1693|@vue/cli-service>cssnano>cssnano-preset-default>postcss-normalize-positions>postcss": {
      "decision": "ignore",
      "madeAt": 1622714809362
    },
    "1693|@vue/cli-service>@intervolga/optimize-cssnano-plugin>cssnano-preset-default>postcss-normalize-positions>postcss": {
      "decision": "ignore",
      "madeAt": 1622714809362
    },
    "1693|@vue/cli-service>@intervolga/optimize-cssnano-plugin>cssnano>cssnano-preset-default>postcss-normalize-repeat-style>postcss": {
      "decision": "ignore",
      "madeAt": 1622714809362
    },
    "1693|@vue/cli-service>cssnano>cssnano-preset-default>postcss-normalize-repeat-style>postcss": {
      "decision": "ignore",
      "madeAt": 1622714809362
    },
    "1693|@vue/cli-service>@intervolga/optimize-cssnano-plugin>cssnano-preset-default>postcss-normalize-repeat-style>postcss": {
      "decision": "ignore",
      "madeAt": 1622714809362
    },
    "1693|@vue/cli-service>@intervolga/optimize-cssnano-plugin>cssnano>cssnano-preset-default>postcss-normalize-string>postcss": {
      "decision": "ignore",
      "madeAt": 1622714809362
    },
    "1693|@vue/cli-service>cssnano>cssnano-preset-default>postcss-normalize-string>postcss": {
      "decision": "ignore",
      "madeAt": 1622714809362
    },
    "1693|@vue/cli-service>@intervolga/optimize-cssnano-plugin>cssnano-preset-default>postcss-normalize-string>postcss": {
      "decision": "ignore",
      "madeAt": 1622714809362
    },
    "1693|@vue/cli-service>@intervolga/optimize-cssnano-plugin>cssnano>cssnano-preset-default>postcss-normalize-timing-functions>postcss": {
      "decision": "ignore",
      "madeAt": 1622714809362
    },
    "1693|@vue/cli-service>cssnano>cssnano-preset-default>postcss-normalize-timing-functions>postcss": {
      "decision": "ignore",
      "madeAt": 1622714809362
    },
    "1693|@vue/cli-service>@intervolga/optimize-cssnano-plugin>cssnano-preset-default>postcss-normalize-timing-functions>postcss": {
      "decision": "ignore",
      "madeAt": 1622714809362
    },
    "1693|@vue/cli-service>@intervolga/optimize-cssnano-plugin>cssnano>cssnano-preset-default>postcss-normalize-unicode>postcss": {
      "decision": "ignore",
      "madeAt": 1622714809362
    },
    "1693|@vue/cli-service>cssnano>cssnano-preset-default>postcss-normalize-unicode>postcss": {
      "decision": "ignore",
      "madeAt": 1622714809362
    },
    "1693|@vue/cli-service>@intervolga/optimize-cssnano-plugin>cssnano-preset-default>postcss-normalize-unicode>postcss": {
      "decision": "ignore",
      "madeAt": 1622714809362
    },
    "1693|@vue/cli-service>@intervolga/optimize-cssnano-plugin>cssnano>cssnano-preset-default>postcss-normalize-url>postcss": {
      "decision": "ignore",
      "madeAt": 1622714809362
    },
    "1693|@vue/cli-service>cssnano>cssnano-preset-default>postcss-normalize-url>postcss": {
      "decision": "ignore",
      "madeAt": 1622714809362
    },
    "1693|@vue/cli-service>@intervolga/optimize-cssnano-plugin>cssnano-preset-default>postcss-normalize-url>postcss": {
      "decision": "ignore",
      "madeAt": 1622714809362
    },
    "1693|@vue/cli-service>@intervolga/optimize-cssnano-plugin>cssnano>cssnano-preset-default>postcss-normalize-whitespace>postcss": {
      "decision": "ignore",
      "madeAt": 1622714809362
    },
    "1693|@vue/cli-service>cssnano>cssnano-preset-default>postcss-normalize-whitespace>postcss": {
      "decision": "ignore",
      "madeAt": 1622714809362
    },
    "1693|@vue/cli-service>@intervolga/optimize-cssnano-plugin>cssnano-preset-default>postcss-normalize-whitespace>postcss": {
      "decision": "ignore",
      "madeAt": 1622714809362
    },
    "1693|@vue/cli-service>@intervolga/optimize-cssnano-plugin>cssnano>cssnano-preset-default>postcss-ordered-values>postcss": {
      "decision": "ignore",
      "madeAt": 1622714809362
    },
    "1693|@vue/cli-service>cssnano>cssnano-preset-default>postcss-ordered-values>postcss": {
      "decision": "ignore",
      "madeAt": 1622714809362
    },
    "1693|@vue/cli-service>@intervolga/optimize-cssnano-plugin>cssnano-preset-default>postcss-ordered-values>postcss": {
      "decision": "ignore",
      "madeAt": 1622714809362
    },
    "1693|@vue/cli-service>@intervolga/optimize-cssnano-plugin>cssnano>cssnano-preset-default>postcss-reduce-initial>postcss": {
      "decision": "ignore",
      "madeAt": 1622714809362
    },
    "1693|@vue/cli-service>cssnano>cssnano-preset-default>postcss-reduce-initial>postcss": {
      "decision": "ignore",
      "madeAt": 1622714809362
    },
    "1693|@vue/cli-service>@intervolga/optimize-cssnano-plugin>cssnano-preset-default>postcss-reduce-initial>postcss": {
      "decision": "ignore",
      "madeAt": 1622714809362
    },
    "1693|@vue/cli-service>@intervolga/optimize-cssnano-plugin>cssnano>cssnano-preset-default>postcss-reduce-transforms>postcss": {
      "decision": "ignore",
      "madeAt": 1622714809362
    },
    "1693|@vue/cli-service>cssnano>cssnano-preset-default>postcss-reduce-transforms>postcss": {
      "decision": "ignore",
      "madeAt": 1622714809362
    },
    "1693|@vue/cli-service>@intervolga/optimize-cssnano-plugin>cssnano-preset-default>postcss-reduce-transforms>postcss": {
      "decision": "ignore",
      "madeAt": 1622714809362
    },
    "1693|@vue/cli-service>@intervolga/optimize-cssnano-plugin>cssnano>cssnano-preset-default>postcss-svgo>postcss": {
      "decision": "ignore",
      "madeAt": 1622714809362
    },
    "1693|@vue/cli-service>cssnano>cssnano-preset-default>postcss-svgo>postcss": {
      "decision": "ignore",
      "madeAt": 1622714809362
    },
    "1693|@vue/cli-service>@intervolga/optimize-cssnano-plugin>cssnano-preset-default>postcss-svgo>postcss": {
      "decision": "ignore",
      "madeAt": 1622714809362
    },
    "1693|@vue/cli-service>@intervolga/optimize-cssnano-plugin>cssnano>cssnano-preset-default>postcss-unique-selectors>postcss": {
      "decision": "ignore",
      "madeAt": 1622714809362
    },
    "1693|@vue/cli-service>cssnano>cssnano-preset-default>postcss-unique-selectors>postcss": {
      "decision": "ignore",
      "madeAt": 1622714809362
    },
    "1693|@vue/cli-service>@intervolga/optimize-cssnano-plugin>cssnano-preset-default>postcss-unique-selectors>postcss": {
      "decision": "ignore",
      "madeAt": 1622714809362
    },
    "1693|@vue/cli-service>@intervolga/optimize-cssnano-plugin>cssnano>postcss": {
      "decision": "ignore",
      "madeAt": 1622714809362
    },
    "1693|@vue/cli-service>cssnano>postcss": {
      "decision": "ignore",
      "madeAt": 1622714809362
    },
    "1693|@vue/cli-service>@intervolga/optimize-cssnano-plugin>postcss": {
      "decision": "ignore",
      "madeAt": 1622714809362
    },
    "1693|@vue/cli-service>@vue/component-compiler-utils>postcss": {
      "decision": "ignore",
      "madeAt": 1622714809362
    },
    "1693|@vue/cli-service>vue-loader>@vue/component-compiler-utils>postcss": {
      "decision": "ignore",
      "madeAt": 1622714809362
    },
    "1693|@vue/cli-service>autoprefixer>postcss": {
      "decision": "ignore",
      "madeAt": 1622714809362
    },
    "1693|@vue/cli-service>css-loader>icss-utils>postcss": {
      "decision": "ignore",
      "madeAt": 1622714809362
    },
    "1693|@vue/cli-service>css-loader>postcss-modules-local-by-default>icss-utils>postcss": {
      "decision": "ignore",
      "madeAt": 1622714809362
    },
    "1693|@vue/cli-service>css-loader>postcss-modules-values>icss-utils>postcss": {
      "decision": "ignore",
      "madeAt": 1622714809362
    },
    "1693|@vue/cli-service>css-loader>postcss": {
      "decision": "ignore",
      "madeAt": 1622714809362
    },
    "1693|@vue/cli-service>css-loader>postcss-modules-extract-imports>postcss": {
      "decision": "ignore",
      "madeAt": 1622714809362
    },
    "1693|@vue/cli-service>css-loader>postcss-modules-local-by-default>postcss": {
      "decision": "ignore",
      "madeAt": 1622714809362
    },
    "1693|@vue/cli-service>css-loader>postcss-modules-scope>postcss": {
      "decision": "ignore",
      "madeAt": 1622714809362
    },
    "1693|@vue/cli-service>css-loader>postcss-modules-values>postcss": {
      "decision": "ignore",
      "madeAt": 1622714809362
    },
    "1693|@vue/cli-service>postcss-loader>postcss": {
      "decision": "ignore",
      "madeAt": 1622714809362
    },
    "1748|@vue/cli-plugin-unit-jest>jest>jest-cli>@jest/core>@jest/reporters>jest-runtime>jest-config>jest-environment-jsdom>jsdom>ws": {
      "decision": "ignore",
      "madeAt": 1622714812232
    },
    "1748|@vue/cli-plugin-unit-jest>jest>jest-cli>@jest/core>jest-runner>jest-jasmine2>jest-runtime>jest-config>jest-environment-jsdom>jsdom>ws": {
      "decision": "ignore",
      "madeAt": 1622714812232
    },
    "1748|@vue/cli-plugin-unit-jest>jest>jest-cli>@jest/core>jest-runner>jest-runtime>jest-config>jest-environment-jsdom>jsdom>ws": {
      "decision": "ignore",
      "madeAt": 1622714812232
    },
    "1748|@vue/cli-plugin-unit-jest>jest>jest-cli>@jest/core>jest-runtime>jest-config>jest-environment-jsdom>jsdom>ws": {
      "decision": "ignore",
      "madeAt": 1622714812232
    },
    "1748|@vue/cli-plugin-unit-jest>jest>jest-cli>@jest/core>jest-runner>jest-config>jest-environment-jsdom>jsdom>ws": {
      "decision": "ignore",
      "madeAt": 1622714812232
    },
    "1748|@vue/cli-plugin-unit-jest>jest>jest-cli>@jest/core>jest-config>jest-environment-jsdom>jsdom>ws": {
      "decision": "ignore",
      "madeAt": 1622714812232
    },
    "1748|@vue/cli-plugin-unit-jest>jest>jest-cli>jest-config>jest-environment-jsdom>jsdom>ws": {
      "decision": "ignore",
      "madeAt": 1622714812232
    },
    "1748|@vue/cli-service>webpack-bundle-analyzer>ws": {
      "decision": "ignore",
      "madeAt": 1622714812232
    },
    "1748|@vue/cli-service>webpack-dev-server>ws": {
      "decision": "ignore",
      "madeAt": 1622714812232
    },
    "1751|@vue/cli-plugin-babel>webpack>watchpack>watchpack-chokidar2>chokidar>glob-parent": {
      "decision": "ignore",
      "madeAt": 1623150284616
    },
    "1751|@vue/cli-plugin-eslint>webpack>watchpack>watchpack-chokidar2>chokidar>glob-parent": {
      "decision": "ignore",
      "madeAt": 1623150284616
    },
    "1751|@vue/cli-plugin-typescript>webpack>watchpack>watchpack-chokidar2>chokidar>glob-parent": {
      "decision": "ignore",
      "madeAt": 1623150284616
    },
    "1751|@vue/cli-service>webpack>watchpack>watchpack-chokidar2>chokidar>glob-parent": {
      "decision": "ignore",
      "madeAt": 1623150284616
    },
    "1751|@vue/cli-plugin-eslint>globby>fast-glob>glob-parent": {
      "decision": "ignore",
      "madeAt": 1623150284616
    },
    "1751|@vue/cli-plugin-typescript>globby>fast-glob>glob-parent": {
      "decision": "ignore",
      "madeAt": 1623150284616
    },
    "1751|@vue/cli-service>copy-webpack-plugin>glob-parent": {
      "decision": "ignore",
      "madeAt": 1623150284616
    },
    "1751|@vue/cli-service>globby>fast-glob>glob-parent": {
      "decision": "ignore",
      "madeAt": 1623150284616
    },
    "1751|@vue/cli-service>webpack-dev-server>chokidar>glob-parent": {
      "decision": "ignore",
      "madeAt": 1623150284616
    },
    "1754|@vue/cli-service>@intervolga/optimize-cssnano-plugin>cssnano>cssnano-preset-default>postcss-svgo>svgo>css-select>css-what": {
      "decision": "ignore",
      "madeAt": 1623150286791
    },
    "1754|@vue/cli-service>cssnano>cssnano-preset-default>postcss-svgo>svgo>css-select>css-what": {
      "decision": "ignore",
      "madeAt": 1623150286791
    },
    "1754|@vue/cli-service>@intervolga/optimize-cssnano-plugin>cssnano-preset-default>postcss-svgo>svgo>css-select>css-what": {
      "decision": "ignore",
      "madeAt": 1623150286791
    },
    "1754|@vue/cli-service>html-webpack-plugin>pretty-error>renderkid>css-select>css-what": {
      "decision": "ignore",
      "madeAt": 1623150286791
    },
    "1755|@vue/cli-service>@intervolga/optimize-cssnano-plugin>cssnano>cssnano-preset-default>postcss-normalize-url>normalize-url": {
      "decision": "ignore",
<<<<<<< HEAD
      "madeAt": 1623339007655
    },
    "1755|@vue/cli-service>cssnano>cssnano-preset-default>postcss-normalize-url>normalize-url": {
      "decision": "ignore",
      "madeAt": 1623339007655
    },
    "1755|@vue/cli-service>@intervolga/optimize-cssnano-plugin>cssnano-preset-default>postcss-normalize-url>normalize-url": {
      "decision": "ignore",
      "madeAt": 1623339007655
    },
    "1755|@vue/cli-service>mini-css-extract-plugin>normalize-url": {
      "decision": "ignore",
      "madeAt": 1623339007655
=======
      "madeAt": 1623230670981
    },
    "1755|@vue/cli-service>cssnano>cssnano-preset-default>postcss-normalize-url>normalize-url": {
      "decision": "ignore",
      "madeAt": 1623230670981
    },
    "1755|@vue/cli-service>@intervolga/optimize-cssnano-plugin>cssnano-preset-default>postcss-normalize-url>normalize-url": {
      "decision": "ignore",
      "madeAt": 1623230670981
    },
    "1755|@vue/cli-service>mini-css-extract-plugin>normalize-url": {
      "decision": "ignore",
      "madeAt": 1623230670981
>>>>>>> c8a7f9e9
    }
  },
  "rules": {},
  "version": 1
}<|MERGE_RESOLUTION|>--- conflicted
+++ resolved
@@ -530,35 +530,19 @@
     },
     "1755|@vue/cli-service>@intervolga/optimize-cssnano-plugin>cssnano>cssnano-preset-default>postcss-normalize-url>normalize-url": {
       "decision": "ignore",
-<<<<<<< HEAD
-      "madeAt": 1623339007655
+      "madeAt": 1623230670981
     },
     "1755|@vue/cli-service>cssnano>cssnano-preset-default>postcss-normalize-url>normalize-url": {
       "decision": "ignore",
-      "madeAt": 1623339007655
+      "madeAt": 1623230670981
     },
     "1755|@vue/cli-service>@intervolga/optimize-cssnano-plugin>cssnano-preset-default>postcss-normalize-url>normalize-url": {
       "decision": "ignore",
-      "madeAt": 1623339007655
+      "madeAt": 1623230670981
     },
     "1755|@vue/cli-service>mini-css-extract-plugin>normalize-url": {
       "decision": "ignore",
-      "madeAt": 1623339007655
-=======
       "madeAt": 1623230670981
-    },
-    "1755|@vue/cli-service>cssnano>cssnano-preset-default>postcss-normalize-url>normalize-url": {
-      "decision": "ignore",
-      "madeAt": 1623230670981
-    },
-    "1755|@vue/cli-service>@intervolga/optimize-cssnano-plugin>cssnano-preset-default>postcss-normalize-url>normalize-url": {
-      "decision": "ignore",
-      "madeAt": 1623230670981
-    },
-    "1755|@vue/cli-service>mini-css-extract-plugin>normalize-url": {
-      "decision": "ignore",
-      "madeAt": 1623230670981
->>>>>>> c8a7f9e9
     }
   },
   "rules": {},
