--- conflicted
+++ resolved
@@ -838,9 +838,6 @@
     },
     "1002401|@vue/cli-plugin-unit-jest>jest>jest-cli>@jest/core>jest-runtime>yargs>cliui>wrap-ansi>string-width>strip-ansi>ansi-regex": {
       "decision": "ignore",
-<<<<<<< HEAD
-      "madeAt": 1635938852009
-=======
       "madeAt": 1633974679245
     },
     "1004946|eslint>strip-ansi>ansi-regex": {
@@ -1226,7 +1223,6 @@
     "1005534|@vue/cli-plugin-unit-jest>ts-jest>yargs-parser": {
       "decision": "ignore",
       "madeAt": 1637253317666
->>>>>>> 50faca94
     }
   },
   "rules": {},
