{
  "name": "frontend",
  "version": "0.1.0",
  "private": true,
  "scripts": {
    "serve": "rm -f src/openapi-types.ts && npm run generate-types && vue-cli-service serve",
    "build": "rm -f src/openapi-types.ts && npm run generate-types && vue-cli-service build",
    "lint": "vue-cli-service lint",
    "build:report": "vue-cli-service build --report",
    "test:unit": "vue-cli-service test:unit",
    "test:e2e": "vue-cli-service test:e2e --headless",
    "test:coverage": "vue-cli-service test:unit --coverage",
    "check-audit": "check-audit",
    "resolve-audit": "resolve-audit",
    "generate-types": "./node_modules/typescript/bin/tsc --esModuleInterop scripts/dtsgen-wrapper.ts && node scripts/dtsgen-wrapper.js",
    "license-check": "license-check-and-add check -f license-check-and-add-config.json",
    "license-add": "license-check-and-add add -f license-check-and-add-config.json"
  },
  "dependencies": {
    "axios": "~0.20.0",
    "core-js": "~3.6.5",
    "roboto-fontface": "*",
<<<<<<< HEAD
    "vee-validate": "3.3.8",
    "vue": "~2.6.11",
    "vue-i18n": "~8.21.1",
    "vue-router": "~3.4.0",
    "vuetify": "~2.2.32",
=======
    "vee-validate": "3.3.9",
    "vue": "~2.6.12",
    "vue-i18n": "~8.21.0",
    "vue-router": "~3.4.3",
    "vuetify": "~2.3.10",
>>>>>>> 070a33b4
    "vuex": "~3.5.1",
    "vuex-persist": "3.1.3",
    "vuex-router-sync": "5.0.0"
  },
  "devDependencies": {
<<<<<<< HEAD
    "@mdi/font": "~5.6.55",
=======
    "@mdi/font": "~5.5.55",
>>>>>>> 070a33b4
    "@types/jest": "~26.0.8",
    "@typescript-eslint/eslint-plugin": "~2.7.0",
    "@typescript-eslint/parser": "~2.7.0",
    "@vue/cli-plugin-babel": "~4.5.3",
    "@vue/cli-plugin-e2e-nightwatch": "~4.5.3",
    "@vue/cli-plugin-eslint": "~4.5.3",
    "@vue/cli-plugin-typescript": "~4.5.3",
    "@vue/cli-plugin-unit-jest": "~4.5.3",
    "@vue/cli-service": "~4.5.3",
    "@vue/eslint-config-prettier": "~6.0.0",
    "@vue/eslint-config-typescript": "~5.1.0",
    "@vue/test-utils": "~1.1.0",
    "chromedriver": "~85.0.1",
    "dtsgenerator": "2.5.1",
    "eslint": "~6.8.0",
    "eslint-plugin-prettier": "~3.1.3",
    "eslint-plugin-vue": "~6.2.2",
    "license-check-and-add": "~3.0.4",
    "node-sass": "~4.14.1",
    "npm-audit-resolver": "2.2.1",
    "prettier": "~2.1.1",
    "sass": "~1.26.10",
<<<<<<< HEAD
    "sass-loader": "~9.0.2",
    "typescript": "4.0.3",
=======
    "sass-loader": "~10.0.1",
    "ts-jest": "~26.1.4",
    "typescript": "3.8.3",
>>>>>>> 070a33b4
    "vue-cli-plugin-i18n": "~0.6.1",
    "vue-cli-plugin-vuetify": "~2.0.5",
    "vue-template-compiler": "~2.6.12",
    "vuetify-loader": "~1.6.0"
  }
}<|MERGE_RESOLUTION|>--- conflicted
+++ resolved
@@ -20,29 +20,17 @@
     "axios": "~0.20.0",
     "core-js": "~3.6.5",
     "roboto-fontface": "*",
-<<<<<<< HEAD
-    "vee-validate": "3.3.8",
-    "vue": "~2.6.11",
-    "vue-i18n": "~8.21.1",
-    "vue-router": "~3.4.0",
-    "vuetify": "~2.2.32",
-=======
     "vee-validate": "3.3.9",
     "vue": "~2.6.12",
-    "vue-i18n": "~8.21.0",
+    "vue-i18n": "~8.21.1",
     "vue-router": "~3.4.3",
     "vuetify": "~2.3.10",
->>>>>>> 070a33b4
     "vuex": "~3.5.1",
     "vuex-persist": "3.1.3",
     "vuex-router-sync": "5.0.0"
   },
   "devDependencies": {
-<<<<<<< HEAD
     "@mdi/font": "~5.6.55",
-=======
-    "@mdi/font": "~5.5.55",
->>>>>>> 070a33b4
     "@types/jest": "~26.0.8",
     "@typescript-eslint/eslint-plugin": "~2.7.0",
     "@typescript-eslint/parser": "~2.7.0",
@@ -65,14 +53,8 @@
     "npm-audit-resolver": "2.2.1",
     "prettier": "~2.1.1",
     "sass": "~1.26.10",
-<<<<<<< HEAD
-    "sass-loader": "~9.0.2",
+    "sass-loader": "~10.0.1",
     "typescript": "4.0.3",
-=======
-    "sass-loader": "~10.0.1",
-    "ts-jest": "~26.1.4",
-    "typescript": "3.8.3",
->>>>>>> 070a33b4
     "vue-cli-plugin-i18n": "~0.6.1",
     "vue-cli-plugin-vuetify": "~2.0.5",
     "vue-template-compiler": "~2.6.12",
