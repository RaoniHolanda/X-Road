{
  "name": "frontend",
  "version": "0.1.0",
  "private": true,
  "scripts": {
    "serve": "rm -rf src/openapi-types && npm run generate-types && vue-cli-service serve",
    "build": "rm -rf src/openapi-types && npm run generate-types && vue-cli-service build",
    "lint": "vue-cli-service lint",
    "build:report": "vue-cli-service build --report",
    "test:unit": "vue-cli-service test:unit",
    "test:e2e": "vue-cli-service test:e2e",
    "test:coverage": "vue-cli-service test:unit --coverage",
    "check-audit": "check-audit",
    "resolve-audit": "resolve-audit",
    "generate-types": "openapi --input ../src/main/resources/openapi-definition.yaml --output ./src/openapi-types --exportCore false --exportServices false",
    "license-check": "license-check-and-add check -f license-check-and-add-config.json",
    "license-add": "license-check-and-add add -f license-check-and-add-config.json",
    "install-ui-lib": "cd ../../shared-ui && npm install",
    "build-ui-lib": "cd ../../shared-ui && npm run build-lib",
    "install-build-ui-lib": "cd ../../shared-ui && npm install && npm run build-lib",
    "audit-check-ui-lib": "cd ../../shared-ui && npm run check-audit",
    "license-check-ui-lib": "cd ../../shared-ui && npm run license-check",
    "serve-only": "vue-cli-service serve",
    "build-all": "npm run install-build-ui-lib && npm run build"
  },
  "dependencies": {
<<<<<<< HEAD
    "@niis/shared-ui": "file:../../shared-ui",
    "axios": "~0.20.0",
=======
    "axios": "^0.21.1",
>>>>>>> 1624dc25
    "core-js": "~3.6.5",
    "fontsource-open-sans": "^3.0.9",
    "vee-validate": "3.4.1",
    "vue": "~2.6.12",
    "vue-i18n": "~8.22.0",
    "vue-router": "~3.4.3",
    "vuetify": "~2.3.10",
    "vuex": "~3.5.1",
    "vuex-persist": "3.1.3",
    "vuex-router-sync": "5.0.0"
  },
  "devDependencies": {
    "@mdi/font": "~5.6.55",
    "@types/jest": "~26.0.8",
    "@typescript-eslint/eslint-plugin": "~4.4.0",
    "@typescript-eslint/parser": "~4.4.0",
    "@vue/cli-plugin-babel": "~4.5.3",
    "@vue/cli-plugin-e2e-nightwatch": "~4.5.3",
    "@vue/cli-plugin-eslint": "~4.5.3",
    "@vue/cli-plugin-typescript": "~4.5.3",
    "@vue/cli-plugin-unit-jest": "~4.5.3",
    "@vue/cli-service": "~4.5.3",
    "@vue/eslint-config-prettier": "~6.0.0",
    "@vue/eslint-config-typescript": "~7.0.0",
    "@vue/test-utils": "~1.1.0",
    "chromedriver": "^87.0.5",
    "eslint": "~7.11.0",
    "eslint-plugin-prettier": "~3.1.3",
    "eslint-plugin-vue": "~7.0.1",
    "license-check-and-add": "~3.0.4",
    "npm-audit-resolver": "2.2.1",
    "openapi-typescript-codegen": "^0.5.1",
    "prettier": "~2.1.1",
    "sass": "~1.27.0",
    "sass-loader": "~10.0.3",
    "typescript": "4.0.3",
    "vue-cli-plugin-vuetify": "~2.0.5",
    "vue-template-compiler": "~2.6.12",
    "vuetify-loader": "~1.6.0"
  }
}<|MERGE_RESOLUTION|>--- conflicted
+++ resolved
@@ -24,12 +24,8 @@
     "build-all": "npm run install-build-ui-lib && npm run build"
   },
   "dependencies": {
-<<<<<<< HEAD
     "@niis/shared-ui": "file:../../shared-ui",
-    "axios": "~0.20.0",
-=======
     "axios": "^0.21.1",
->>>>>>> 1624dc25
     "core-js": "~3.6.5",
     "fontsource-open-sans": "^3.0.9",
     "vee-validate": "3.4.1",
