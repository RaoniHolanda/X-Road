--- conflicted
+++ resolved
@@ -52,18 +52,11 @@
     "@vue/eslint-config-prettier": "^7.0.0",
     "@vue/eslint-config-typescript": "~11.0.0",
     "@vue/test-utils": "~1.2.0",
-<<<<<<< HEAD
+    "@vue/vue2-jest": "^27.0.0",
     "chromedriver": "^102.0.0",
-    "eslint": "6.8.0",
-    "eslint-plugin-prettier": "~3.4.0",
-    "eslint-plugin-vue": "~7.20.0",
-=======
-    "@vue/vue2-jest": "^27.0.0",
-    "chromedriver": "^98.0.0",
     "eslint": "^8.21.0",
     "eslint-plugin-prettier": "^4.2.1",
     "eslint-plugin-vue": "~9.3.0",
->>>>>>> 119b17d1
     "eslint-plugin-vue-scoped-css": "^1.3.0",
     "license-check-and-add": "~4.0.5",
     "openapi-typescript-codegen": "^0.16.2",
