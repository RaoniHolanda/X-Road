
var navigateCommands = {
  openClientsTab: function() {
    this.click('@clientsTab');
    return this;
  },
  openKeysTab: function() {
    this.click('@keysTab');
    return this;
  },
  openDiagnosticsTab: function() {
    this.click('@diagnosticsTab');
    return this;
  },
  openSettingsTab: function() {
    this.click('@settingsTab');
    return this;
  },
  logout: function() {
    this.click('@userMenuButton');
    this.pause(1000);
    this.click('@userMenuitemLogout');
    return this;
  },
  acceptLogout: function() {
    this.click('@logoutOKButton');
    return this;
  },
  closeSnackbar: function() {
    this.click('@snackBarCloseButton');
    return this;
  }
};

var clientTabCommands = {
  clickNameHeader: function() {
    this.click('@listNameHeader');
    return this;
  },
  clickIDHeader: function() {
    this.click('@listIDHeader');
    return this;
  },
  clickStatusHeader: function() {
    this.click('@listStatusHeader');
    return this;
  },
  openTestGov: function() {
    this.click('@testGovListItem');
    return this;
  },
  openTestService: function() {
    this.click('@testServiceListItem');
    return this;
  }
};

var clientInfoCommands = {
  openDetailsTab: function() {
    this.click('@detailsTab');
    return this;
  },
  openServiceClientsTab: function() {
    this.click('@serviceClientsTab');
    return this;
  },
  openServicesTab: function() {
    this.click('@servicesTab');
    return this;
  },
  openInternalServersTab: function() {
    this.click('@internalServersTab');
    return this;
  },
  openLocalGroupsTab: function() {
    this.click('@localGroupsTab');
    return this;
  }
};

var clientDetailsCommands = {
  openSignCertificateInfo: function() {
    this.click('@clientSignCertificate');
    return this;
  }
};

var certificatePopupCommands = {
  close: function() {
    this.click('@certificateInfoCloseButton');
    return this;
  }
};

var localGroupPopupCommands = {
  changeCode: function(code) {
    this.clearValue2('@localGroupCode');
    this.setValue('@localGroupCode', code);
    return this;
  },
  changeDescription: function(description) {
    this.clearValue2('@localGroupDescription');
    this.setValue('@localGroupDescription', description);
    return this;
  },
  deleteThisGroup: function() {
    this.click('@localGroupDeleteButton');
    return this;
  },
  openAddMembers: function() {
    this.click('@localGroupAddMembersButton');
    return this;
  },
  searchMembers: function() {
    this.click('@localGroupSearchWrap');
    this.click('@localGroupSearchButton');
    return this;
  },
  addSelectedMembers: function() {
    this.click('@localGroupAddSelectedButton');
    return this;
  },
  cancelAddMembersDialog: function() {
    this.click('@localGroupCancelAddButton');
    return this;
  },
  selectNewTestComMember: function() {
    this.click('@localGroupTestComCheckbox');
    return this;
  },
  clickRemoveAll: function() {
    this.click('@localGroupRemoveAllButton');
    return this;
  },
  clickRemoveTestComMember: function() {
    this.click('@localGroupTestComRemoveButton');
    return this;
  },
  confirmMemberRemove: function() {
    this.click('@localGroupRemoveYesButton');
    return this;
  },
  cancelMemberRemove: function() {
    this.click('@localGroupRemoveCancelButton');
    return this;
  },
  confirmDelete: function() {
    this.click('@localGroupRemoveYesButton');
    return this;
  },
  cancelDelete: function() {
    this.click('@localGroupRemoveCancelButton');
    return this;
  },
  clickHeader: function() {
    this.click('@localGroupCode');
    return this;
  },
  close: function() {
    this.click('@localGroupPopupCloseButton');
    return this;
  }
};

var clientLocalGroupsCommands = {
  openAddLocalGroupDialog: function() {
    this.click('@addGroupButton');
    return this;
  },
  filterBy: function(filter) {
    this.clearValue2('@filterInput');
    this.setValue('@filterInput', filter);
    return this;
  },
  openAddDialog: function() {
    this.click('@addGroupButton');
    return this;
  },
  confirmAddDialog: function() {
    this.click('@confirmAddButton');
    return this;
  },
  cancelAddDialog: function() {
    this.click('@cancelAddButton');
    return this;
  },
  enterCode: function(code) {
    this.clearValue2('@groupCode');
    this.setValue('@groupCode', code);
    return this;
  },
  enterDescription: function(description) {
    this.clearValue2('@groupDescription');
    this.setValue('@groupDescription', description);
    return this;
  },
  openAbbDetails: function() {
    this.click('@groupCodeCellAbb');
    return this;
  },
  openBacDetails: function() {
    this.click('@groupCodeCellBac');
    return this;
  },
  openCbbDetails: function() {
    this.click('@groupCodeCellCbb');
    return this;
  }
};

<<<<<<< HEAD
=======
var clientTabCommands = {
  clickNameHeader: function() {
    this.click('@listNameHeader');
    return this;
  },
  clickIDHeader: function() {
    this.click('@listIDHeader');
    return this;
  },
  clickStatusHeader: function() {
    this.click('@listStatusHeader');
    return this;
  },
  openTestGov: function() {
    this.click('@testGovListItem');
    return this;
  },
  openTestService: function() {
    this.click('@testServiceListItem');
    return this;
  }
};

var clientInfoCommands = {
  openDetailsTab: function() {
    this.click('@detailsTab');
    return this;
  },
  openServiceClientsTab: function() {
    this.click('@serviceClientsTab');
    return this;
  },
  openServicesTab: function() {
    this.click('@servicesTab');
    return this;
  },
  openInternalServersTab: function() {
    this.click('@internalServersTab');
    return this;
  },
  openLocalGroupsTab: function() {
    this.click('@localGroupsTab');
    return this;
  }
}

var clientDetailsCommands = {
  openSignCertificateInfo: function() {
    this.click('@clientSignCertificate');
    return this;
  }
}

var certificatePopupCommands = {
  close: function() {
    this.click('@certificateInfoOKButton');
    return this;
  }
}
>>>>>>> 9b4a6bed

module.exports = {
  url: process.env.VUE_DEV_SERVER_URL,
  commands: [navigateCommands],
  elements: {
    clientsTab: { 
      selector: '//div[contains(@class, "v-tabs-bar__content")]//a[text()="Clients"]', 
      locateStrategy: 'xpath'},
    keysTab: { 
      selector: '//div[contains(@class, "v-tabs-bar__content")]//a[text()="Keys and certificates"]', 
      locateStrategy: 'xpath'},
    diagnosticsTab: { 
      selector: '//div[contains(@class, "v-tabs-bar__content")]//a[text()="Diagnostics"]', 
      locateStrategy: 'xpath'},
    settingsTab: { 
      selector: '//div[contains(@class, "v-tabs-bar__content")]//a[text()="Settings"]', 
      locateStrategy: 'xpath' },
    userMenuButton: { 
      selector: 'div.v-toolbar__content button .mdi-account-circle', 
<<<<<<< HEAD
      locateStrategy: 'css selector' },
    userMenuitemLogout: { 
      selector: '#logout-list-tile',
      locateStrategy: 'css selector' },
    logoutOKButton: { 
      selector: '//div[contains(@class, "v-dialog")]//button[.//*[contains(text(), "Ok")]]', 
      locateStrategy: 'xpath' },
    snackBarCloseButton: { 
      selector: '//div[contains(@class, "v-snack__content")]//button[.//*[contains(text(), "Close")]]', 
      locateStrategy: 'xpath' }
=======
      locateStrategy: 'css selector' }
>>>>>>> 9b4a6bed
  },
  sections: {
    clientsTab: {
      selector: '//div[contains(@class, "data-table-wrapper") and .//button[.//*[contains(text(), "add client")]]]',
      locateStrategy: 'xpath',
      commands: [clientTabCommands],
      elements: {
        addClientButton: { 
          selector: '//div[contains(@class, "v-btn__content") and text()="Add client"]',
          locateStrategy: 'xpath' },
        listNameHeader: { 
          selector: '//th[span[contains(text(),"Name")]]', 
          locateStrategy: 'xpath' },
        listIDHeader: { 
          selector: '//th[span[contains(text(),"ID")]]', 
          locateStrategy: 'xpath' },
        listStatusHeader: { 
          selector: '//th[span[contains(text(),"Status")]]', 
          locateStrategy: 'xpath' },
        testServiceListItem: { 
          selector: '//tbody//span[contains(text(),"TestService")]', 
          locateStrategy: 'xpath' },
        testGovListItem: { 
          selector: '//tbody//span[contains(text(),"TestGov")]', 
          locateStrategy: 'xpath' }
      }
    },
    clientInfo: {
      selector: 'h1.display-1',
      locateStrategy: 'css selector',
      commands: [clientInfoCommands],
      elements: {
        detailsTab: { 
          selector: '//div[contains(@class, "v-tabs-bar__content")]//a[contains(@class, "v-tab") and contains(text(), "details")]',
          locateStrategy: 'xpath' },
        serviceClientsTab: { 
          selector: '//div[contains(@class, "v-tabs-bar__content")]//a[contains(@class, "v-tab") and contains(text(), "service clients")]',
          locateStrategy: 'xpath' },
        servicesTab: { 
          selector: '//div[contains(@class, "v-tabs-bar__content")]//a[contains(@class, "v-tab") and contains(text(), "services")]',
          locateStrategy: 'xpath' },
        internalServersTab: { 
          selector: '//div[contains(@class, "v-tabs-bar__content")]//a[contains(@class, "v-tab") and contains(text(), "internal servers")]',
          locateStrategy: 'xpath' },
        localGroupsTab: { 
          selector: '//div[contains(@class, "v-tabs-bar__content")]//a[contains(@class, "v-tab") and contains(text(), "local groups")]',
          locateStrategy: 'xpath' }
      },
      sections: {
        details: {
          selector: '//div[contains(@class, "xrd-view-common") and .//*[contains(@class, "v-tab--active") and contains(text(), "details")]]',
          locateStrategy: 'xpath',
          commands: [clientDetailsCommands],
          elements: {
            clientSignCertificate: { 
              selector: 'span.cert-name',
              locateStrategy: 'css selector' }
          }      
<<<<<<< HEAD
        },
        localGroups: {
          selector: '//div[contains(@class, "xrd-view-common") and .//*[contains(@class, "v-tab--active") and contains(text(), "local groups")]]',
          locateStrategy: 'xpath',
          commands: [clientLocalGroupsCommands],
          elements: {
            filterInput: { 
              selector: '//input',
              locateStrategy: 'xpath' },
            addGroupButton: { 
              selector: '//button[.//*[contains(text(), "Add group")]]',
              locateStrategy: 'xpath' },
            confirmAddButton: { 
              selector: '//button[@data-test="dialog-save-button"]',
              locateStrategy: 'xpath' },
            cancelAddButton: {
              selector: '//button[@data-test="dialog-cancel-button"]',
              locateStrategy: 'xpath' },
            groupCode: { 
              selector: '//div[contains(@class, "dlg-edit-row") and .//*[contains(text(), "Code")]]//input',
              locateStrategy: 'xpath' },
            groupDescription: { 
              selector: '//div[contains(@class, "dlg-edit-row") and .//*[contains(text(), "Description")]]//input',
              locateStrategy: 'xpath' },
            groupCodeCellAbb: { 
              selector: '//table[contains(@class, "details-certificates")]//span[contains(text(),"abb")]',
              locateStrategy: 'xpath' },
            groupCodeCellBac: { 
              selector: '//table[contains(@class, "details-certificates")]//span[contains(text(),"bac")]',
              locateStrategy: 'xpath' },
            groupCodeCellCbb: { 
              selector: '//table[contains(@class, "details-certificates")]//span[contains(text(),"cbb")]',
              locateStrategy: 'xpath' },
            abbDetails: { 
              selector: '//span[contains(text(),"abb")]',
              locateStrategy: 'xpath' },
            bacDetails: { 
              selector: '//span[contains(text(),"bac")]',
              locateStrategy: 'xpath' },
            bacDetails: { 
              selector: '//span[contains(text(),"cbb")]',
              locateStrategy: 'xpath' }
          }      
=======
>>>>>>> 9b4a6bed
        }
      }     
    },
    certificatePopup: {
<<<<<<< HEAD
      selector: '//div[contains(@class, "xrd-view-common") and .//span[contains(@class, "cert-headline") and contains(text(),"Certificate")]]',
      locateStrategy: 'xpath',
      commands: [certificatePopupCommands],
      elements: {
        certificateInfoCloseButton: { 
          selector: 'div.cert-dialog-header #close-x',
          locateStrategy: 'css selector' }
      }
    },
    localGroupPopup: {
      selector: '//div[contains(@class, "xrd-tab-max-width") and .//div[contains(@class, "cert-hash") and contains(text(),"Local group")]]',
      locateStrategy: 'xpath',
      commands: [localGroupPopupCommands],
      elements: {
        localGroupAddMembersButton: { 
          selector: '//button[.//*[contains(text(), "Add Members")]]',
          locateStrategy: 'xpath' },
        localGroupRemoveAllButton: { 
          selector: '//button[.//*[contains(text(), "Remove All")]]',
          locateStrategy: 'xpath' },
        localGroupDeleteButton: { 
          selector: '//button[.//*[contains(text(), "Delete")]]',
          locateStrategy: 'xpath' },
        localGroupAddSelectedButton: { 
          selector: '//button[.//*[contains(text(), "Add selected")]]',
          locateStrategy: 'xpath' },
        localGroupSearchButton: {
          selector: '//button[.//*[contains(text(), "Search")]]',
          locateStrategy: 'xpath' },
        localGroupCancelAddButton: {
          selector: '//button[.//*[contains(text(), "Cancel")]]',
          locateStrategy: 'xpath' },
        localGroupTestComCheckbox: {
          selector: '//tr[.//*[contains(text(), "TestCom")]]//*[contains(@class, "v-input--selection-controls__ripple")]',
          locateStrategy: 'xpath' },
        localGroupRemoveMemberButton: { 
          selector: '//button[.//*[contains(text(), "Add group")]]',
          locateStrategy: 'xpath' },
        localGroupSearchWrap: {
          selector: '//div[contains(@class, "search-wrap")]',
          locateStrategy: 'xpath' },
        localGroupRemoveYesButton: {
          selector: '//button[contains(@data-test, "dialog-save-button")]',
          locateStrategy: 'xpath' },
        localGroupRemoveCancelButton: {
          selector: '//button[contains(@data-test, "dialog-cancel-button")]',
          locateStrategy: 'xpath' },
        localGroupTestComRemoveButton: {
          selector: '//tr[.//*[contains(text(), "TestCom")]]//button[.//*[contains(text(), "Remove")]]',
          locateStrategy: 'xpath' },
        localGroupTestGovRemoveButton: {
          selector: '//tr[.//*[contains(text(), "TestGov")]]//button[.//*[contains(text(), "Remove")]]',
          locateStrategy: 'xpath' },
        localGroupTestOrgRemoveButton: {
          selector: '//tr[.//*[contains(text(), "TestOrg")]]//button[.//*[contains(text(), "Remove")]]',
          locateStrategy: 'xpath' },
        localGroupCode: { 
          selector: '//div[contains(@class, "cert-dialog-header")]//*[contains(@class, "cert-headline")]',
          locateStrategy: 'xpath' },
        localGroupDescription: { 
          selector: '//div[contains(@class, "description-input")]//input',
          locateStrategy: 'xpath' },
        localGroupPopupCloseButton: { 
          selector: 'div.cert-dialog-header #close-x',
=======
      selector: '//*[contains(@class,"v-dialog--active") and .//*[contains(@class, "headline") and contains(text(),"Certificate")]]',
      locateStrategy: 'xpath',
      commands: [certificatePopupCommands],
      elements: {
        certificateInfoOKButton: { 
          selector: '.v-dialog--active button',
>>>>>>> 9b4a6bed
          locateStrategy: 'css selector' }
      }
    }
  }
};<|MERGE_RESOLUTION|>--- conflicted
+++ resolved
@@ -207,69 +207,6 @@
     return this;
   }
 };
-
-<<<<<<< HEAD
-=======
-var clientTabCommands = {
-  clickNameHeader: function() {
-    this.click('@listNameHeader');
-    return this;
-  },
-  clickIDHeader: function() {
-    this.click('@listIDHeader');
-    return this;
-  },
-  clickStatusHeader: function() {
-    this.click('@listStatusHeader');
-    return this;
-  },
-  openTestGov: function() {
-    this.click('@testGovListItem');
-    return this;
-  },
-  openTestService: function() {
-    this.click('@testServiceListItem');
-    return this;
-  }
-};
-
-var clientInfoCommands = {
-  openDetailsTab: function() {
-    this.click('@detailsTab');
-    return this;
-  },
-  openServiceClientsTab: function() {
-    this.click('@serviceClientsTab');
-    return this;
-  },
-  openServicesTab: function() {
-    this.click('@servicesTab');
-    return this;
-  },
-  openInternalServersTab: function() {
-    this.click('@internalServersTab');
-    return this;
-  },
-  openLocalGroupsTab: function() {
-    this.click('@localGroupsTab');
-    return this;
-  }
-}
-
-var clientDetailsCommands = {
-  openSignCertificateInfo: function() {
-    this.click('@clientSignCertificate');
-    return this;
-  }
-}
-
-var certificatePopupCommands = {
-  close: function() {
-    this.click('@certificateInfoOKButton');
-    return this;
-  }
-}
->>>>>>> 9b4a6bed
 
 module.exports = {
   url: process.env.VUE_DEV_SERVER_URL,
@@ -289,7 +226,6 @@
       locateStrategy: 'xpath' },
     userMenuButton: { 
       selector: 'div.v-toolbar__content button .mdi-account-circle', 
-<<<<<<< HEAD
       locateStrategy: 'css selector' },
     userMenuitemLogout: { 
       selector: '#logout-list-tile',
@@ -300,9 +236,6 @@
     snackBarCloseButton: { 
       selector: '//div[contains(@class, "v-snack__content")]//button[.//*[contains(text(), "Close")]]', 
       locateStrategy: 'xpath' }
-=======
-      locateStrategy: 'css selector' }
->>>>>>> 9b4a6bed
   },
   sections: {
     clientsTab: {
@@ -361,7 +294,6 @@
               selector: 'span.cert-name',
               locateStrategy: 'css selector' }
           }      
-<<<<<<< HEAD
         },
         localGroups: {
           selector: '//div[contains(@class, "xrd-view-common") and .//*[contains(@class, "v-tab--active") and contains(text(), "local groups")]]',
@@ -405,13 +337,10 @@
               selector: '//span[contains(text(),"cbb")]',
               locateStrategy: 'xpath' }
           }      
-=======
->>>>>>> 9b4a6bed
         }
       }     
     },
     certificatePopup: {
-<<<<<<< HEAD
       selector: '//div[contains(@class, "xrd-view-common") and .//span[contains(@class, "cert-headline") and contains(text(),"Certificate")]]',
       locateStrategy: 'xpath',
       commands: [certificatePopupCommands],
@@ -476,14 +405,6 @@
           locateStrategy: 'xpath' },
         localGroupPopupCloseButton: { 
           selector: 'div.cert-dialog-header #close-x',
-=======
-      selector: '//*[contains(@class,"v-dialog--active") and .//*[contains(@class, "headline") and contains(text(),"Certificate")]]',
-      locateStrategy: 'xpath',
-      commands: [certificatePopupCommands],
-      elements: {
-        certificateInfoOKButton: { 
-          selector: '.v-dialog--active button',
->>>>>>> 9b4a6bed
           locateStrategy: 'css selector' }
       }
     }
