--- conflicted
+++ resolved
@@ -33,12 +33,6 @@
 module.exports = {
   tags: ['ss', 'xroad-security-officer', 'permissions'],
   before: function (browser) {
-<<<<<<< HEAD
-    browser.LoginCommand(
-      browser.globals.login_security_officer,
-      browser.globals.login_pwd,
-    );
-=======
     // Populate pageObjects for whole test suite
     mainPage = browser.page.ssMainPage();
     diagnosticsTab = mainPage.section.diagnosticsTab;
@@ -54,8 +48,10 @@
     generateKeyButton = mainPage.section.keysTab.elements.generateKeyButton;
     anchorDownloadButton = backupAndRestoreTab.elements.anchorDownloadButton;
 
-    browser.LoginCommand(browser.globals.login_security_officer, browser.globals.login_pwd);
->>>>>>> eb653fcb
+    browser.LoginCommand(
+      browser.globals.login_security_officer,
+      browser.globals.login_pwd,
+    );
   },
 
   after: function (browser) {
