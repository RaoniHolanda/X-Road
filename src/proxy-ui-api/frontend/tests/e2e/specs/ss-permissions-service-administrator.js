/*
 * The MIT License
 * Copyright (c) 2019- Nordic Institute for Interoperability Solutions (NIIS)
 * Copyright (c) 2018 Estonian Information System Authority (RIA),
 * Nordic Institute for Interoperability Solutions (NIIS), Population Register Centre (VRK)
 * Copyright (c) 2015-2017 Estonian Information System Authority (RIA), Population Register Centre (VRK)
 *
 * Permission is hereby granted, free of charge, to any person obtaining a copy
 * of this software and associated documentation files (the "Software"), to deal
 * in the Software without restriction, including without limitation the rights
 * to use, copy, modify, merge, publish, distribute, sublicense, and/or sell
 * copies of the Software, and to permit persons to whom the Software is
 * furnished to do so, subject to the following conditions:
 *
 * The above copyright notice and this permission notice shall be included in
 * all copies or substantial portions of the Software.
 *
 * THE SOFTWARE IS PROVIDED "AS IS", WITHOUT WARRANTY OF ANY KIND, EXPRESS OR
 * IMPLIED, INCLUDING BUT NOT LIMITED TO THE WARRANTIES OF MERCHANTABILITY,
 * FITNESS FOR A PARTICULAR PURPOSE AND NONINFRINGEMENT. IN NO EVENT SHALL THE
 * AUTHORS OR COPYRIGHT HOLDERS BE LIABLE FOR ANY CLAIM, DAMAGES OR OTHER
 * LIABILITY, WHETHER IN AN ACTION OF CONTRACT, TORT OR OTHERWISE, ARISING FROM,
 * OUT OF OR IN CONNECTION WITH THE SOFTWARE OR THE USE OR OTHER DEALINGS IN
 * THE SOFTWARE.
 */
// Tabs
let mainPage, diagnosticsTab, clientsTab, keysTab, settingsTab;

// Other
let clientInfo, searchField, localGroupPopup, clientLocalGroups;

module.exports = {
  // TODO This test is not self contained yet, fix it figuring out beforeEach and afterEach structure
  tags: ['ss', 'xroad-service-administrator', 'permissions'],
  before: function (browser) {
<<<<<<< HEAD
    browser.LoginCommand(
      browser.globals.login_service_administrator,
      browser.globals.login_pwd,
    );
=======
    // Populate pageObjects for whole test suite
    mainPage = browser.page.ssMainPage();
    clientsTab = mainPage.section.clientsTab;
    keysTab = mainPage.section.keysTab;
    settingsTab = mainPage.section.settingsTab;
    diagnosticsTab = mainPage.section.diagnosticsTab;

    searchField = mainPage.section.clientsTab.elements.searchField;
    clientInfo = mainPage.section.clientInfo;
    clientLocalGroups = clientInfo.section.localGroups;
    localGroupPopup = mainPage.section.localGroupPopup;

    // Actual test starts here...
    browser.LoginCommand(browser.globals.login_service_administrator, browser.globals.login_pwd);
>>>>>>> eb653fcb
  },

  after: function (browser) {
    browser.end();
  },
  'Can not see Keys-tab': (browser) => {

    browser.waitForElementNotPresent(keysTab);
  },

  'Can not see diagnostics-tab': (browser) => {

    browser.waitForElementNotPresent(diagnosticsTab);
  },

  'Can not see Settings-tab': (browser) => {

    browser.waitForElementNotPresent(settingsTab);
  },

  'Can see functions under Clients-tab': (browser) => {

    mainPage.openClientsTab();
    clientsTab.clickSearchIcon();
    browser.waitForElementVisible(searchField);
    browser.waitForElementNotPresent(clientsTab.elements.addClientButton);
  },

  'Can not add clients': (browser) => {
    // Service administrator should not see add client button
    browser.waitForElementVisible(clientsTab);
    browser.waitForElementNotPresent(clientsTab.elements.addClientButton);
  },

  'Can see client details': (browser) => {
    // Service administrator should see clients details
    clientsTab.openClient('TestGov');
    browser.waitForElementVisible(clientInfo);

    browser
      .waitForElementVisible(
        '//div[contains(@class, "xrd-view-title") and contains(text(),"TestGov")]',
      )
      .waitForElementVisible(
        '//tr[td[contains(text(),"Member Name")] and td[contains(text(),"TestGov")]]',
      )
      .waitForElementVisible(
        '//tr[td[contains(text(),"Member Class")] and td[contains(text(),"GOV")]]',
      )
      .waitForElementVisible(
        '//tr[td[contains(text(),"Member Code")] and td[contains(text(),"0245437-2")]]',
      )
      .waitForElementVisible(
        '//span[contains(@class,"cert-name") and contains(text(),"X-Road Test CA CN")]',
      );
  },

  'Should see local groups list, group members and see edit buttons': (browser) => {

    // Service administrator should see local groups list
    mainPage.openClientsTab();
    clientsTab.openClient('TestService');
    // TODO This following locator is directly written to project, since it fails create proper locator when polling
    //  for 'clientLocalGroups', figure out why
    browser.click(
      '//div[contains(@class, "v-tabs-bar__content")]//a[contains(@class, "v-tab") and contains(text(), "Local groups")]',
    );
    browser.waitForElementVisible(clientLocalGroups);

    // Service administrator should see add local groups button
    browser.waitForElementVisible(clientLocalGroups.elements.addGroupButton);

    //  Service administrator should see local groups members and edit buttons
    clientLocalGroups.openDetails('bac');
    browser.assert.containsText(
      localGroupPopup.elements.groupIdentifier,
      'bac',
    );

    browser.waitForElementVisible(
      localGroupPopup.elements.localGroupAddMembersButton,
    );
    browser.waitForElementVisible(
      localGroupPopup.elements.localGroupRemoveAllButton,
    );
    browser.waitForElementVisible(
      localGroupPopup.elements.localGroupTestComRemoveButton,
    );
    browser.waitForElementVisible(
      localGroupPopup.elements.localGroupDeleteButton,
    );
  },
};<|MERGE_RESOLUTION|>--- conflicted
+++ resolved
@@ -33,12 +33,6 @@
   // TODO This test is not self contained yet, fix it figuring out beforeEach and afterEach structure
   tags: ['ss', 'xroad-service-administrator', 'permissions'],
   before: function (browser) {
-<<<<<<< HEAD
-    browser.LoginCommand(
-      browser.globals.login_service_administrator,
-      browser.globals.login_pwd,
-    );
-=======
     // Populate pageObjects for whole test suite
     mainPage = browser.page.ssMainPage();
     clientsTab = mainPage.section.clientsTab;
@@ -52,8 +46,10 @@
     localGroupPopup = mainPage.section.localGroupPopup;
 
     // Actual test starts here...
-    browser.LoginCommand(browser.globals.login_service_administrator, browser.globals.login_pwd);
->>>>>>> eb653fcb
+    browser.LoginCommand(
+      browser.globals.login_service_administrator,
+      browser.globals.login_pwd,
+    );
   },
 
   after: function (browser) {
