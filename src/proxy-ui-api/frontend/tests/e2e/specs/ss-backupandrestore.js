--- conflicted
+++ resolved
@@ -28,125 +28,6 @@
 const backupAndRestore = require('../utils/backupAndRestore');
 const navigate = require('../utils/navigate');
 
-<<<<<<< HEAD
-/**
- * On backup & restore page delete backup with the given name and make sure it is removed
- *
- * @param browser
- * @param backupFilename
- */
-const deleteBackup = function (browser, backupFilename) {
-  const mainPage = browser.page.ssMainPage();
-  const backupAndRestoreTab =
-    mainPage.section.settingsTab.section.backupAndRestoreTab;
-  const deleteBackupConfirmationDialog =
-    backupAndRestoreTab.section.deleteBackupConfirmationDialog;
-
-  browser.waitForElementVisible(
-    `//table[contains(@class, "xrd-table")]//tr//td[text() = "${backupFilename}"]`,
-  );
-  backupAndRestoreTab.clickDeleteForBackup(backupFilename);
-  browser.waitForElementVisible(deleteBackupConfirmationDialog);
-  deleteBackupConfirmationDialog.confirm();
-  browser.waitForElementVisible(mainPage.elements.snackBarMessage);
-
-  // Make sure backup was successfully deleted
-  browser.assert.containsText(
-    mainPage.elements.snackBarMessage,
-    `${backupFilename}`,
-  );
-  mainPage.closeSnackbar();
-};
-
-/**
- * Navigate to backup and restore page when browser is started
- *
- * @param browser
- */
-const navigateToBackupAndRestorePage = function (browser) {
-  const frontPage = browser.page.ssFrontPage();
-  const mainPage = browser.page.ssMainPage();
-  const settingsTab = mainPage.section.settingsTab;
-  const backupButton =
-    settingsTab.section.backupAndRestoreTab.elements.backupButton;
-
-  // Open SUT and check that page is loaded
-  frontPage.navigate();
-  browser.waitForElementVisible('//*[@id="app"]');
-
-  // Enter valid credentials
-  frontPage.signinDefaultUser();
-
-  // Navigate to settings tab
-  mainPage.openSettingsTab();
-  browser.waitForElementVisible(settingsTab);
-  settingsTab.openBackupAndRestore();
-  browser.waitForElementVisible(backupButton);
-};
-
-/**
- * Create backup and verify it was created
- *
- * @param browser
- * @return filename of the created backup
- */
-const createBackup = async (browser) => {
-  const mainPage = browser.page.ssMainPage();
-  const settingsTab = mainPage.section.settingsTab;
-  const backupAndRestoreTab = settingsTab.section.backupAndRestoreTab;
-
-  // Create backup
-  backupAndRestoreTab.clickCreateBackup();
-  browser.waitForElementVisible(mainPage.elements.snackBarMessage);
-
-  // Get the backend-generated name of the backup and close snackbar
-  const createdBackupFileNameTextObject = await browser.getText(
-    'xpath',
-    mainPage.elements.snackBarMessage,
-  );
-  const createdBackupFileName =
-    createdBackupFileNameTextObject.value.split(' ')[1];
-  console.log('Created backup: ', createdBackupFileName);
-  mainPage.closeSnackbar();
-
-  return createdBackupFileName;
-};
-
-module.exports = {
-  tags: ['ss', 'backupandrestore'],
-  'Security server backups can be created, listed, filtered and removed':
-    async (browser) => {
-      const mainPage = browser.page.ssMainPage();
-      const settingsTab = mainPage.section.settingsTab;
-      const backupAndRestoreTab = settingsTab.section.backupAndRestoreTab;
-      const deleteBackupConfirmationDialog =
-        backupAndRestoreTab.section.deleteBackupConfirmationDialog;
-
-      navigateToBackupAndRestorePage(browser);
-
-      const createdBackupFileName = await createBackup(browser);
-
-      // Filtering backup list with the name of created backup there should be only one backup in the list
-      backupAndRestoreTab.enterFilterInput(createdBackupFileName);
-      browser.expect
-        .elements('//table[contains(@class, "xrd-table")]/tbody/tr')
-        .count.to.equal(1);
-      backupAndRestoreTab.clearFilterInput();
-
-      // Delete created backup (click cancel first time)
-      browser.waitForElementVisible(
-        `//table[contains(@class, "xrd-table")]//td[text() = "${createdBackupFileName}"]/following-sibling::td//button[@data-test="backup-delete"]`,
-      );
-      backupAndRestoreTab.clickDeleteForBackup(createdBackupFileName);
-      browser.waitForElementVisible(deleteBackupConfirmationDialog);
-      deleteBackupConfirmationDialog.cancel();
-      browser.waitForElementNotPresent(deleteBackupConfirmationDialog);
-
-      deleteBackup(browser, createdBackupFileName);
-      browser.end();
-    },
-
-=======
 // page object variables
 let mainPage,
   settingsTab,
@@ -200,7 +81,6 @@
 
     backupAndRestore.deleteBackup(browser, createdBackupFileName);
   },
->>>>>>> f16e4894
   'Download and import backup': async (browser) => {
 
     // delete existing backups from test dir
