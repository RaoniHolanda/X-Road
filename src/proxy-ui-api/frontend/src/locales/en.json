--- conflicted
+++ resolved
@@ -366,12 +366,8 @@
     "token": {
       "title": "Token",
       "info": "Select to which token you want to add the new Client. Note: the token must be in Log-in state.",
-<<<<<<< HEAD
-      "tokenName": "Token name"
-=======
       "tokenName": "Token name",
       "loggedIn": "Logged in"
->>>>>>> 04f77650
     },
     "signKey": {
       "title": "Sign Key",
