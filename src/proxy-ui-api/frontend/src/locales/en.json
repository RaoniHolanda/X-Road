{
  "tab": {
    "main": {
      "clients": "Clients",
      "keys": "Keys and certificates",
      "diagnostics": "Diagnostics",
      "settings": "Settings"
    },
    "client": {
      "details": "details",
      "serviceClients": "service clients",
      "services": "services",
      "internalServers": "internal servers",
      "localGroups": "local groups"
    },
    "keys": {
      "signAndAuthKeys": "SIGN and AUTH Keys",
      "apiKey": "API Key",
      "ssTlsCertificate": "Security Server TLS Certificate"
    },
    "settings": {
      "systemParameters": "System Parameters",
      "backupAndRestore": "Backup And Restore"
    },
    "services": {
      "endpoints": "Endpoints",
      "parameters": "Service Parameters"
    }
  },
  "backup": {
    "backupConfiguration": {
      "button": "Back up config.",
      "message": {
        "success": "Backup {file} successfully created"
      }
    },
    "uploadBackup": {
      "button": "Upload backup",
      "success": "Backup {file} uploaded successfully",
      "confirmationDialog": {
        "title": "File already exists",
        "confirmation": "File {name} already exists, are you sure you want to overwrite it?"
      }
    },
    "action": {
      "delete": {
        "dialog": {
          "title": "Are you sure?",
          "confirmation": "Are you sure you want to delete backup {file}?"
        },
        "success": "Backup {file} deleted"
      },
      "restore": {
        "dialog": {
          "title": "Are you sure?",
          "confirmation": "Are you sure you want to restore from {file}?"
        },
        "success": "Configuration restored from {file}"
      }
    }
  },
  "client": {
    "name": "Name",
    "id": "ID",
    "status": "Status",
    "statusText": {
      "registered": "REGISTERED",
      "globalError": "GLOBAL ERROR",
      "deletionInProgress": "DELETION IN PROGRESS",
      "saved": "SAVED",
      "registrationInProgress": "REGISTRATION IN PROGRESS"
    },
    "owner": "Owner",
    "memberName": "Member Name",
    "memberClass": "Member Class",
    "memberCode": "Member Code",
    "subsystemCode": "Subsystem Code",
    "connType": "Connection type",
    "connTypeInfo": "Connection type for servers in service provider role is set in the Services tab by the service URL (http/https)",
    "saved": "Saved",
    "globalError": "Global error",
    "registered": "Registered",
    "registrationInProgress": "Registration in progress",
    "deletionInProgress": "Deletion in progress",
    "unknownMember": "unknown member"
  },
  "internalServers": {
    "connectionType": "Connection type",
    "connectionInfo": "Connection type for servers in service provider role is set in the Services tab by the service URL (http/https)",
    "tlsTitle": "Information System TLS certificate",
    "certHash": "Certificate Hash (SHA/1)",
    "ssCertTitle": "Security Server certificate",
    "connTypeUpdated": "Connection type updated"
  },
  "cert": {
    "signCertificate": "Sign Certificate",
    "serialNumber": "Serial Number",
    "state": "State",
    "inUse": "in use",
    "disabled": "disabled",
    "expires": "Expires",
    "certificateHash": "Certificate Hash (SHA/1)",
    "infoSystem": "Information System TLS certificate",
    "keyUsage": {
      "DIGITAL_SIGNATURE": "Digital Signature",
      "NON_REPUDIATION": "Non Repudiation",
      "KEY_ENCIPHERMENT": "Key Encipherment",
      "DATA_ENCIPHERMENT": "Data Encipherment",
      "KEY_AGREEMENT": "Key Agreement",
      "KEY_CERT_SIGN": "Certificate Sign",
      "CRL_SIGN": "CRL Sign",
      "ENCIPHER_ONLY": "Encipher Only",
      "DECIPHER_ONLY": "Decipher Only"
    },
    "certificate": "Certificate",
    "name": "Name",
    "ocsp": "OCSP status",
    "hash": "Hash",
    "hashInfo": "Hash (SHA-1)",
    "rsaModulus": "RSA Public Key Modulus",
    "rsaExp": "RSA Public Key Exponent",
    "deleteCertTitle": "Delete certificate?",
    "deleteCertConfirm": "Are you sure that you want to delete this certificate?",
    "certDeleted": "Certificate deleted",
    "activateSuccess": "Certificate has been activated",
    "disableSuccess": "Certificate has been disabled"
  },
<<<<<<< HEAD
=======
  "serviceClients": {
    "addServiceClient": "Add subject",
    "name": "Member name / Group description",
    "id": "ID",
    "searchPlaceHolder": "Service clients",
    "accessRights": "Access rights",
    "serviceCode": "Service code",
    "title": "Title",
    "accessRightsGiven": "Access Rights Given",
    "removeAll": "Remove all",
    "addService": "Add service",
    "noAccessRights": "No access rights to this client"
  },
>>>>>>> 29208c4b
  "localGroups": {
    "addGroup": "Add group",
    "code": "Code",
    "description": "Description",
    "memberCount": "Member Count",
    "updated": "Updated"
  },
  "localGroup": {
    "localGroup": "Local group",
    "editDesc": "Edit description",
    "groupMembers": "Group Members",
    "addMembers": "Add Members",
    "name": "Member Name",
    "id": "Id",
    "accessDate": "Access Rights Given",
    "deleteTitle": "Delete group?",
    "deleteText": "Are you sure that you want to delete this group?",
    "removeTitle": "Remove member?",
    "removeText": "Are you sure that you want to remove this member?",
    "removeAllTitle": "Remove all members?",
    "removeAllText": "Are you sure that you want to remove all members of this group?",
    "descSaved": "Description saved",
    "groupDeleted": "Group deleted",
    "description": "Description",
    "code": "Code",
    "addLocalGroup": "Add Local Group",
    "localGroupAdded": "Local group added",
    "searchOptions": "Search options",
    "addSelected": "Add selected",
    "noResults": "Your search found no results."
  },
  "services": {
    "addWsdl": "Add WSDL",
    "addRest": "Add REST",
    "disableNotice": "Disable notice",
    "disableTitle": "Disable?",
    "service": "Service",
    "serviceCode": "Service Code",
    "serviceType": "URL type",
    "url": "URL",
    "urlPlaceholder": "Insert URL",
    "serviceCodePlaceholder": "Insert service code",
    "restApiBasePath": "REST API Base Path",
    "OpenApi3Description": "OpenApi 3 Description",
    "timeout": "Timeout",
    "deleteTitle": "Delete service description?",
    "deleteWsdlText": "Are you sure that you want to delete this WSDL?",
    "deleteRestText": "Are you sure that you want to delete this REST Service?",
    "noMatches": "No matching records",
    "disableSuccess": "Service description disabled",
    "enableSuccess": "Service description enabled",
    "openApi3ParsingFailed": "Parsing OpenApi3 description failed",
    "openApi3Added": "OpenApi3 service added",
    "restAdded": "REST service added",
    "wsdlAdded": "WSDL added",
    "deleted": "Service description deleted",
    "restDetails": "REST details",
    "wsdlDetails": "WSDL details",
    "refreshed": "Refreshed",
    "lastRefreshed": "Last refreshed: ",
    "editUrl": "Edit URL",
    "serviceUrl": "Service URL",
    "applyToAll": "Apply to all in WSDL",
    "serviceParameters": "Service Parameters",
    "urlTooltip": "The URL where requests targeted at the service are directed",
    "timeoutSec": "Timeout (s)",
    "timeoutTooltip": "The maximum duration of a request to the service, in seconds",
    "verifyTls": "Verify TLS certificate",
    "tlsTooltip": "Verify TLS certificate when a secure connection is established",
    "deleting_services": "Deleting services:",
    "adding_services": "Adding services:",
    "wsdl_validation_warnings": "Validation warnings:",
    "memberNameGroupDesc": "Member name / Group description",
    "idGroupCode": "ID / Group code"
  },
  "endpoints": {
    "addEndpoint": "Add Endpoint",
    "path": "Path",
    "httpRequestMethod": "HTTP Request Method",
    "endpointHelp1": "Paths is relative to the API base path, e.g. '/pets'. The asterisk (*) can be used as a wildcard",
    "endpointHelp2": "* = match one path segment.",
    "endpointHelp3": "** = match zero or more segments, e.g. '/pets/**'.",
    "endpointHelp4": "Path parameters must be replaced with an asterisk, e.g. '/pets/{id}/images' => '/pets/*/images'.",
    "saveNewEndpointError": "Error saving new endpoint",
    "saveNewEndpointSuccess": "New endpoint created successfully",
    "all": "ALL",
    "deleteSuccess": "Endpoint removed successfully",
    "details": "Endpoint details",
    "deleteTitle": "Delete endpoint",
    "deleteEndpointText": "Are you sure that you want to delete this endpoint",
    "editSuccess": "Changes to endpoint saved successfully"
  },
  "accessRights": {
    "title": "Access Rights",
    "addServiceClients": "Add subjects",
    "addServiceClientsTitle": "Add Subjects",
    "memberName": "Member Name / Group Description",
    "id": "ID",
    "rightsGiven": "Access Rights given",
    "removeSuccess": "Access right removed successfully",
    "removeTitle": "Remove member?",
    "removeText": "Are you sure that you want to remove this member?",
    "addServiceClientsSuccess": "Access rights added successfully",
    "removeServiceClientsSuccess": "Access rights removed successfully"
  },
  "action": {
    "addSubsystem": "add subsystem",
    "addClient": "add client",
    "search": "Search",
    "add": "Add",
    "export": "Export",
    "emptySearch": "Your search for {msg} found no results.",
    "noData": "No data",
    "ok": "Ok",
    "close": "Close",
    "cancel": "Cancel",
    "yes": "Yes",
    "edit": "Edit",
    "refresh": "Refresh",
    "delete": "Delete",
    "download": "Download",
    "remove": "Remove",
    "removeAll": "Remove All",
    "register": "Register",
    "restore": "Restore",
    "unregister": "Unregister",
    "save": "Save",
    "confirm": "Confirm",
    "continue": "Continue",
    "activate": "Activate",
    "deactivate": "Disable",
    "previous": "Previous",
    "done": "Done",
    "next": "Next",
    "submit": "Submit",
    "finish": "Finish"
  },
  "keys": {
    "token": "Token:",
    "authKeyCert": "AUTH Key and Certificate",
    "signKeyCert": "SIGN Key and Certificate",
    "id": "ID",
    "ocsp": "OCSP",
    "expires": "Expires",
    "status": "Status",
    "signDetailsTitle": "SIGN Key details",
    "authDetailsTitle": "AUTH Key details",
    "detailsTitle": "Key details",
    "friendlyName": "Friendly name",
    "tokenDetails": "Token details",
    "deleteTitle": "Delete key?",
    "deleteKeyText": "Are you sure that you want to delete this key?",
    "deleteCsr": "Delete CSR",
    "deleteCsrTitle": "Delete CSR?",
    "deleteCsrText": "Are you sure that you want to delete this CSR?",
    "csrDeleted": "CSR deleted",
    "tokenInfo": "Token information",
    "gotIt": "Got it",
    "tokenId": "Token ID:",
    "tokenPin": "Token PIN",
    "tokenSaved": "Token saved",
    "logIn": "Log in",
    "logOut": "Log out",
    "loggedIn": "Logged in token",
    "logOutTitle": "Log out",
    "logOutText": "Log out of the token?",
    "loggedOut": "Logged out of token",
    "addKey": "Add key",
    "importCert": "Import Cert.",
    "type": "Type:",
    "keyInfo": "Key information",
    "keyId": "Key ID:",
    "label": "Label:",
    "unknown": "Key type not specified",
    "incorrectPin": "Incorrect PIN",
    "readOnly": "Read-only:",
    "helpTitleKeys": "AUTH and SIGN Keys",
    "helpTitleApi": "API Keys",
    "keyAdded": "Key added",
    "generateCsr": "Generate CSR",
    "request": "Request",
    "helpTitleSS": "Security Server TLS Certificate",
    "helpTextKeys": "Authentication key and certificate certify authenticity of a Security Server. They are used for authentication in connections between Security Servers. Signature key and certificate certify authenticity of an X-Road member. They are used for signing and verifying the integrity of mediated messages.",
    "helpTextApi": "API keys are used to authenticate API calls to Security Server’s management REST API. API keys are associated with roles that define the permissions granted to the API key.",
    "helpTextSS": "Security Server’s TLS certificate is used in connections between the Security Server and an information system. The internal TLS certificate is used as both client and server certificate depending on the roles of the Security Server and information system.",
    "keyLabelInput": "Key label",
    "keyLabelTitle": "Generate a new key",
    "keyLabelInfo": "You can define a label for the newly created Key (not mandatory)",
    "registrationRequest": "Registration request",
    "certRegistrationInfo": "Security server DNS name or IP address",
    "importCertSuccess": "Uploading certificate succeeded",
    "certificateRegistered": "Certificate registered",
    "unregisterTitle": "Unregister certificate",
    "unregisterText": "Do you want to unregister this certificate?",
    "keySaved": "Key saved",
    "keyDeleted": "Key deleted",
    "certMarkedForDeletion": "Certificate marked for deletion",
    "unregisterError": "Failed to unregister certificate. Continue with certificate deletion anyway?",
    "ocspStatus": {
      "disabled": "Disabled",
      "expired": "Expired",
      "unknown": "Unknown",
      "good": "Good",
      "suspended": "Suspended",
      "revoked": "Revoked"
    },
    "certStatus": {
      "saved": "Saved",
      "registration": "Registration in progress",
      "registered": "Registered",
      "deletion": "Deletion in progress",
      "globalError": "Global error"
    }
  },
  "ssTlsCertificate": {
    "generateKey": "Generate key",
    "generateTlsAndCertificateDialog": {
      "title": "Security Server TLS Key",
      "explanation": "The system will generate a new Security Server TLS key and a self-signed certificate, replacing the existing key and certificate.",
      "confirmation": "Generate a new Security Server TLS key and certificate?",
      "success": "New Security Server TLS key and certificate generated successfully"
    },
    "importCertificate": "Import cert.",
    "certificateImported": "Certificate imported",
    "exportCertificate": "Export cert.",
    "keyCertTitle": "TLS Key and Certificate",
    "keyText": "Internal TLS Key",
    "generateCsr": "Generate CSR",
    "generateInternalCsr": {
      "title": "Generate TLS Certificate Signing Request",
      "step1": {
        "description": "1) First, provide a distinguished name",
        "tooltip": "The Distinguished Name (DN) uniquely identifies an entity in an X.509 certificate. The following attribute types are commonly found in the DN: CN = Common name, O = Organization name, C = Country code.",
        "label": "Distinguished name",
        "placeholder": "CN=mysecurityserver.example.com, O=My Organization, C=EE"
      },
      "step2": {
        "description": "2) Generate a new CSR and save it into a safe place",
        "generateCSR": "Generate CSR"
      },
      "cancel": "CANCEL",
      "done": "DONE"
    }
  },
  "csr": {
    "usage": "Usage",
    "client": "Client",
    "certificationService": "Certification Service",
    "csrFormat": "CSR Format",
    "generateCsr": "Generate CSR",
    "csrDetails": "CSR details",
    "saveInfo": "Generate a new CSR and save it into a safe place",
    "helpUsage": "Usage policy of the certificate: signing messages or authenticating Security Server.",
    "helpClient": "X-Road member the certificate will be issued for.",
    "helpCertificationService": "Certification Authority (CA) that will issue the certificate.",
    "helpCsrFormat": "Format of the certificate signing request according to the CA’s requirements."
  },
  "wizard": {
    "addClientTitle": "Add a Client",
    "clientDetails": "Client details",
    "clientInfo1": "Specify the details of the Client you want to add.",
    "clientInfo2": "If the Client is already existing, you can select it from the Global list.",
    "memberName": "Member Name",
    "memberClass": "Member Class",
    "memberCode": "Member Code",
    "subsystemCode": "Subsystem Code",
    "selectClient": "Select Client",
    "client": {
      "addClient": "Add Client",
      "member": "Member",
      "memberNameTooltip": "Name of the member organization.",
      "memberClassTooltip": "Code identifying the member class (e.g., government agency, private enterprise etc.).",
      "memberCodeTooltip": "Member code that uniquely identifies this X-Road member within its member class (e.g. business ID).",
      "subsystemCodeTooltip": "Subsystem code that identifies an information system owned by the Member.",
      "memberExists": "Member already exists"
    },
    "token": {
      "title": "Token",
      "info": "Select to which token you want to add the new Client. Note: the token must be in Log-in state.",
      "tokenName": "Token name",
      "loggedIn": "Logged in"
    },
    "signKey": {
      "title": "Sign Key",
      "info": "You can define a label for the newly created Key (not mandatory)",
      "keyLabel": "Key Label"
    },
    "finish": {
      "title": "Finish",
      "infoLine1": "All required information is collected. By clicking \"Submit\", the new client will be added to the Clients list and the new key and CSR will appear in the Keys and Certificates view.",
      "infoLine2": "In order to register the new client, you still need to:",
      "todo1": "1) Send the CSR to a Certificate Authority for signing",
      "todo2": "2) Once received back, import the signed CSR to the appropriate key",
      "todo3": "3) At this point you can register the new added client",
      "note": "NOTE: if you click Cancel, all data will be lost"
    }
  },
  "systemParameters": {
    "title": "System parameters",
    "configurationAnchor": {
      "title": "Configuration Anchor",
      "action": {
        "download": "DOWNLOAD",
        "upload": {
          "button": "UPLOAD",
          "dialog": {
            "title": "Confirm configuration anchor details",
            "info": "Configuration anchor details:",
            "confirmation": "Continue with import?",
            "field": {
              "hash": "Hash (SHA-224)",
              "generated": "Generated"
            },
            "success": "Configuration anchor uploaded"
          }
        }
      },
      "table": {
        "header": {
          "distinguishedName": "Hash (SHA-224)",
          "generated": "Generated"
        }
      }
    },
    "timestampingServices": {
      "title": "Timestamping Services",
      "action": {
        "add": {
          "button": "ADD",
          "dialog": {
            "title": "Add Timestamping Service",
            "info": "Trusted Timestamping services:",
            "success": "Timestamping service added"
          }
        }
      },
      "table": {
        "header": {
          "certificateHash": "Certificate Hash (SHA/1)",
          "serviceURL": "Service URL"
        },
        "action": {
          "delete": {
            "button": "DELETE",
            "confirmation": {
              "title": "Are you sure?",
              "text": "Are you sure you want to delete the timestamping service?"
            },
            "success": "Timestamping service successfully deleted"
          }
        }
      }
    },
    "approvedCertificateAuthorities": {
      "title": "Approved Certificate Authorities",
      "table": {
        "header": {
          "distinguishedName": "Distinguished Name",
          "ocspResponse": "OCSP Response",
          "expires": "Expires"
        },
        "ocspResponse": {
          "NOT_AVAILABLE": "N/A",
          "OCSP_RESPONSE_UNKNOWN": "Unknown",
          "OCSP_RESPONSE_GOOD": "Good",
          "OCSP_RESPONSE_SUSPENDED": "Suspended",
          "OCSP_RESPONSE_REVOKED": "Revoked"
        }
      }
    }
  },
  "apiKey": {
    "role": {
      "XROAD_SECURITY_OFFICER": "Security Officer",
      "XROAD_REGISTRATION_OFFICER": "Registration Officer",
      "XROAD_SERVICE_ADMINISTRATOR": "Service Administrator",
      "XROAD_SYSTEM_ADMINISTRATOR": "System Administrator",
      "XROAD_SECURITYSERVER_OBSERVER": "Server Observer"
    },
    "createApiKey": {
      "button": "CREATE API KEY",
      "title": "Create API key",
      "step": {
        "roles": {
          "name": "Roles",
          "description": "Specify which roles the new API key should be linked to."
        },
        "keyDetails": {
          "name": "Key Details",
          "createKeyButton": "Create Key",
          "apiKey": "API key",
          "apiKeyID": "API key ID",
          "assignedRoles": "Roles assigned",
          "note": "NOTE: the key is shown only in this response and cannot be retrieved later. The API key should be kept safe, as it provides access to all REST API users, who know the key."
        }
      },
      "success": "API key successfully created"
    },
    "table": {
      "header": {
        "id": "ID",
        "roles": "Roles"
      },
      "action": {
        "edit": {
          "button": "Edit",
          "dialog": {
            "title": "Edit API Key (ID: {id})",
            "message": "Linked roles:"
          },
          "success": "API key with ID {id} saved"
        },
        "revoke": {
          "button": "Revoke key",
          "success": "API key with ID {id} successfully revoked",
          "confirmationDialog": {
            "title": "Are you sure?",
            "message": "Are you sure you want to revoke the API key with ID {id}?"
          }
        }
      }
    }
  },
  "login": {
    "logIn": "Log in",
    "logOut": "Log out",
    "errorMsg401": "Wrong username or password"
  },
  "logout": {
    "idleWarning": "You have been idle for 30 minutes and your session has expired. For security reasons, you will be logged out.",
    "sessionExpired": "Session expired"
  },
  "customValidation": {
    "invalidRest": "REST URL is not valid",
    "invalidWsdl": "WSDL URL is not valid",
    "invalidUrl": "URL is not valid"
  },
  "serviceClientType": {
    "globalGroup": "GLOBALGROUP",
    "localGroup": "LOCALGROUP",
    "subsystem": "SUBSYSTEM"
  },
  "name": "Name",
  "member_class": "Member class",
  "member_name": "Member name",
  "member_code": "Member code",
  "subsystem": "subsystem",
  "subsystem_code": "Subsystem code",
  "instance": "Instance",
  "type": "Type",
  "warning": "Warning",
  "id": "ID",
  "stores": {
    "user": {
      "currentSecurityServerNotFound": "Failed to determine the current Security Server information. API response is invalid."
    }
  },
  "fields": {
    "password": "Password",
    "username": "Username",
    "serviceUrl": "URL",
    "serviceTimeout": "Timeout",
    "serviceCode": "Service Code",
    "serviceType": "Service Type",
    "url": "URL",
    "tokenPin": "Token PIN",
    "dns": "DNS",
    "path": "path",
    "keys": {
      "friendlyName": "Friendly name"
    },
    "addClient": {
      "memberClass": "Member class",
      "subsystemCode": "Subsystem Code",
      "memberCode": "Member Code"
    }
  },
  "certificateProfile": {
    "COMMON_NAME": "Common Name (CN)",
    "COUNTRY_CODE": "Country Code (C)",
    "INSTANCE_IDENTIFIER": "Instance Identifier (C)",
    "MEMBER_CLASS": "Member Class (O)",
    "MEMBER_CODE": "Member Code (CN)",
    "ORGANIZATION_NAME": "Organization Name (O)",
    "SERIAL_NUMBER": "Serial Number",
    "SERIAL_NUMBER_SN": "Serial Number (SN)",
    "SERVER_CODE": "Server Code (CN)",
    "SERVER_DNS_NAME": "Server DNS name (CN)"
  },
  "footer": {
    "software": {
      "title": "Software",
      "versionPrefix": "X-Road",
      "feedback": "Feedback"
    },
    "copyright": {
      "title": "Copyright",
      "company": "Nordic Institute for Interoperability Solutions (NIIS)",
      "companyUrlTitle": "https://niis.org/"
    }
  },
  "diagnostics": {
    "status": "Status",
    "message": "Message",
    "previousUpdate": "Previous Update",
    "nextUpdate": "Next Update",
    "serviceUrl": "Service URL",
    "globalCongiguration": {
      "title": "Global configuration",
      "configurationStatus": {
        "SUCCESS": "Everything ok",
        "ERROR_CODE_INTERNAL": "Internal error occurred.",
        "ERROR_CODE_INVALID_SIGNATURE_VALUE": "Invalid signature value.",
        "ERROR_CODE_EXPIRED_CONF": "The downloaded global configuration has expired.",
        "ERROR_CODE_CANNOT_DOWNLOAD_CONF": "Unable to download global configuration. Check network connection.",
        "ERROR_CODE_MISSING_PRIVATE_PARAMS": "The downloaded global configuration did not contain private parameters",
        "ERROR_CODE_UNINITIALIZED": "The configuration client is initializing.",
        "UNKNOWN": "Unknown"
      }
    },
    "timestamping": {
      "title": "Timestamping",
      "timestampingStatus": {
        "SUCCESS": "Everything ok",
        "ERROR_CODE_TIMESTAMP_REQUEST_TIMED_OUT": "Connection timed out. Check the network connection.",
        "ERROR_CODE_MALFORMED_TIMESTAMP_SERVER_URL": "Malformed timestamp server URL. Check the URL.",
        "ERROR_CODE_TIMESTAMP_UNINITIALIZED": "Connection ok, no timestamp request made yet",
        "ERROR_CODE_INTERNAL": "Internal error occurred",
        "UNKNOWN": "Unknown"
      }
    },
    "ocspResponders": {
      "title": "OCSP Responders",
      "certificationService": "Certification Service:",
      "ocspStatus": {
        "SUCCESS": "Everything ok",
        "ERROR_CODE_OCSP_CONNECTION_ERROR": "Unable to connect to the OCSP responder",
        "ERROR_CODE_OCSP_FAILED": "Unable to fetch response from the OCSP responder",
        "ERROR_CODE_OCSP_RESPONSE_INVALID": "Unable to parse the OCSP response",
        "ERROR_CODE_OCSP_UNINITIALIZED": "Status request not sent yet",
        "UNKNOWN": "Unknown"
      }
    }
  }
}<|MERGE_RESOLUTION|>--- conflicted
+++ resolved
@@ -125,8 +125,6 @@
     "activateSuccess": "Certificate has been activated",
     "disableSuccess": "Certificate has been disabled"
   },
-<<<<<<< HEAD
-=======
   "serviceClients": {
     "addServiceClient": "Add subject",
     "name": "Member name / Group description",
@@ -140,7 +138,6 @@
     "addService": "Add service",
     "noAccessRights": "No access rights to this client"
   },
->>>>>>> 29208c4b
   "localGroups": {
     "addGroup": "Add group",
     "code": "Code",
