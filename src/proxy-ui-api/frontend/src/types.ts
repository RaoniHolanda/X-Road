/**
 * access right given for a specific subject (ServiceClient) for specific service (service_code) owned by some client. This object does not represent endpoint-level access rights
 */
export interface AccessRight {
  /**
   * service code
   * example:
   * clientDeletion
   */
  service_code: string; // text
  /**
   * service title
   * example:
   * client deletion
   */
<<<<<<< HEAD
  readonly service_title?: string; // text
=======
  service_title: string; // text
>>>>>>> 363338a2
  /**
   * access right given at
   * example:
   * 2018-12-15T00:00:00.001Z
   */
<<<<<<< HEAD
  readonly rights_given_at?: string; // date-time
}
/**
 * object containing and array of AccessRights
 */
export interface AccessRights {
  /**
   * array of AccessRights
   */
  items?: AccessRight[];
=======
  rights_given_at?: string; // date-time
>>>>>>> 363338a2
}
/**
 * security server anchor
 */
export interface Anchor {
  /**
   * anchor hash
   * example:
   * 42:34:C3:22:55:42:34:C3:22:55:42:34:C3:22:55:42:34:C3:22:55:42:34:C3:22:55:42:34:C3
   */
  hash: string; // hash
  /**
   * anchor created at
   * example:
   * 2018-12-15T00:00:00.001Z
   */
  created_at: string; // date-time
}
/**
 * security server backup
 */
export interface Backup {
  /**
   * backup filename
   * example:
   * configuration_backup_20181224.tar
   */
  filename: string; // filename
  /**
   * backup created at
   * example:
   * 2018-12-15T00:00:00.001Z
   */
  created_at: string; // date-time
}
/**
 * approved certificate authority information. Only for top CAs.
 */
export interface CertificateAuthority {
  /**
   * name of the CA, as defined in global conf. Used also as an identifier
   * example:
   * X-Road Test CA CN
   */
  name: string; // text
  /**
   * subject distinguished name
   * example:
   * C=FI, O=X-Road Test, OU=X-Road Test CA OU, CN=X-Road Test CA CN
   */
  subject_distinguished_name: string; // text
  /**
   * issuer distinguished name
   * example:
   * C=FI, O=X-Road Test, OU=X-Road Test CA OU, CN=X-Road Test CA CN
   */
  issuer_distinguished_name: string; // text
  ocsp_response: CertificateAuthorityOcspResponse; // enum
  /**
   * certificate authority expires at
   * example:
   * 2099-12-15T00:00:00.001Z
   */
  not_after: string; // date-time
  /**
   * if the certificate authority is top CA (instead of intermediate)
   * example:
   * true
   */
  top_ca: boolean;
  /**
   * encoded path string from this CA to top CA
   * example:
   * C=FI, O=X-Road Test Intermediate, OU=X-Road Test CA OU, CN=X-Road Test CA CN Intermediate:C=FI, O=X-Road Test, OU=X-Road Test CA OU, CN=X-Road Test CA CN
   */
  path: string; // text
  /**
   * if certificate authority is limited for authentication use only
   */
  authentication_only: boolean;
}
/**
 * certificate authority OCSP status
 * example:
 * IN_USE
 */
export type CertificateAuthorityOcspResponse =
  | 'NOT_AVAILABLE'
  | 'OCSP_RESPONSE_UNKNOWN'
  | 'OCSP_RESPONSE_GOOD'
  | 'OCSP_RESPONSE_SUSPENDED'
  | 'OCSP_RESPONSE_REVOKED'; // enum
/**
 * certificate details for any kind of certificate (TLS, auth, sign)
 */
export interface CertificateDetails {
  /**
   * certificate issuer distinguished name
   * example:
   * issuer123
   */
  issuer_distinguished_name: string; // text
  /**
   * certificate issuer common name
   * example:
   * domain.com
   */
  issuer_common_name: string; // text
  /**
   * certificate subject distinguished name
   * example:
   * subject123
   */
  subject_distinguished_name: string; // text
  /**
   * certificate subject common name
   * example:
   * domain.com
   */
  subject_common_name: string; // text
  /**
   * certificate validity not before
   * example:
   * 2018-12-15T00:00:00.001Z
   */
  not_before: string; // date-time
  /**
   * certificate validity not after
   * example:
   * 2018-12-15T00:00:00.001Z
   */
  not_after: string; // date-time
  /**
   * serial number
   * example:
   * 123456789
   */
  serial: string; // text
  /**
   * version
   * example:
   * 3
   */
  version: number; // int32
  /**
   * certificate signature algorithm
   * example:
   * sha256WithRSAEncryption
   */
  signature_algorithm: string; // sha-256
  /**
   * hex encoded certificate signature
   * example:
   * 30af2fdc1780...
   */
  signature: string; // text
  /**
   * certificate public key algorithm
   * example:
   * sha256WithRSAEncryption
   */
  public_key_algorithm: string; // sha-256
  /**
   * hex encoded RSA public key modulus (if RSA key)
   * example:
   * c44421d601...
   */
  rsa_public_key_modulus: string; // hex
  /**
   * RSA public key exponent (if RSA key) as an integer
   * example:
   * 65537
   */
  rsa_public_key_exponent: number; // int32
  /**
   * certificate SHA-1 hash
   * example:
   * 1234567890ABCDEF
   */
  hash: string; // text
  /**
   * certificate key usage array
   */
  key_usages: KeyUsage /* enum */[];
}
/**
 * certificate status
 * example:
 * IN_USE
 */
export type CertificateOcspStatus =
  | 'DISABLED'
  | 'EXPIRED'
  | 'OCSP_RESPONSE_UNKNOWN'
  | 'OCSP_RESPONSE_GOOD'
  | 'OCSP_RESPONSE_SUSPENDED'
  | 'OCSP_RESPONSE_REVOKED'; // enum
/**
 * certificate status
 * example:
 * IN_USE
 */
export type CertificateStatus =
  | 'SAVED'
  | 'REGISTRATION_IN_PROGRESS'
  | 'REGISTERED'
  | 'DELETION_IN_PROGRESS'
  | 'GLOBAL_ERROR'; // enum
/**
 * x-road client
 */
export interface Client {
  /**
   * <instance_id>:<member_class>:<member_code>:<subsystem>(optional)
   * example:
   * FI:GOV:123:ABC
   */
  readonly id?: string; // text
  /**
   * xroad instance id
   * example:
   * FI
   */
  readonly instance_id?: string; // text
  /**
   * member name
   * example:
   * FI
   */
  readonly member_name?: string; // text
  /**
   * member class
   * example:
   * GOV
   */
  member_class: string; // text
  /**
   * member code
   * example:
   * 123
   */
  member_code: string; // text
  /**
   * subsystem code
   * example:
   * ABC
   */
  subsystem_code?: string; // text
  /**
   * if this client is the owner member of this security server
   * example:
   * false
   */
  readonly owner?: boolean;
  connection_type?: ConnectionType; // enum
  readonly status?: ClientStatus; // enum
}
/**
 * request to add client. Carries a Client and ignore warnings parameter
 */
export interface ClientAdd {
  client: Client;
  /**
   * if true, any ignorable warnings are ignored. if false (or missing), any warnings cause request to fail
   */
  ignore_warnings?: boolean;
}
/**
 * client status
 * example:
 * REGISTERED
 */
export type ClientStatus =
  | 'REGISTERED'
  | 'SAVED'
  | 'GLOBAL_ERROR'
  | 'REGISTRATION_IN_PROGRESS'
  | 'DELETION_IN_PROGRESS'; // enum
/**
 * object that contains a code identifier and possibly collection of associated metadata. Used to relay error and warning information.
 */
export interface CodeWithMetadata {
  /**
   * identifier of the item (for example errorcode)
   * example:
   * adding_services
   */
  code: string; // text
  /**
   * array containing metadata associated with the item. For example names of services were attempted to add, but failed
   */
  metadata?: string /* text */[];
}
/**
 * configuration status
 * example:
 * SUCCESS
 */
export type ConfigurationStatus =
  | 'SUCCESS'
  | 'ERROR_CODE_INTERNAL'
  | 'ERROR_CODE_INVALID_SIGNATURE_VALUE'
  | 'ERROR_CODE_EXPIRED_CONF'
  | 'ERROR_CODE_CANNOT_DOWNLOAD_CONF'
  | 'ERROR_CODE_MISSING_PRIVATE_PARAMS'
  | 'ERROR_CODE_UNINITIALIZED'
  | 'UNKNOWN'; // enum
/**
 * connection type
 * example:
 * HTTP
 */
export type ConnectionType = 'HTTP' | 'HTTPS' | 'HTTPS_NO_AUTH'; // enum
/**
 * csr format
 * example:
 * PEM
 */
export type CsrFormat = 'PEM' | 'DER'; // enum
/**
 * request to generate a CSR
 */
export interface CsrGenerate {
  /**
   * which usage type this CSR is for (signing or authentication)
   */
  key_usage_type: KeyUsageType; // enum
  /**
   * common name of the CA
   * example:
   * X-Road Test CA CN
   */
  ca_name: string; // text
  /**
   * format of the certificate signing request (PEM or DER)
   */
  csr_format: CsrFormat; // enum
  /**
   * member client id for signing CSRs. <instance_id>:<member_class>:<member_code>
   * example:
   * FI:GOV:123
   */
  member_id?: string; // text
  /**
   * user-provided values for subject DN parameters
   */
  subject_field_values: {
    [name: string]: string;
  };
}
/**
 * object describing input fields for CSR subject DN info
 */
export interface CsrSubjectFieldDescription {
  /**
   * the identifier of the field (such as 'O', 'OU' etc)
   * example:
   * O
   */
  readonly id: string; // text
  /**
   * label of the field, used to display the field in the user interface
   * example:
   * ORGANIZATION_NAME
   */
  readonly label?: string; // text
  /**
   * localization key for label of the field, used to display the field in the user interface
   * example:
   * Organization name (O)
   */
  readonly label_key?: string; // text
  /**
   * the default value of the field. Can be empty.
   * example:
   * 1234
   */
  readonly default_value?: string; // text
  /**
   * if this field is read-only
   * example:
   * true
   */
  readonly read_only: boolean;
  /**
   * if this field is required to be filled
   * example:
   * true
   */
  readonly required: boolean;
  /**
   * if true, label key is in property "label_key". If false, actual label is in property "label"
   * example:
   * true
   */
  readonly localized: boolean;
}
/**
 * diagnostics status class
 * example:
 * OK
 */
export type DiagnosticStatusClass = 'OK' | 'WAITING' | 'FAIL'; // enum
/**
 * Endpoint for a service
 */
export interface Endpoint {
  /**
   * unique identifier
   * example:
   * 15
   */
  id?: string;
  /**
   * example:
   * example_service_code
   */
  service_code: string;
  /**
   * http method mapped to this endpoint
   * example:
   * GET
   */
  method:
    | '*'
    | 'GET'
    | 'POST'
    | 'PUT'
    | 'DELETE'
    | 'PATCH'
    | 'HEAD'
    | 'OPTIONS'
    | 'TRACE';
  /**
   * relative path where this endpoint is mapped to
   * example:
   * /foo
   */
  path: string;
  /**
   * has endpoint been generated from openapi3 description
   * example:
   * true
   */
  readonly generated?: boolean;
}
/**
 * Object for updating endpoints method and/or path
 */
export interface EndpointUpdate {
  /**
   * http method mapped to this endpoint
   * example:
   * GET
   */
  method?:
    | '*'
    | 'GET'
    | 'POST'
    | 'PUT'
    | 'DELETE'
    | 'PATCH'
    | 'HEAD'
    | 'OPTIONS'
    | 'TRACE';
  /**
   * relative path where this endpoint is mapped to
   * example:
   * /foo
   */
  path?: string;
}
/**
 * object returned in error cases
 */
export interface ErrorInfo {
  /**
   * http status code
   * example:
   * 400
   */
  status: number; // int32
  error?: CodeWithMetadata;
  /**
   * warnings that could be ignored
   */
  warnings?: CodeWithMetadata[];
}
/**
 * global configuration diagnostics
 */
export interface GlobalConfDiagnostics {
  /**
   * diagnostics status class
   * example:
   * OK
   */
  readonly status_class: 'OK' | 'WAITING' | 'FAIL'; // enum
  /**
   * configuration status
   * example:
   * SUCCESS
   */
  readonly status_code:
    | 'SUCCESS'
    | 'ERROR_CODE_INTERNAL'
    | 'ERROR_CODE_INVALID_SIGNATURE_VALUE'
    | 'ERROR_CODE_EXPIRED_CONF'
    | 'ERROR_CODE_CANNOT_DOWNLOAD_CONF'
    | 'ERROR_CODE_MISSING_PRIVATE_PARAMS'
    | 'ERROR_CODE_UNINITIALIZED'
    | 'UNKNOWN'; // enum
  /**
   * last time updated
   * example:
   * 2018-12-15T00:00:00.001Z
   */
  readonly prev_update_at: string; // date-time
  /**
   * last time updated
   * example:
   * 2018-12-15T00:00:00.001Z
   */
  readonly next_update_at: string; // date-time
}
/**
 * global configuration
 */
export interface GlobalConfiguration {
  status: ConfigurationStatus; // enum
  /**
   * last time updated
   * example:
   * 2018-12-15T00:00:00.001Z
   */
  updated_at: string; // date-time
  /**
   * last time updated
   * example:
   * 2018-12-15T00:00:00.001Z
   */
  next_update_at: string; // date-time
}
/**
 * group member
 */
export interface GroupMember {
  /**
   * group member id
   * example:
   * FI:GOV:123:SS1
   */
  id: string; // text
  /**
   * group member name
   * example:
   * Member123
   */
  name: string; // text
  /**
   * group member created at
   * example:
   * 2018-12-15T00:00:00.001Z
   */
  created_at: string; // date-time
}
/**
 * key for the certificate
 */
export interface Key {
  /**
   * key id
   * example:
   * 0123456789ABCDEF0123456789ABCDEF0123456789ABCDEF
   */
  readonly id: string; // text
  /**
   * key name
   * example:
   * friendly name
   */
  name: string; // text
  /**
   * key label
   * example:
   * key label
   */
  label: string; // text
  /**
   * list of certificates for the key
   */
  certificates: TokenCertificate[];
  /**
   * list of CSRs for the key
   */
  certificate_signing_requests: TokenCertificateSigningRequest[];
  usage: KeyUsageType; // enum
  /**
   * if the key is available
   * example:
   * true
   */
  available?: boolean;
  /**
   * if the key is saved to configuration
   * example:
   * true
   */
  saved_to_configuration?: boolean;
  /**
   * possible actions that can be done to this object, e.g DELETE. Has value only for operationIds getToken and getTokens. Does not consider user authorization.
   */
  possible_actions?: PossibleActions;
}
/**
 * certificate key usage
 * example:
 * NON_REPUDIATION
 */
export type KeyUsage =
  | 'DIGITAL_SIGNATURE'
  | 'NON_REPUDIATION'
  | 'KEY_ENCIPHERMENT'
  | 'DATA_ENCIPHERMENT'
  | 'KEY_AGREEMENT'
  | 'KEY_CERT_SIGN'
  | 'CRL_SIGN'
  | 'ENCIPHER_ONLY'
  | 'DECIPHER_ONLY'; // enum
/**
 * intended usage for the key
 * example:
 * AUTHENTICATION
 */
export type KeyUsageType = 'AUTHENTICATION' | 'SIGNING'; // enum
/**
 * key-value pair of strings
 */
export interface KeyValuePair {
  /**
   * key
   */
  key: string;
  /**
   * value
   */
  value: string;
}
/**
 * Key and TokenCertificateSigningRequest id
 */
export interface KeyWithCertificateSigningRequestId {
  key: Key;
  /**
   * CSR id
   * example:
   * 0123456789ABCDEF0123456789ABCDEF0123456789ABCDEF
   */
  csr_id: string; // text
}
/**
 * language
 */
export interface Language {
  /**
   * language code
   * example:
   * en
   */
  readonly id: string; // text
}
/**
 * group
 */
export interface LocalGroup {
  /**
   * unique identifier
   * example:
   * 123
   */
  readonly id?: string; // text
  /**
   * group code
   * example:
   * groupcode
   */
  code: string; // text
  /**
   * group description
   * example:
   * description
   */
  description: string; // text
  /**
   * member count
   * example:
   * 10
   */
  member_count?: number; // uint
  /**
   * last time updated
   * example:
   * 2018-12-15T00:00:00.001Z
   */
  updated_at?: string; // date-time
  /**
   * group members
   */
  members?: GroupMember[];
}
/**
 * request object containing an array of member ids
 */
export interface Members {
  /**
   * array of members to be added
   */
  items?: string /* text */[];
}
/**
 * OCSP responder diagnostics
 */
export interface OcspResponder {
  /**
   * url of the OCSP responder
   * example:
   * http://dev.xroad.rocks:123
   */
  readonly url: string; // url
  /**
   * diagnostics status class
   * example:
   * OK
   */
  readonly status_class: 'OK' | 'WAITING' | 'FAIL'; // enum
  /**
   * OCSP responder status
   * example:
   * SUCCESS
   */
  readonly status_code:
    | 'SUCCESS'
    | 'ERROR_CODE_OCSP_CONNECTION_ERROR'
    | 'ERROR_CODE_OCSP_FAILED'
    | 'ERROR_CODE_OCSP_RESPONSE_INVALID'
    | 'ERROR_CODE_OCSP_UNINITIALIZED'
    | 'UNKNOWN'; // enum
  /**
   * last time updated
   * example:
   * 2018-12-15T00:00:00.001Z
   */
  readonly prev_update_at?: string; // date-time
  /**
   * next time updated
   * example:
   * 2018-12-15T00:00:00.001Z
   */
  readonly next_update_at: string; // date-time
}
/**
 * Ocsp responder diagnostics
 */
export interface OcspResponderDiagnostics {
  /**
   * CA distinguished name
   * example:
   * C=FI, O=X-Road Test, OU=X-Road Test CA OU, CN=X-Road Test CA CN
   */
  readonly distinguished_name: string; // text
  readonly ocsp_responders: OcspResponder[];
}
/**
 * OCSP responder status
 * example:
 * SUCCESS
 */
export type OcspStatus =
  | 'SUCCESS'
  | 'ERROR_CODE_OCSP_CONNECTION_ERROR'
  | 'ERROR_CODE_OCSP_FAILED'
  | 'ERROR_CODE_OCSP_RESPONSE_INVALID'
  | 'ERROR_CODE_OCSP_UNINITIALIZED'
  | 'UNKNOWN'; // enum
/**
 * an action to change state or edit token, key, cert or csr
 * example:
 * DELETE
 */
export type PossibleAction =
  | 'DELETE'
  | 'ACTIVATE'
  | 'DISABLE'
  | 'LOGIN'
  | 'LOGOUT'
  | 'REGISTER'
  | 'UNREGISTER'
  | 'IMPORT_FROM_TOKEN'
  | 'GENERATE_KEY'
  | 'EDIT_FRIENDLY_NAME'
  | 'GENERATE_AUTH_CSR'
  | 'GENERATE_SIGN_CSR'; // enum
/**
 * array containing the possible actions that can be done for this item
 */
export type PossibleActions = PossibleAction /* enum */[];
/**
 * security server information
 */
export interface SecurityServer {
  /**
   * <instance_id>:<member_class>:<member_code>:<security_server_code>
   * example:
   * FI:GOV:123:sserver1
   */
  id: string; // text
  /**
   * xroad instance id
   * example:
   * FI
   */
  instance_id?: string; // text
  /**
   * member class
   * example:
   * GOV
   */
  member_class?: string; // text
  /**
   * member code
   * example:
   * 123
   */
  member_code?: string; // text
  /**
   * security server code
   * example:
   * server123
   */
  server_code?: string; // text
  /**
   * security server address (ip or name)
   * example:
   * 192.168.1.100
   */
  server_address?: string; // text
}
/**
 * service for the service description
 */
export interface Service {
  /**
   * encoded service id, including client id
   * example:
   * CS:ORG:Client:myService.v1
   */
  id: string; // text
  /**
   * encoded service code and version
   * example:
   * myService.v1
   */
  service_code: string; // text
  /**
   * service time out value
   * example:
   * 60
   */
  timeout: number; // uint
  /**
   * service ssl auth
   * example:
   * true
   */
  ssl_auth?: boolean;
  /**
   * count of acl subjects
   * example:
   * 5
   */
  subjects_count?: number; // uint
  /**
   * service url
   * example:
   * https://domain.com/service
   */
  url: string; // url
  /**
   * list of endpoints linked to this service
   */
  endpoints?: Endpoint[];
}
/**
 * service client. May be a subsystem, local group, or a global group
 */
export interface ServiceClient {
  /**
   * subject id - can be a subsystem id <instance_id>:<member_class>:<member_code>:<subsystem> | globalgroup id <instance_id>:<group_code> | localgroup resource id in number format <id>
   * example:
   * DEV:ORG:1234:Subsystem | DEV:security-server-owners | 123
   */
  id: string; // text
  /**
   * name of the ServiceClient - can be the name of a member or the description of a group
   * example:
   * Security server owners
   */
  readonly name?: string; // text
  /**
   * group code in case the object is a local group
   * example:
   * My own Local group code
   */
  readonly local_group_code?: string; // text
  service_client_type?: ServiceClientType; // text
  /**
   * access right given at
   * example:
   * 2018-12-15T00:00:00.001Z
   */
<<<<<<< HEAD
  readonly rights_given_at?: string; // date-time
}
/**
 * subject type
 * example:
 * GLOBALGROUP
 */
export type ServiceClientType = 'GLOBALGROUP' | 'LOCALGROUP' | 'SUBSYSTEM'; // text
/**
 * object containing and array of ServiceClients
 */
export interface ServiceClients {
  /**
   * array of ServiceClients
   */
  items?: ServiceClient[];
=======
  rights_given_at: string; // date-time
>>>>>>> 363338a2
}
/**
 * WSDL/OPENAPI3/REST service
 */
export interface ServiceDescription {
  /**
   * unique identifier
   * example:
   * 123
   */
  id: string;
  /**
   * service url
   * example:
   * http://dev.xroad.rocks/services.wsdl
   */
  url: string; // url
  type: ServiceType; // text
  /**
   * service disabled
   * example:
   * true
   */
  disabled: boolean;
  /**
   * disabled notice
   * example:
   * default_disabled_service_notice
   */
  disabled_notice: string; // text
  /**
   * time for service refresh
   * example:
   * 2018-12-15T00:00:00.001Z
   */
  refreshed_at: string; // date-time
  /**
   * service description services
   */
  services: Service[];
  /**
   * <instance_id>:<member_class>:<member_code>:<subsystem>(optional)
   * example:
   * FI:GOV:123:ABC
   */
  client_id: string; // text
}
/**
 * request object containing service description url, service code and type
 */
export interface ServiceDescriptionAdd {
  /**
   * path for the service description file
   * example:
   * https://domain.com/service
   */
  url: string; // text
  /**
   * service code for REST service
   * example:
   * exampleServiceCode
   */
  rest_service_code?: string; // text
  /**
   * if true, any ignorable warnings are ignored. if false (or missing), any warnings cause request to fail
   */
  ignore_warnings?: boolean;
  type: ServiceType; // text
}
/**
 * request object for updating a service description url or service code
 */
export interface ServiceDescriptionUpdate {
  /**
   * path for the service description file
   * example:
   * https://domain.com/service
   */
  url: string; // text
  /**
   * service code for REST service
   * example:
   * exampleServiceCode
   */
  rest_service_code?: string; // text
  /**
   * new service code for REST service
   * example:
   * newExampleServiceCode
   */
  new_rest_service_code?: string; // test
  /**
   * if true, any ignorable warnings are ignored. if false (or missing), any warnings cause request to fail
   */
  ignore_warnings?: boolean;
  type: ServiceType; // text
}
/**
 * service type
 * example:
 * WSDL
 */
export type ServiceType = 'WSDL' | 'REST' | 'OPENAPI3'; // text
/**
 * object for updating a service or all services within service description
 */
export interface ServiceUpdate {
  service: Service;
  /**
   * url is applied for all services
   * example:
   * false
   */
  url_all?: boolean;
  /**
   * timeout value is applied for all services
   * example:
   * false
   */
  timeout_all?: boolean;
  /**
   * ssl authentication is applied for all services
   * example:
   * false
   */
  ssl_auth_all?: boolean;
}
/**
<<<<<<< HEAD
=======
 * subject
 */
export interface Subject {
  /**
   * subject id - can be a subsystem id <instance_id>:<member_class>:<member_code>:<subsystem> | globalgroup id <instance_id>:<group_code> | localgroup resource id in number format <id>
   * example:
   * DEV:ORG:1234:Subsystem | DEV:security-server-owners | 123
   */
  id: string; // text
  /**
   * name of the subject - can be the name of a member or the description of a group
   * example:
   * Security server owners
   */
  readonly member_name_group_description?: string; // text
  /**
   * group code in case the object is a local group
   * example:
   * My own Local group code
   */
  readonly local_group_code?: string; // text
  subject_type: SubjectType; // text
}
/**
 * subject type
 * example:
 * GLOBALGROUP
 */
export type SubjectType = 'GLOBALGROUP' | 'LOCALGROUP' | 'SUBSYSTEM'; // text
/**
 * object containing and array of subject ids
 */
export interface Subjects {
  /**
   * array of subject ids
   */
  items?: Subject[];
}
/**
>>>>>>> 363338a2
 * timestamping services
 */
export interface TimestampingService {
  /**
   * name of the time stamping service
   * example:
   * X-Road Test TSA CN
   */
  name: string; // text
  /**
   * url of the time stamping service
   * example:
   * http://dev.xroad.rocks:123
   */
  url: string; // url
}
/**
 * timestamping service diagnostics
 */
export interface TimestampingServiceDiagnostics {
  /**
   * url of the time stamping service
   * example:
   * http://dev.xroad.rocks:123
   */
  readonly url: string; // url
  /**
   * diagnostics status class
   * example:
   * OK
<<<<<<< HEAD
   */
  readonly status_class: 'OK' | 'WAITING' | 'FAIL'; // enum
  /**
   * timestamping status
   * example:
   * SUCCESS
   */
  readonly status_code:
    | 'SUCCESS'
    | 'ERROR_CODE_TIMESTAMP_REQUEST_TIMED_OUT'
    | 'ERROR_CODE_MALFORMED_TIMESTAMP_SERVER_URL'
    | 'ERROR_CODE_TIMESTAMP_UNINITIALIZED'
    | 'ERROR_CODE_INTERNAL'
    | 'UNKNOWN'; // enum
  /**
   * last time updated
   * example:
   * 2018-12-15T00:00:00.001Z
   */
=======
   */
  readonly status_class: 'OK' | 'WAITING' | 'FAIL'; // enum
  /**
   * timestamping status
   * example:
   * SUCCESS
   */
  readonly status_code:
    | 'SUCCESS'
    | 'ERROR_CODE_TIMESTAMP_REQUEST_TIMED_OUT'
    | 'ERROR_CODE_MALFORMED_TIMESTAMP_SERVER_URL'
    | 'ERROR_CODE_TIMESTAMP_UNINITIALIZED'
    | 'ERROR_CODE_INTERNAL'
    | 'UNKNOWN'; // enum
  /**
   * last time updated
   * example:
   * 2018-12-15T00:00:00.001Z
   */
>>>>>>> 363338a2
  readonly prev_update_at: string; // date-time
}
/**
 * timestamping status
 * example:
 * SUCCESS
 */
export type TimestampingStatus =
  | 'SUCCESS'
  | 'ERROR_CODE_TIMESTAMP_REQUEST_TIMED_OUT'
  | 'ERROR_CODE_MALFORMED_TIMESTAMP_SERVER_URL'
  | 'ERROR_CODE_TIMESTAMP_UNINITIALIZED'
  | 'ERROR_CODE_INTERNAL'
  | 'UNKNOWN'; // enum
/**
 * token
 */
export interface Token {
  /**
   * token id
   * example:
   * 0123456789ABCDEF0123456789ABCDEF0123456789ABCDEF
   */
  readonly id: string; // text
  /**
   * token name
   * example:
   * softToken-0
   */
  name: string; // text
  type: TokenType; // text
  /**
   * token keys
   */
  keys: Key[];
  status: TokenStatus; // text
  /**
   * if the token has been logged in to
   * example:
   * true
   */
  logged_in: boolean;
  /**
   * if the token is available
   * example:
   * true
   */
  available: boolean;
  /**
   * if the token is saved to configuration
   * example:
   * true
   */
  saved_to_configuration: boolean;
  /**
   * if the token is read-only
   * example:
   * true
   */
  read_only: boolean;
  /**
   * serial number of the token
   * example:
   * 12345
   */
  serial_number?: string; // text
  /**
   * Contains label-value pairs of information
   */
  token_infos?: KeyValuePair[];
  /**
   * possible actions that can be done to this object, e.g DELETE. Has value only for operationIds getToken and getTokens. Does not consider user authorization.
   */
  possible_actions?: PossibleActions;
}
/**
 * certificate that is stored in a Token (auth or sign cert)
 */
export interface TokenCertificate {
  ocsp_status: CertificateOcspStatus; // enum
  /**
   * client id of the owner member, <instance_id>:<member_class>:<member_code>
   * example:
   * FI:GOV:123
   */
  readonly owner_id: string; // text
  /**
   * if the certificate is active
   * example:
   * true
   */
  active: boolean;
  /**
   * if the certificate is saved to configuration
   * example:
   * true
   */
  saved_to_configuration: boolean;
  certificate_details: CertificateDetails;
  status: CertificateStatus; // enum
  /**
   * possible actions that can be done to this object, e.g DELETE. Has value only for operationIds getToken and getTokens. Does not consider user authorization.
   */
  possible_actions?: PossibleActions;
}
/**
 * CSR for certificate that is stored in a Token
 */
export interface TokenCertificateSigningRequest {
  /**
   * CSR id
   * example:
   * 0123456789ABCDEF0123456789ABCDEF0123456789ABCDEF
   */
  readonly id: string; // text
  /**
   * client id of the owner member, <instance_id>:<member_class>:<member_code>
   * example:
   * FI:GOV:123
   */
  readonly owner_id: string; // text
  /**
   * possible actions that can be done to this object, e.g DELETE. Has value only for operationIds getToken and getTokens. Does not consider user authorization.
   */
  possible_actions: PossibleActions;
}
/**
 * token type
 * example:
 * OK
 */
export type TokenStatus =
  | 'OK'
  | 'USER_PIN_LOCKED'
  | 'USER_PIN_INCORRECT'
  | 'USER_PIN_INVALID'
  | 'USER_PIN_EXPIRED'
  | 'USER_PIN_COUNT_LOW'
  | 'USER_PIN_FINAL_TRY'
  | 'NOT_INITIALIZED'; // text
/**
 * token type
 * example:
 * SOFTWARE
 */
export type TokenType = 'SOFTWARE' | 'HARDWARE'; // text
/**
 * x-road user
 */
export interface User {
  /**
   * user username
   * example:
   * Guest
   */
  username: string; // text
  /**
   * user roles
   */
  roles: string /* text */[];
  /**
   * user permissions
   */
  permissions: string /* text */[];
}
/**
 * version information
 */
export interface Version {
  /**
   * information about the security server
   * example:
   * Security Server version 6.21.0-SNAPSHOT-20190411git32add470
   */
  info: string; // text
}<|MERGE_RESOLUTION|>--- conflicted
+++ resolved
@@ -13,17 +13,12 @@
    * example:
    * client deletion
    */
-<<<<<<< HEAD
   readonly service_title?: string; // text
-=======
-  service_title: string; // text
->>>>>>> 363338a2
   /**
    * access right given at
    * example:
    * 2018-12-15T00:00:00.001Z
    */
-<<<<<<< HEAD
   readonly rights_given_at?: string; // date-time
 }
 /**
@@ -34,9 +29,6 @@
    * array of AccessRights
    */
   items?: AccessRight[];
-=======
-  rights_given_at?: string; // date-time
->>>>>>> 363338a2
 }
 /**
  * security server anchor
@@ -748,11 +740,34 @@
   members?: GroupMember[];
 }
 /**
- * request object containing an array of member ids
+ * model for adding a new LocalGroup
+ */
+export interface LocalGroupAdd {
+  /**
+   * group code
+   * example:
+   * groupcode
+   */
+  code: string; // text
+  /**
+   * group description
+   * example:
+   * description
+   */
+  description: string; // text
+}
+/**
+ * Request object containing an array of member ids. The id must be an X-Road member id or subsystem id
  */
 export interface Members {
   /**
    * array of members to be added
+   * example:
+   * [
+   *   "FI:GOV:123",
+   *   "FI:GOV:123:SS1",
+   *   "FI:GOV:123:SS2"
+   * ]
    */
   items?: string /* text */[];
 }
@@ -957,7 +972,6 @@
    * example:
    * 2018-12-15T00:00:00.001Z
    */
-<<<<<<< HEAD
   readonly rights_given_at?: string; // date-time
 }
 /**
@@ -974,9 +988,6 @@
    * array of ServiceClients
    */
   items?: ServiceClient[];
-=======
-  rights_given_at: string; // date-time
->>>>>>> 363338a2
 }
 /**
  * WSDL/OPENAPI3/REST service
@@ -1105,48 +1116,6 @@
   ssl_auth_all?: boolean;
 }
 /**
-<<<<<<< HEAD
-=======
- * subject
- */
-export interface Subject {
-  /**
-   * subject id - can be a subsystem id <instance_id>:<member_class>:<member_code>:<subsystem> | globalgroup id <instance_id>:<group_code> | localgroup resource id in number format <id>
-   * example:
-   * DEV:ORG:1234:Subsystem | DEV:security-server-owners | 123
-   */
-  id: string; // text
-  /**
-   * name of the subject - can be the name of a member or the description of a group
-   * example:
-   * Security server owners
-   */
-  readonly member_name_group_description?: string; // text
-  /**
-   * group code in case the object is a local group
-   * example:
-   * My own Local group code
-   */
-  readonly local_group_code?: string; // text
-  subject_type: SubjectType; // text
-}
-/**
- * subject type
- * example:
- * GLOBALGROUP
- */
-export type SubjectType = 'GLOBALGROUP' | 'LOCALGROUP' | 'SUBSYSTEM'; // text
-/**
- * object containing and array of subject ids
- */
-export interface Subjects {
-  /**
-   * array of subject ids
-   */
-  items?: Subject[];
-}
-/**
->>>>>>> 363338a2
  * timestamping services
  */
 export interface TimestampingService {
@@ -1177,7 +1146,6 @@
    * diagnostics status class
    * example:
    * OK
-<<<<<<< HEAD
    */
   readonly status_class: 'OK' | 'WAITING' | 'FAIL'; // enum
   /**
@@ -1197,27 +1165,6 @@
    * example:
    * 2018-12-15T00:00:00.001Z
    */
-=======
-   */
-  readonly status_class: 'OK' | 'WAITING' | 'FAIL'; // enum
-  /**
-   * timestamping status
-   * example:
-   * SUCCESS
-   */
-  readonly status_code:
-    | 'SUCCESS'
-    | 'ERROR_CODE_TIMESTAMP_REQUEST_TIMED_OUT'
-    | 'ERROR_CODE_MALFORMED_TIMESTAMP_SERVER_URL'
-    | 'ERROR_CODE_TIMESTAMP_UNINITIALIZED'
-    | 'ERROR_CODE_INTERNAL'
-    | 'UNKNOWN'; // enum
-  /**
-   * last time updated
-   * example:
-   * 2018-12-15T00:00:00.001Z
-   */
->>>>>>> 363338a2
   readonly prev_update_at: string; // date-time
 }
 /**
