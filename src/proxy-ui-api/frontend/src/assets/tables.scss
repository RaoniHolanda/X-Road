--- conflicted
+++ resolved
@@ -29,11 +29,7 @@
   }
   th {
     height: 48px;
-<<<<<<< HEAD
-    border-bottom: #9b9b9b solid 1px;
-=======
     border-bottom: $XRoad-Grey40 solid 1px;
->>>>>>> 2db9725d
     padding-left: 16px;
     text-align: left;
   }
