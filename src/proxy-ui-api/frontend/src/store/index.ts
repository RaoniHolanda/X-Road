--- conflicted
+++ resolved
@@ -11,11 +11,8 @@
 import { csrModule } from './modules/certificateSignRequest';
 import { module as notificationsModule } from './modules/notifications';
 import { user } from './modules/user';
-<<<<<<< HEAD
 import { module as initServer } from './modules/initializeServer';
-=======
 import { alertsModule } from '@/store/modules/alerts';
->>>>>>> e08a9483
 
 Vue.use(Vuex);
 const vuexLocal = new VuexPersistence({
@@ -37,11 +34,8 @@
     csrModule,
     addClientModule,
     notificationsModule,
-<<<<<<< HEAD
     initServer,
-=======
     alertsModule,
->>>>>>> e08a9483
   },
   plugins: [vuexLocal.plugin],
 };
