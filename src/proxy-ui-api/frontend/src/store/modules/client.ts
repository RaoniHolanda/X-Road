--- conflicted
+++ resolved
@@ -193,11 +193,7 @@
       ignore_warnings: false,
     };
 
-<<<<<<< HEAD
-    return axios.post('/clients', body)
-      .catch((error) => {
-        throw error;
-      });
+    return axios.post('/clients', body);
   },
 
   deleteClient({ commit, state }, clientId: string) {
@@ -210,13 +206,6 @@
 
   deleteOrphans({ commit, state }, clientId: string) {
     return axios.delete(`/clients/${clientId}/orphans`);
-=======
-    return axios.post('/clients', body);
-  },
-
-  clearData({ commit, rootGetters }) {
-    commit('storeClient', null);
->>>>>>> ede7fb60
   },
 };
 
