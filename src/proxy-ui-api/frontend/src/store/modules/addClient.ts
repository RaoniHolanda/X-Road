/**
 * Vuex store for add client/subsystem/member wizards
 */
import { ActionTree, GetterTree, Module, MutationTree } from 'vuex';
import { RootState } from '../types';
import { AddMemberWizardModes, UsageTypes } from '@/global';
import { createClientId } from '@/util/helpers';
import {
  Token,
  Client,
  TokenCertificateSigningRequest,
  TokenCertificate,
  Key,
} from '@/openapi-types';
import * as api from '@/util/api';

interface ReservedMemberData {
  instanceId: string;
  memberClass: string;
  memberCode: string;
}

export interface AddClientState {
  expandedTokens: string[];
  tokens: Token[];
  tokenId: string | undefined;
  selectableClients: Client[];
  selectableMembers: Client[];
  reservedClients: Client[];
  selectedMemberName: string | undefined;
  memberClass: string;
  memberCode: string;
  subsystemCode: string | undefined;
  memberWizardMode: string;
  reservedMemberData: ReservedMemberData | undefined;
}

const getDefaultState = () => {
  return {
    expandedTokens: [],
    tokens: [],
    selectableClients: [],
    selectableMembers: [],
    reservedClients: [],
    selectedMemberName: '',
    memberClass: '',
    memberCode: '',
    subsystemCode: undefined,
    tokenId: undefined,
    memberWizardMode: AddMemberWizardModes.FULL,
    reservedMemberData: undefined,
  };
};

// Initial state. The state can be reseted with this.
const tokensState: AddClientState = getDefaultState();

export const getters: GetterTree<AddClientState, RootState> = {
  selectableClients(state: AddClientState): Client[] {
    return state.selectableClients;
  },

  selectableMembers(state: AddClientState): Client[] {
    return state.selectableMembers;
  },

  memberClass(state: AddClientState): string {
    return state.memberClass;
  },
  memberCode(state: AddClientState): string {
    return state.memberCode;
  },
  subsystemCode(state: AddClientState): string | undefined {
    return state.subsystemCode;
  },
  selectedMemberName(state: AddClientState): string | undefined {
    return state.selectedMemberName;
  },
  reservedClients(state: AddClientState): Client[] {
    return state.reservedClients;
  },
  addMemberWizardMode(state: AddClientState): string {
    return state.memberWizardMode;
  },
  selectedMemberId(state: AddClientState, rootGetters): string | undefined {
    // Instance id is always the same with current server and members
    return createClientId(
      rootGetters.currentSecurityServer.instance_id,
      state.memberClass,
      state.memberCode,
    );
  },
  reservedMember(state: AddClientState): ReservedMemberData | undefined {
    return state.reservedMemberData;
  },
};

export const mutations: MutationTree<AddClientState> = {
  resetAddClientState(state: AddClientState) {
    Object.assign(state, getDefaultState());
  },
  setMember(state: AddClientState, member: Client) {
    state.selectedMemberName = member.member_name;
    state.memberClass = member.member_class;
    state.memberCode = member.member_code;
    state.subsystemCode = member.subsystem_code;
  },
  setSelectedMemberName(state: AddClientState, val: string | undefined) {
    state.selectedMemberName = val;
  },
  setMemberClass(state: AddClientState, val: string) {
    state.memberClass = val;
  },
  setMemberCode(state: AddClientState, val: string) {
    state.memberCode = val;
  },
  setSubsystemCode(state: AddClientState, val: string) {
    state.subsystemCode = val;
  },
  storeSelectableClients(state: AddClientState, clients: Client[]) {
    state.selectableClients = clients;
  },
  storeSelectableMembers(state: AddClientState, clients: Client[]) {
    state.selectableMembers = clients;
  },
  storeReservedClients(state: AddClientState, clients: Client[]) {
    state.reservedClients = clients;
  },
  storeReservedMember(state: AddClientState, memberData?: ReservedMemberData) {
    state.reservedMemberData = memberData;
  },
  setAddMemberWizardMode(state: AddClientState, mode: string) {
    state.memberWizardMode = mode;
  },
};

// Compares two Clients on member level and returns true if the
// member ids of the clients match. Otherwise returns false.
const memberEquals = (client: Client, other: Client): boolean =>
  client.member_class === other.member_class &&
  client.member_code === other.member_code &&
  client.instance_id === other.instance_id;

// Filters out clients that have local relatives.
// If the member owning the client or another subsystem
// of the same member is already present locally,
// the client is excluded.
const excludeClientsWithLocalRelatives = (
  clients: Client[],
  localClients: Client[],
): Client[] => {
  return clients.filter((client: Client) => {
    return !localClients.some((localClient: Client) =>
      memberEquals(localClient, client),
    );
  });
};

export const actions: ActionTree<AddClientState, RootState> = {
  resetAddClientState({ commit }) {
    commit('resetAddClientState');
  },

<<<<<<< HEAD
  fetchSelectableClients({ commit }) {
    const globalClientsPromise = api.get<Client[]>(
      '/clients?exclude_local=true&internal_search=false&show_members=false',
    );
    const localClientsPromise = api.get<Client[]>('/clients');
=======
  fetchSelectableClients({ commit }, id: string) {
    const globalClientsPromise = api.get(
      '/clients?exclude_local=true&internal_search=false&show_members=false',
    );
    const localClientsPromise = api.get('/clients');
>>>>>>> 58fc45d9
    // Fetch list of local clients and filter out global clients
    // that have local relatives
    return Promise.all([globalClientsPromise, localClientsPromise])
      .then((response) => {
        const globalClients = response[0];
        const localClients = response[1];
        commit(
          'storeSelectableClients',
          excludeClientsWithLocalRelatives(
            globalClients.data,
            localClients.data,
          ),
        );
      })
      .catch((error) => {
        throw error;
      });
  },

  fetchSelectableMembers({ commit }) {
    // Fetch clients from backend that can be selected
    return api
      .get<Client[]>('/clients?internal_search=false&show_members=true')
      .then((res) => {
        // Filter out subsystems
        const filtered = res.data.filter((client: Client) => {
          return !client.subsystem_code;
        });

        commit('storeSelectableMembers', filtered);
      })
      .catch((error) => {
        throw error;
      });
  },

  fetchReservedClients({ commit }, client: Client) {
    // Fetch clients from backend that match the selected client without subsystem code
    return api
      .get(
        `/clients?instance=${client.instance_id}&member_class=${client.member_class}&member_code=${client.member_code}&internal_search=true`,
      )
      .then((res) => {
        commit('storeReservedClients', res.data);
      })
      .catch((error) => {
        throw error;
      });
  },

  fetchReservedMembers({ commit }, client: Client) {
    // Fetch clients from backend that match the selected client without subsystem code
    return api
      .get(
        `/clients?instance=${client.instance_id}&member_class=${client.member_class}&member_code=${client.member_code}&internal_search=true`,
      )
      .then((res) => {
        commit('storeReservedClients', res.data);
      })
      .catch((error) => {
        throw error;
      });
  },

  setSelectedMember({ commit }, member: Client) {
    commit('setMember', member);
  },

  createClient({ state }, ignoreWarnings: boolean) {
    const body = {
      client: {
        member_class: state.memberClass,
        member_code: state.memberCode,
        subsystem_code: state.subsystemCode,
      },
      ignore_warnings: ignoreWarnings,
    };

    return api.post('/clients', body).catch((error) => {
      throw error;
    });
  },

  createMember({ state }, ignoreWarnings: boolean) {
    const body = {
      client: {
        member_class: state.memberClass,
        member_code: state.memberCode,
      },
      ignore_warnings: ignoreWarnings,
    };

    return api.post('/clients', body).catch((error) => {
      throw error;
    });
  },

  async searchTokens(
    { commit, dispatch },
    { instanceId, memberClass, memberCode },
  ) {
    const clientsResponse = await api.get<
      Client[]
    >(`/clients?instance=${instanceId}
    &member_class=${memberClass}&member_code=${memberCode}&local_valid_sign_cert=true`);

    const matchingClient: boolean = clientsResponse.data.some(
      (client: Client) => {
        if (
          client.member_code === memberCode &&
          client.member_class === memberClass
        ) {
          return true;
        }
      },
    );

    if (matchingClient) {
      // There is a client with valid sign certificate
      commit('setAddMemberWizardMode', AddMemberWizardModes.CERTIFICATE_EXISTS);
      return;
    }

    // Fetch tokens from backend
    const tokenResponse = await api.get<Token[]>(`/tokens`);
    // Create a client id
    const ownerId = createClientId(instanceId, memberClass, memberCode);

    // Find if a token has a sign key with a certificate that has matching client data
    tokenResponse.data.forEach((token: Token) => {
      token.keys.forEach((key: Key) => {
        if (key.usage === UsageTypes.SIGNING) {
          // Go through the keys certificates
          const foundCert: boolean = key.certificates.some(
            (certificate: TokenCertificate) => {
              if (ownerId === certificate.owner_id) {
                commit(
                  'setAddMemberWizardMode',
                  AddMemberWizardModes.CERTIFICATE_EXISTS,
                );
                return;
              }
            },
          );

          if (foundCert) {
            return;
          }

          // Go through the keys CSR:s
          key.certificate_signing_requests.forEach(
            (csr: TokenCertificateSigningRequest) => {
              if (ownerId === csr.owner_id) {
                dispatch('setCsrTokenId', token.id);
                commit(
                  'setAddMemberWizardMode',
                  AddMemberWizardModes.CSR_EXISTS,
                );
                return true;
              }
            },
          );
        }
      });
    });
  },
};

export const addClientModule: Module<AddClientState, RootState> = {
  namespaced: false,
  state: tokensState,
  getters,
  actions,
  mutations,
};<|MERGE_RESOLUTION|>--- conflicted
+++ resolved
@@ -161,19 +161,11 @@
     commit('resetAddClientState');
   },
 
-<<<<<<< HEAD
-  fetchSelectableClients({ commit }) {
+  fetchSelectableClients({ commit }, id: string) {
     const globalClientsPromise = api.get<Client[]>(
       '/clients?exclude_local=true&internal_search=false&show_members=false',
     );
     const localClientsPromise = api.get<Client[]>('/clients');
-=======
-  fetchSelectableClients({ commit }, id: string) {
-    const globalClientsPromise = api.get(
-      '/clients?exclude_local=true&internal_search=false&show_members=false',
-    );
-    const localClientsPromise = api.get('/clients');
->>>>>>> 58fc45d9
     // Fetch list of local clients and filter out global clients
     // that have local relatives
     return Promise.all([globalClientsPromise, localClientsPromise])
@@ -303,8 +295,8 @@
     const ownerId = createClientId(instanceId, memberClass, memberCode);
 
     // Find if a token has a sign key with a certificate that has matching client data
-    tokenResponse.data.forEach((token: Token) => {
-      token.keys.forEach((key: Key) => {
+    tokenResponse.data.some((token: Token) => {
+      return token.keys.some((key: Key) => {
         if (key.usage === UsageTypes.SIGNING) {
           // Go through the keys certificates
           const foundCert: boolean = key.certificates.some(
@@ -314,17 +306,17 @@
                   'setAddMemberWizardMode',
                   AddMemberWizardModes.CERTIFICATE_EXISTS,
                 );
-                return;
+                return true;
               }
             },
           );
 
           if (foundCert) {
-            return;
+            return true;
           }
 
           // Go through the keys CSR:s
-          key.certificate_signing_requests.forEach(
+          key.certificate_signing_requests.some(
             (csr: TokenCertificateSigningRequest) => {
               if (ownerId === csr.owner_id) {
                 dispatch('setCsrTokenId', token.id);
