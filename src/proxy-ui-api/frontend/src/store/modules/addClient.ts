--- conflicted
+++ resolved
@@ -3,13 +3,9 @@
  */
 import { ActionTree, GetterTree, Module, MutationTree } from 'vuex';
 import { RootState } from '../types';
-<<<<<<< HEAD
 import { AddMemberWizardModes, UsageTypes } from '@/global';
-import { Token, Client, TokenCertificateSigningRequest, TokenCertificate, Key } from '@/types';
 import { createClientId } from '@/util/helpers';
-=======
-import { Token, Client } from '@/openapi-types';
->>>>>>> aa8a47b0
+import { Token, Client, TokenCertificateSigningRequest, TokenCertificate, Key  } from '@/openapi-types';
 import * as api from '@/util/api';
 
 
