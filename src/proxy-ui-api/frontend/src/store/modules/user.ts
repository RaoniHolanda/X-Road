/*
 * The MIT License
 * Copyright (c) 2019- Nordic Institute for Interoperability Solutions (NIIS)
 * Copyright (c) 2018 Estonian Information System Authority (RIA),
 * Nordic Institute for Interoperability Solutions (NIIS), Population Register Centre (VRK)
 * Copyright (c) 2015-2017 Estonian Information System Authority (RIA), Population Register Centre (VRK)
 *
 * Permission is hereby granted, free of charge, to any person obtaining a copy
 * of this software and associated documentation files (the "Software"), to deal
 * in the Software without restriction, including without limitation the rights
 * to use, copy, modify, merge, publish, distribute, sublicense, and/or sell
 * copies of the Software, and to permit persons to whom the Software is
 * furnished to do so, subject to the following conditions:
 *
 * The above copyright notice and this permission notice shall be included in
 * all copies or substantial portions of the Software.
 *
 * THE SOFTWARE IS PROVIDED "AS IS", WITHOUT WARRANTY OF ANY KIND, EXPRESS OR
 * IMPLIED, INCLUDING BUT NOT LIMITED TO THE WARRANTIES OF MERCHANTABILITY,
 * FITNESS FOR A PARTICULAR PURPOSE AND NONINFRINGEMENT. IN NO EVENT SHALL THE
 * AUTHORS OR COPYRIGHT HOLDERS BE LIABLE FOR ANY CLAIM, DAMAGES OR OTHER
 * LIABILITY, WHETHER IN AN ACTION OF CONTRACT, TORT OR OTHERWISE, ARISING FROM,
 * OUT OF OR IN CONNECTION WITH THE SOFTWARE OR THE USE OR OTHER DEALINGS IN
 * THE SOFTWARE.
 */
import axiosAuth from '../../axios-auth';
import axios from 'axios';
import { ActionTree, GetterTree, Module, MutationTree } from 'vuex';
import { RouteConfig } from 'vue-router';
import { RootState } from '../types';
import {
  InitializationStatus,
  SecurityServer,
  TokenInitStatus,
<<<<<<< HEAD
  VersionInfo,
=======
  User,
>>>>>>> a57b8e47
} from '@/openapi-types';
import { Tab } from '@/ui-types';
import { mainTabs } from '@/global';
import routes from '@/routes';
import i18n from '@/i18n';
import { User } from '@/openapi-types';

export interface UserState {
  authenticated: boolean;
  isSessionAlive: boolean | undefined;
  permissions: string[];
  username: string;
  currentSecurityServer: SecurityServer | Record<string, unknown>;
  initializationStatus: InitializationStatus | undefined;
  bannedRoutes: undefined | string[];
}

export const getDefaultState = (): UserState => {
  return {
    authenticated: false,
    isSessionAlive: undefined,
    permissions: [],
    username: '',
    currentSecurityServer: {},
    initializationStatus: undefined,
    bannedRoutes: undefined, // Array for routes the user doesn't have permission to access.
  };
};

// Initial state. The state can be reseted with this.
const moduleState = getDefaultState();

export const userGetters: GetterTree<UserState, RootState> = {
  isAuthenticated(state) {
    return state.authenticated;
  },
  isSessionAlive(state) {
    return state.isSessionAlive;
  },
  firstAllowedTab(state, getters) {
    return getters.getAllowedTabs(mainTabs)[0];
  },
  permissions(state) {
    return state.permissions;
  },
  hasPermission: (state) => (perm: string) => {
    return state.permissions.includes(perm);
  },
  hasAnyOfPermissions: (state) => (perm: string[]) => {
    // Return true if the user has at least one of the tabs permissions
    return perm.some((permission) => state.permissions.includes(permission));
  },
  getAllowedTabs: (state) => (tabs: Tab[]) => {
    // returns filtered array of Tab objects based on the 'permission' attribute
    const filteredTabs = tabs.filter((tab: Tab) => {
      const routeName = tab.to.name;

      if (routeName && !state.bannedRoutes?.includes(routeName)) {
        // Return true if the user has permission
        return true;
      }
      return false;
    });

    return filteredTabs;
  },
  username(state) {
    return state.username;
  },
  currentSecurityServer(state) {
    return state.currentSecurityServer;
  },
  isAnchorImported(state): boolean {
    return state.initializationStatus?.is_anchor_imported ?? false;
  },

  isServerOwnerInitialized(state): boolean {
    return state.initializationStatus?.is_server_owner_initialized ?? false;
  },

  isServerCodeInitialized(state): boolean {
    return state.initializationStatus?.is_server_code_initialized ?? false;
  },

  softwareTokenInitializationStatus(state): TokenInitStatus | undefined {
    return state.initializationStatus?.software_token_init_status;
  },

  hasInitState: (state: UserState) => {
    return typeof state.initializationStatus !== 'undefined';
  },

  needsInitialization: (state) => {
    return !(
      state.initializationStatus?.is_anchor_imported &&
      state.initializationStatus.is_server_code_initialized &&
      state.initializationStatus.is_server_owner_initialized &&
      (state.initializationStatus.software_token_init_status ===
        TokenInitStatus.INITIALIZED ||
        state.initializationStatus.software_token_init_status ===
          TokenInitStatus.UNKNOWN)
    );
  },
};

export const mutations: MutationTree<UserState> = {
  authUser(state) {
    state.authenticated = true;
  },
  setSessionAlive(state, value: boolean) {
    state.isSessionAlive = value;
  },
  clearAuthData(state) {
    Object.assign(state, getDefaultState());
  },
  setPermissions: (state, permissions: string[]) => {
    state.permissions = permissions;

    // Function for checking routes recursively
    function getAllowed(route: RouteConfig): void {
      if (!state.bannedRoutes) return;

      // Check that the route has name and permissions
      if (route.name && route?.meta?.permissions) {
        // Find out routes that the user doesn't have permissions to access
        if (
          !route.meta.permissions.some((permission: string) =>
            permissions.includes(permission),
          )
        ) {
          // Add a banned route to the array
          state.bannedRoutes.push(route.name);
        }
      }

      // Check the child routes recursively
      if (route.children) {
        route.children.forEach((child: RouteConfig) => {
          getAllowed(child);
        });
      }
    }

    // Init banned routes array
    state.bannedRoutes = [];
    // Go through the route permissions
    routes.forEach((route) => {
      getAllowed(route);
    });
  },
  setUsername: (state, username: string) => {
    state.username = username;
  },
  setCurrentSecurityServer: (state, securityServer: SecurityServer) => {
    state.currentSecurityServer = securityServer;
  },
  storeInitStatus(state, status: InitializationStatus) {
    state.initializationStatus = status;
  },
};

export const actions: ActionTree<UserState, RootState> = {
  login({ commit }, authData) {
    const data = `username=${encodeURIComponent(
      authData.username,
    )}&password=${encodeURIComponent(authData.password)}`;

    return axiosAuth({
      url: '/login',
      method: 'POST',
      headers: {
        'Content-Type': 'application/x-www-form-urlencoded',
      },
      data,
    })
      .then(() => {
        commit('authUser');
        commit('setSessionAlive', true);
      })
      .catch((error) => {
        throw error;
      });
  },

  async isSessionAlive({ commit }) {
    return axios
      .get('/notifications/session-status')
      .then((res) => {
        commit('setSessionAlive', res?.data?.valid ?? false);
      })
      .catch(() => {
        commit('setSessionAlive', false);
      });
  },

  async fetchUserData({ commit }) {
    return axios
      .get<User>('/user')
      .then((res) => {
        commit('setUsername', res.data.username);
        commit('setPermissions', res.data.permissions);
      })
      .catch((error) => {
        throw error;
      });
  },

  async fetchCurrentSecurityServer({ commit }) {
    return axios
      .get<SecurityServer[]>('/security-servers?current_server=true')
      .then((resp) => {
        if (resp.data?.length !== 1) {
          throw new Error(
            i18n.t('stores.user.currentSecurityServerNotFound') as string,
          );
        }
        commit('setCurrentSecurityServer', resp.data[0]);
      })
      .catch((error) => {
        throw error;
      });
  },

  logout({ commit }, reload = true) {
    // Clear auth data
    commit('clearAuthData');

    // Call backend for logout
    axiosAuth
      .post('/logout')
      .catch(() => {
        // Nothing to do
      })
      .finally(() => {
        if (reload) {
          // Reload the browser page to clean up the memory
          location.reload();
        }
      });
  },

  fetchInitializationStatus({ commit }) {
    return axios
      .get('/initialization/status')
      .then((resp) => {
        commit('storeInitStatus', resp.data);
      })
      .catch((error) => {
        throw error;
      });
  },

  setInitializationStatus({ commit }) {
    // Sets the initialization state to done
    const initStatus: InitializationStatus = {
      is_anchor_imported: true,
      is_server_code_initialized: true,
      is_server_owner_initialized: true,
      software_token_init_status: TokenInitStatus.INITIALIZED,
    };

    commit('storeInitStatus', initStatus);
  },

  clearAuth({ commit }) {
    commit('clearAuthData');
  },
};

export const user: Module<UserState, RootState> = {
  namespaced: false,
  state: moduleState,
  getters: userGetters,
  actions,
  mutations,
};<|MERGE_RESOLUTION|>--- conflicted
+++ resolved
@@ -32,17 +32,12 @@
   InitializationStatus,
   SecurityServer,
   TokenInitStatus,
-<<<<<<< HEAD
-  VersionInfo,
-=======
   User,
->>>>>>> a57b8e47
 } from '@/openapi-types';
 import { Tab } from '@/ui-types';
 import { mainTabs } from '@/global';
 import routes from '@/routes';
 import i18n from '@/i18n';
-import { User } from '@/openapi-types';
 
 export interface UserState {
   authenticated: boolean;
