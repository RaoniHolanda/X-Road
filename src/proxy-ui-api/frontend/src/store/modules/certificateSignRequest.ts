--- conflicted
+++ resolved
@@ -40,6 +40,13 @@
 // Initial state. The state can be reseted with this.
 const csrState = getDefaultState();
 
+const downloadAndSaveCsr = (keyId: string, csrId: string) => {
+  // Fetch the CSR file from backend and save it via browser
+  api.get(`/keys/${keyId}/csrs/${csrId}`).then((response) => {
+    saveResponseAsFile(response);
+  });
+};
+
 export const crsGetters: GetterTree<CsrState, RootState> = {
   csrClient(state): string | null {
     return state.csrClient;
@@ -207,14 +214,9 @@
     return api
       .post(`/keys/${state.keyId}/csrs`, requestBody)
       .then((response) => {
-<<<<<<< HEAD
-        saveResponseAsFile(response);
-      })
-      .catch((error: any) => {
-=======
         downloadAndSaveCsr(state.keyId, response.data.csr_id);
-      }).catch((error: any) => {
->>>>>>> 53e837db
+      })
+      .catch((error: any) => {
         throw error;
       });
   },
@@ -256,19 +258,6 @@
     commit('storeCsrKey', templateKey);
     commit('storeUsage', UsageTypes.SIGNING);
   },
-<<<<<<< HEAD
-=======
-};
-
-
-const downloadAndSaveCsr = (keyId: string, csrId: string) => {
-  // Fetch the CSR file from backend and save it via browser
-  api
-    .get(`/keys/${keyId}/csrs/${csrId}`)
-    .then((response) => {
-      saveResponseAsFile(response);
-    });
->>>>>>> 53e837db
 };
 
 export const csrModule: Module<CsrState, RootState> = {
