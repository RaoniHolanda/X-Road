--- conflicted
+++ resolved
@@ -220,11 +220,7 @@
     return api
       .post(`/keys/${state.keyId}/csrs`, requestBody)
       .then((response) => {
-<<<<<<< HEAD
-        saveResponseAsFile(response);
-=======
         saveResponseAsFile(response, `csr_${requestBody.key_usage_type}.${requestBody.csr_format}`);
->>>>>>> df0c1aa7
       })
       .catch((error: any) => {
         throw error;
