<template>
  <div>
    <div class="table-toolbar">
      <v-text-field v-model="search" label="Search" single-line hide-details class="search-input">
        <v-icon slot="append" small>fas fa-search</v-icon>
      </v-text-field>
      <v-btn
        v-if="showAddGroup"
        color="primary"
        @click="addGroup"
        outline
        round
        class="ma-0 rounded-button elevation-0"
      >{{$t('localGroups.addGroup')}}</v-btn>
    </div>

    <v-card flat>
      <table class="xrd-table details-certificates">
        <tr>
          <th>{{$t('localGroups.code')}}</th>
          <th>{{$t('localGroups.description')}}</th>
          <th>{{$t('localGroups.memberCount')}}</th>
          <th>{{$t('localGroups.updated')}}</th>
        </tr>
        <template v-if="groups && groups.length > 0">
          <tr v-for="group in filtered()" v-bind:key="group.code">
            <td>
              <span class="cert-name" @click="viewGroup(group)">{{group.code}}</span>
            </td>
            <td>{{group.description}}</td>
            <td>{{group.member_count}}</td>
            <td>{{group.updated_at | formatDate}}</td>
          </tr>
        </template>
      </table>
    </v-card>

    <newGroupDialog :dialog="addGroupDialog" :certificate="certificate" @close="closeDialog()"/>
  </div>
</template>

<script lang="ts">
import Vue from 'vue';
import axios from 'axios';
import NewGroupDialog from '@/components/NewGroupDialog.vue';

import { mapGetters } from 'vuex';
import { Permissions, RouteName } from '@/global';
import { selectedFilter } from '@/util/helpers';

export default Vue.extend({
  components: {
    NewGroupDialog,
  },
  props: {
    id: {
      type: String,
      required: true,
    },
  },
  data() {
    return {
      search: '',
      dialog: false,
<<<<<<< HEAD
      certificate: null,
      addGroupDialog: false,
      groups: [
        {
          id: 'group123',
          code: 'groupcode',
          description: 'description',
          member_count: 10,
          updated_at: '2018-12-15T00:00:00.001Z',
        },
        {
          id: 'group345',
          code: 'groupcode2',
          description: 'description',
          member_count: 5,
          updated_at: '2018-12-15T00:00:00.001Z',
        },
        {
          id: 'ryhmy9',
          code: 'ryhmy9',
          description: 'kiksd',
          member_count: 5,
          updated_at: '2018-12-15T00:00:00.001Z',
        },
      ],
=======
      groups: [],
>>>>>>> aa674f84
    };
  },
  computed: {
    ...mapGetters(['client']),
    showAddGroup(): boolean {
      return this.$store.getters.hasPermission(Permissions.ADD_LOCAL_GROUP);
    },
  },
  created() {
    this.fetchGroups(this.id);
  },
  methods: {
    addGroup(): void {
      // TODO will be done in XRDDEV-519
      console.log('add');
      this.addGroupDialog = true;
    },

<<<<<<< HEAD
    filtered() {
      const mysearch = this.search.toString().toLowerCase();
      if (mysearch.trim() === '') {
        return this.groups;
      }

      console.log(mysearch);

      const re = new RegExp(mysearch, 'i');
      let filtered = this.groups.filter((g) => {
        // Check the grop code
        if (g.code.includes(mysearch)) {
          return true;
        }

        // Check also description
        if (g.description.includes(mysearch)) {
          return true;
        }

        return false;
      });

      return filtered;
    },

    showAddGroup(): boolean {
      return true;
=======
    filtered(): any[] {
      return selectedFilter(this.groups, this.search, 'id');
>>>>>>> aa674f84
    },

    viewGroup(group: any): void {
      this.$router.push({
        name: RouteName.LocalGroup,
        params: { id: this.id, code: group.code },
      });
    },

<<<<<<< HEAD
    fetchGroups(id: string): Promise<any> {
      return axios
=======
    fetchGroups(id: string): void {
      axios
>>>>>>> aa674f84
        .get(`/clients/${id}/groups`)
        .then((res) => {
          this.groups = res.data;
        })
        .catch((error) => {
          this.$bus.$emit('show-error', error.message);
        });
    },
  },
});
</script>

<style lang="scss" >
@import '../assets/tables';

.cert-name {
  text-decoration: underline;
  cursor: pointer;
}

.details-certificates {
  margin-top: 40px;
}

.table-toolbar {
  display: flex;
  flex-direction: row;
  justify-content: space-between;
  align-items: flex-end;
  width: 100%;
  margin-top: 40px;
  padding-left: 24px;
  margin-bottom: 24px;
}

.search-input {
  max-width: 300px;
}
</style>
<|MERGE_RESOLUTION|>--- conflicted
+++ resolved
@@ -62,35 +62,8 @@
     return {
       search: '',
       dialog: false,
-<<<<<<< HEAD
-      certificate: null,
+      groups: [],
       addGroupDialog: false,
-      groups: [
-        {
-          id: 'group123',
-          code: 'groupcode',
-          description: 'description',
-          member_count: 10,
-          updated_at: '2018-12-15T00:00:00.001Z',
-        },
-        {
-          id: 'group345',
-          code: 'groupcode2',
-          description: 'description',
-          member_count: 5,
-          updated_at: '2018-12-15T00:00:00.001Z',
-        },
-        {
-          id: 'ryhmy9',
-          code: 'ryhmy9',
-          description: 'kiksd',
-          member_count: 5,
-          updated_at: '2018-12-15T00:00:00.001Z',
-        },
-      ],
-=======
-      groups: [],
->>>>>>> aa674f84
     };
   },
   computed: {
@@ -109,39 +82,8 @@
       this.addGroupDialog = true;
     },
 
-<<<<<<< HEAD
-    filtered() {
-      const mysearch = this.search.toString().toLowerCase();
-      if (mysearch.trim() === '') {
-        return this.groups;
-      }
-
-      console.log(mysearch);
-
-      const re = new RegExp(mysearch, 'i');
-      let filtered = this.groups.filter((g) => {
-        // Check the grop code
-        if (g.code.includes(mysearch)) {
-          return true;
-        }
-
-        // Check also description
-        if (g.description.includes(mysearch)) {
-          return true;
-        }
-
-        return false;
-      });
-
-      return filtered;
-    },
-
-    showAddGroup(): boolean {
-      return true;
-=======
     filtered(): any[] {
       return selectedFilter(this.groups, this.search, 'id');
->>>>>>> aa674f84
     },
 
     viewGroup(group: any): void {
@@ -151,13 +93,8 @@
       });
     },
 
-<<<<<<< HEAD
-    fetchGroups(id: string): Promise<any> {
-      return axios
-=======
     fetchGroups(id: string): void {
       axios
->>>>>>> aa674f84
         .get(`/clients/${id}/groups`)
         .then((res) => {
           this.groups = res.data;
