<template>
<<<<<<< HEAD
  <v-layout align-center justify-center column fill-height class="full-width">
=======
  <v-layout align-center justify-center column fill-height elevation-0 class="data-table-wrapper">
>>>>>>> 2db9725d
    <div class="table-toolbar">
      <v-text-field
        v-model="search"
        :label="$t('action.search')"
        single-line
        hide-details
        class="search-input"
      >
        <v-icon slot="append">search</v-icon>
      </v-text-field>
      <v-btn
        v-if="showAddClient()"
        color="primary"
        @click="addClient"
        round
        dark
<<<<<<< HEAD
        class="xr-big-button elevation-0"
      >Add client</v-btn>
=======
        class="ma-0 rounded-button elevation-0"
      >{{$t('action.addClient')}}</v-btn>
>>>>>>> 2db9725d
    </div>
    <v-data-table
      :loading="loading"
      :headers="headers"
      :items="clients"
      :search="search"
      :pagination.sync="pagination"
      :disable-initial-sort="true"
      :must-sort="true"
      :customSort="customSort"
      :customFilter="customFilter"
      hide-actions
      expand
      class="elevation-0 data-table"
      item-key="id"
      ref="dTable"
    >
      <template slot="items" slot-scope="props">
        <tr @click="props.expanded = !props.expanded">
          <!-- Name -->
          <td class="td-name px-2">
            <!-- Name - Owner member -->
            <template v-if="props.item.type == 'owner'">
              <v-icon color="grey darken-2" class="pl-1" small>fas fa-folder-open</v-icon>
              <span
                v-if="canOpenClient()"
                class="font-weight-bold name clickable"
                @click="openClient(props.item)"
              >{{props.item.name}} ({{ $t("client.owner") }})</span>

              <span
                v-else
                class="font-weight-bold name"
              >{{props.item.name}} ({{ $t("client.owner") }})</span>
            </template>
            <!-- Name - member -->
            <template v-else-if="props.item.type == 'client'">
              <v-icon color="grey darken-2" class="pl-1" small>far fa-folder-open</v-icon>
              <span class="font-weight-bold name-member">{{props.item.name}}</span>
            </template>
            <!-- Name - Subsystem -->
            <template v-else>
              <v-icon
                color="grey darken-2"
                class="pl-1"
                :class="{ 'pl-5': treeMode }"
                small
              >far fa-address-card</v-icon>
              <span
                v-if="canOpenClient()"
                class="font-weight-bold name clickable"
                @click="openSubsystem(props.item)"
              >{{props.item.name}}</span>
              <span v-else class="font-weight-bold name">{{props.item.name}}</span>
            </template>
          </td>
          <!-- Id -->
          <td class="text-xs-left">
            <template v-if="props.item.type !== 'client'">
              <span>{{props.item.id}}</span>
            </template>
          </td>
          <!-- Status -->
          <td class="text-xs-left">
            <div class="status-wrapper">
              <div :class="getStatusIconClass(props.item.status)"></div>
              <div class="status-text">{{ props.item.status | capitalize }}</div>
            </div>
          </td>
          <td class="layout px-2">
            <v-spacer></v-spacer>
            <v-btn
              v-if="(props.item.type == 'client' || props.item.type == 'owner') && showAddClient()"
              small
              outline
              round
              color="primary"
              class="xr-small-button xr-table-button"
              @click="addSubsystem(props.item)"
            >{{$t('action.addSubsystem')}}</v-btn>
          </td>
        </tr>
      </template>

      <template slot="no-data">{{$t('action.noData')}}</template>
      <v-alert
        slot="no-results"
        :value="true"
        color="error"
      >{{ $t('action.emptySearch', { msg: search }) }}</v-alert>
    </v-data-table>
  </v-layout>
</template>

<script lang="ts">
/**
 * This component renders the Clients data table.
 * Default sort and filter functions are replaced to achieve the end result where
 */
import Vue from 'vue';
import { mapGetters } from 'vuex';
import { getObjectValueByPath, getNestedValue } from '@/util/helpers';
import { Permissions, RouteName } from '@/global';

export default Vue.extend({
  data: () => ({
    search: '',
    pagination: {
      sortBy: 'sortNameAsc',
      rowsPerPage: -1,
    },
    editedIndex: -1,
  }),

  computed: {
    ...mapGetters(['clients', 'loading']),
    treeMode(): boolean {
      // Switch between the "tree" view and the "flat" view
      if (this.search) {
        return false;
      } else if (this.pagination.sortBy === 'status') {
        return false;
      }
      return true;
    },
    headers(): any[] {
      return [
        {
          text: this.$t('client.name'),
          align: 'left',
          value: 'sortNameAsc',
          class: 'xr-table-header',
        },
        {
          text: this.$t('client.id'),
          align: 'left',
          value: 'id',
          class: 'xr-table-header',
        },
        {
          text: this.$t('client.status'),
          align: 'left',
          value: 'status',
          class: 'xr-table-header',
        },
        { text: '', value: '', sortable: false, class: 'xr-table-header' },
      ];
    },
  },

  methods: {
    showAddClient(): boolean {
      return this.$store.getters.hasPermission(Permissions.ADD_CLIENT);
    },
    canOpenClient(): boolean {
      return this.$store.getters.hasPermission(Permissions.VIEW_CLIENT_DETAILS);
    },
    getClientIcon(type: string): string {
      if (!type) {
        return '';
      }
      switch (type.toLowerCase()) {
        case 'client':
          return 'status-green';
        case 'owner':
          return 'status-green-ring';
        case 'subsystem':
          return 'status-orange-ring';
        default:
          return '';
      }
    },
    getStatusIconClass(status: string): string {
      if (!status) {
        return '';
      }
      switch (status.toLowerCase()) {
        case 'registered':
          return 'status-green';
        case 'registration in progress':
          return 'status-green-ring';
        case 'saved':
          return 'status-orange-ring';
        case 'deletion in progress':
          return 'status-red-ring';
        case 'global error':
          return 'status-red';
        default:
          return '';
      }
    },

    openClient(item: any): void {
      this.$router.push({
        name: RouteName.Client,
        params: { id: item.id },
      });
    },

    openSubsystem(item: any): void {
      this.$router.push({
        name: RouteName.Subsystem,
        params: { id: item.id },
      });
    },

    addClient(): void {
      this.$router.push({
        name: RouteName.AddClient,
      });
    },

    addSubsystem(item: any): void {
      this.$router.push({
        name: RouteName.AddSubsystem,
      });
    },

    customFilter: (
      items: any,
      search: any,
      filter: any,
      headers: any[],
    ): any => {
      // Override for the default filter function.
      // This is done to filter by the name (that is visible to user) instead of sortNameAsc or sortNameDesc.
      // base copied from here: https://github.com/vuetifyjs/vuetify/blob/master/packages/vuetify/src/components/VDataTable/VDataTable.js
      search = search.toString().toLowerCase();
      if (search.trim() === '') {
        return items;
      }

      const props = headers.map((h) => h.value);
      // Replace "sort name" with name
      props[0] = 'name';
      // pop the empty "button column" header value
      props.pop();

      return items.filter((item: any) =>
        props.some((prop) =>
          filter(getObjectValueByPath(item, prop, item[prop]), search),
        ),
      );
    },

    customSort(items: any[], index: string, isDesc: boolean): any[] {
      // Override of the default sorting function for the Name column to use sortNameAsc or sortNameDesc instead.
      // This is needed to achieve the order where member is always over the subsystem regardless of the sort direction.
      items.sort((a, b) => {
        if (index === 'sortNameAsc') {
          if (!isDesc) {
            return a[index] < b[index] ? -1 : 1;
          } else {
            // When sorting descending by name, replace the sort data
            return b.sortNameDesc < a.sortNameDesc ? -1 : 1;
          }
        } else {
          if (!isDesc) {
            return a[index] < b[index] ? -1 : 1;
          } else {
            return b[index] < a[index] ? -1 : 1;
          }
        }
      });
      return items;
    },
  },
});
</script>

<style lang="scss">
.xr-table-header {
  border-bottom: 1px solid #9c9c9c;
}
</style>

<style lang="scss" scoped>
.expand-table {
  // border: solid 2px red;
  width: 100%;
}

.table-toolbar {
  display: flex;
  flex-direction: row;
  justify-content: space-between;
  align-items: flex-end;
  width: 100%;
  padding-left: 24px;
  margin-bottom: 24px;
}

.search-input {
  max-width: 300px;
}

.data-table-wrapper {
  width: 100%;
}

.data-table {
  width: 100%;
}

.name {
  margin-left: 14px;
  margin-top: auto;
  margin-bottom: auto;
  text-align: center;

  &.clickable {
    text-decoration: underline;
    cursor: pointer;
  }
}

.name-member {
  margin-left: 14px;
  margin-top: auto;
  margin-bottom: auto;
  text-align: center;
}

.status-wrapper {
  display: flex;
  flex-direction: row;
  align-items: center;
}

%status-icon-shared {
  height: 8px;
  width: 8px;
  border-radius: 50%;
  margin-right: 16px;
}

%status-ring-icon-shared {
  height: 10px;
  width: 10px;
  border-radius: 50%;
  margin-right: 16px;
  border: 2px solid;
}

.status-red {
  @extend %status-icon-shared;
  background: #d0021b;
}

.status-red-ring {
  @extend %status-ring-icon-shared;
  border-color: #d0021b;
}

.status-green {
  @extend %status-icon-shared;
  background: #7ed321;
}

.status-green-ring {
  @extend %status-ring-icon-shared;
  border-color: #7ed321;
}

.status-orange-ring {
  @extend %status-ring-icon-shared;
  border-color: #f5a623;
}
</style><|MERGE_RESOLUTION|>--- conflicted
+++ resolved
@@ -1,9 +1,5 @@
 <template>
-<<<<<<< HEAD
-  <v-layout align-center justify-center column fill-height class="full-width">
-=======
   <v-layout align-center justify-center column fill-height elevation-0 class="data-table-wrapper">
->>>>>>> 2db9725d
     <div class="table-toolbar">
       <v-text-field
         v-model="search"
@@ -20,13 +16,8 @@
         @click="addClient"
         round
         dark
-<<<<<<< HEAD
-        class="xr-big-button elevation-0"
-      >Add client</v-btn>
-=======
         class="ma-0 rounded-button elevation-0"
       >{{$t('action.addClient')}}</v-btn>
->>>>>>> 2db9725d
     </div>
     <v-data-table
       :loading="loading"
