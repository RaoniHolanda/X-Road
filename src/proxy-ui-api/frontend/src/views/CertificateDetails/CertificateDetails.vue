--- conflicted
+++ resolved
@@ -4,11 +4,7 @@
       <subViewTitle :title="$t('cert.certificate')" @close="close" />
       <div class="details-view-tools">
         <large-button v-if="!isActive" outlined @click="activateCertificate(certificate.hash)">{{$t('action.activate')}}</large-button>
-<<<<<<< HEAD
-        <large-button v-if="isActive" outlined>{{$t('action.disable')}}</large-button>
-=======
         <large-button v-if="isActive" outlined @click="disableCertificate(certificate.hash)">{{$t('action.disable')}}</large-button>
->>>>>>> c7a5cb30
       </div>
       <template v-if="certificate">
         <div class="cert-hash-wrapper">
@@ -121,8 +117,6 @@
         })
         .catch((error) => this.$bus.$emit('show-error', error.message));
     },
-<<<<<<< HEAD
-=======
     disableCertificate(hash: string): void {
       api
         .put(`certificates/${hash}/disable`, hash)
@@ -132,7 +126,6 @@
         })
         .catch((error) => this.$bus.$emit('show-error', error.message));
     },
->>>>>>> c7a5cb30
   },
   created() {
     this.fetchData(this.hash);
