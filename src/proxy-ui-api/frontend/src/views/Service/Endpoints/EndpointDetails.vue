<template>
  <div class="xrd-tab-max-width">
    <div>
      <subViewTitle :title="$t('endpoints.details')" @close="close" />
      <div class="delete-wrap">
        <large-button
          v-if="showDelete"
          @click="showDeletePopup()"
          outlined
          data-test="delete-endpoint"
        >{{$t('action.delete')}}</large-button>
      </div>
    </div>

    <ValidationObserver ref="form" v-slot="{ validate, invalid }">
      <div class="dlg-edit-row">
        <div class="dlg-row-title long-row-title">{{$t('endpoints.httpRequestMethod')}}</div>
        <v-select
          class="dlg-row-input"
          @input="touched = true"
          data-test="endpoint-method"
          v-model="endpoint.method"
          :items="methods"
        />
      </div>

      <div class="dlg-edit-row">
        <div class="dlg-row-title long-row-title">{{$t('endpoints.path')}}</div>
        <ValidationProvider
          rules="required"
          ref="path"
          name="path"
          class="validation-provider dlg-row-input"
          v-slot="{ errors }"
        >
          <v-text-field
            v-model="endpoint.path"
            single-line
            :error-messages="errors"
            name="path"
            data-test="endpoint-path"
            @input="touched = true"
          ></v-text-field>
        </ValidationProvider>
      </div>

      <div class="dlg-edit-row helper-text">
        <div class="dlg-row-title long-row-title"></div>
        <div>
          <div>{{$t('endpoints.endpointHelp1')}}</div>
          <div>{{$t('endpoints.endpointHelp2')}}</div>
          <div>{{$t('endpoints.endpointHelp3')}}</div>
          <div>{{$t('endpoints.endpointHelp4')}}</div>
        </div>
      </div>

      <v-card flat>
        <div class="footer-button-wrap">
          <large-button @click="close()" outlined>{{$t('action.cancel')}}</large-button>
          <large-button
            class="save-button"
            :loading="saveBusy"
            @click="saveEndpoint()"
            :disabled="!touched || invalid"
          >{{$t('action.save')}}</large-button>
        </div>
      </v-card>
    </ValidationObserver>

    <!-- Confirm dialog delete REST -->
    <confirmDialog
      :dialog="confirmDelete"
      title="endpoints.deleteTitle"
      text="endpoints.deleteEndpointText"
      @cancel="confirmDelete = false"
      @accept="deleteEndpoint(id)"
    />
  </div>
</template>

<script lang="ts">
import Vue from 'vue';
import * as api from '@/util/api';
import SubViewTitle from '@/components/ui/SubViewTitle.vue';
import { Permissions } from '@/global';
import ConfirmDialog from '@/components/ui/ConfirmDialog.vue';
import LargeButton from '@/components/ui/LargeButton.vue';
import { ValidationObserver, ValidationProvider } from 'vee-validate';

export default Vue.extend({
  components: {
    SubViewTitle,
    ConfirmDialog,
    LargeButton,
    ValidationProvider,
    ValidationObserver,
  },
  props: {
    id: {
      type: String,
      required: true,
    },
  },
  data(): any {
    return {
      endpoint: {},
      confirmDelete: false,
      saveBusy: false,
      touched: false,
      methods: [
        { text: this.$t('endpoints.all'), value: '*' },
        { text: 'GET', value: 'GET' },
        { text: 'POST', value: 'POST' },
        { text: 'PUT', value: 'PUT' },
        { text: 'PATCH', value: 'PATCH' },
        { text: 'DELETE', value: 'DELETE' },
        { text: 'HEAD', value: 'HEAD' },
        { text: 'OPTIONS', value: 'OPTIONS' },
        { text: 'TRACE', value: 'TRACE' },
      ],
    };
  },
  computed: {
    showDelete(): boolean {
      return this.$store.getters.hasPermission(Permissions.DELETE_ENDPOINT);
    },
  },
  methods: {
    close(): void {
      this.$router.go(-1);
    },
    showDeletePopup(): void {
      this.confirmDelete = true;
    },
<<<<<<< HEAD
    methods: {
      close(): void {
        this.$router.go(-1);
      },
      showDeletePopup(): void {
        this.confirmDelete = true;
      },
      deleteEndpoint(id: string): void {
        api
          .remove(`/endpoints/${id}`)
          .then(() => {
            this.$bus.$emit('show-success', 'endpoints.deleteSuccess');
            this.$router.go(-1);
          })
          .catch((error) => {
            this.$bus.$emit('show-error', error.message);
            this.confirmDelete = false;
          });
      },
      saveEndpoint(): void {
        api
          .put(`/endpoints/${this.endpoint.id}`, {
            method: this.endpoint.method,
            path: this.endpoint.path,
          })
          .then( () => {
            this.$bus.$emit('show-success', 'endpoints.editSuccess');
            this.$router.go(-1);
          })
          .catch( (error) => {
            this.$bus.$emit('show-error', error.message);
          });
      },
      fetchData(id: string): void {
        api
          .get(`/endpoints/${id}`)
          .then((endpoint: any) => {
            this.endpoint = endpoint.data;
          })
          .catch((error) => {
            this.$bus.$emit('show-error', error.message);
          });
      },

=======
    deleteEndpoint(id: string): void {
      api
        .remove(`/endpoints/${id}`)
        .then(() => {
          this.$store.dispatch('showSuccess', 'endpoints.deleteSuccess');
          this.$router.go(-1);
        })
        .catch((error) => {
          this.$store.dispatch('showError', error);
          this.confirmDelete = false;
        });
    },
    saveEndpoint(): void {
      api
        .put(`/endpoints/${this.endpoint.id}`, this.endpoint)
        .then(() => {
          this.$store.dispatch('showSuccess', 'endpoints.editSuccess');
          this.$router.go(-1);
        })
        .catch((error) => {
          this.$store.dispatch('showError', error);
        });
>>>>>>> 2a4a922c
    },
    fetchData(id: string): void {
      api
        .get(`/endpoints/${id}`)
        .then((endpoint: any) => {
          this.endpoint = endpoint.data;
        })
        .catch((error) => {
          this.$store.dispatch('showError', error);
        });
    },
  },
  created(): void {
    this.fetchData(this.id);
  },
});
</script>

<style lang="scss" scoped>
@import '../../../assets/dialogs';

.delete-wrap {
  margin-top: 50px;
  display: flex;
  justify-content: flex-end;
}

.dlg-edit-row .dlg-row-title {
  min-width: 200px;
}

.dlg-row-input {
  max-width: 400px;
}

.footer-button-wrap {
  margin-top: 48px;
  display: flex;
  justify-content: flex-end;
  border-top: 1px solid $XRoad-Grey40;
  padding-top: 20px;
}

.save-button {
  margin-left: 20px;
}

.helper-text {
  color: $XRoad-Grey60;
}
</style><|MERGE_RESOLUTION|>--- conflicted
+++ resolved
@@ -132,52 +132,6 @@
     showDeletePopup(): void {
       this.confirmDelete = true;
     },
-<<<<<<< HEAD
-    methods: {
-      close(): void {
-        this.$router.go(-1);
-      },
-      showDeletePopup(): void {
-        this.confirmDelete = true;
-      },
-      deleteEndpoint(id: string): void {
-        api
-          .remove(`/endpoints/${id}`)
-          .then(() => {
-            this.$bus.$emit('show-success', 'endpoints.deleteSuccess');
-            this.$router.go(-1);
-          })
-          .catch((error) => {
-            this.$bus.$emit('show-error', error.message);
-            this.confirmDelete = false;
-          });
-      },
-      saveEndpoint(): void {
-        api
-          .put(`/endpoints/${this.endpoint.id}`, {
-            method: this.endpoint.method,
-            path: this.endpoint.path,
-          })
-          .then( () => {
-            this.$bus.$emit('show-success', 'endpoints.editSuccess');
-            this.$router.go(-1);
-          })
-          .catch( (error) => {
-            this.$bus.$emit('show-error', error.message);
-          });
-      },
-      fetchData(id: string): void {
-        api
-          .get(`/endpoints/${id}`)
-          .then((endpoint: any) => {
-            this.endpoint = endpoint.data;
-          })
-          .catch((error) => {
-            this.$bus.$emit('show-error', error.message);
-          });
-      },
-
-=======
     deleteEndpoint(id: string): void {
       api
         .remove(`/endpoints/${id}`)
@@ -192,15 +146,17 @@
     },
     saveEndpoint(): void {
       api
-        .put(`/endpoints/${this.endpoint.id}`, this.endpoint)
-        .then(() => {
+        .put(`/endpoints/${this.endpoint.id}`, {
+          method: this.endpoint.method,
+          path: this.endpoint.path,
+        })
+        .then( () => {
           this.$store.dispatch('showSuccess', 'endpoints.editSuccess');
           this.$router.go(-1);
         })
-        .catch((error) => {
+        .catch( (error) => {
           this.$store.dispatch('showError', error);
         });
->>>>>>> 2a4a922c
     },
     fetchData(id: string): void {
       api
@@ -214,6 +170,7 @@
     },
   },
   created(): void {
+    console.log(this.id);
     this.fetchData(this.id);
   },
 });
