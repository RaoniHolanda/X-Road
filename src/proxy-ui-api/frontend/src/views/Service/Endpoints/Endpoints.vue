--- conflicted
+++ resolved
@@ -47,11 +47,7 @@
                   class="xrd-small-button xrd-table-button"
                   data-test="endpoint-edit-accessrights"
                   @click="editAccessRights(endpoint)"
-<<<<<<< HEAD
                 >{{$t('accessRights.title')}}</v-btn>
-=======
-                >{{$t('access.accessRights')}}</v-btn>
->>>>>>> be66b217
               </td>
             </tr>
           </template>
@@ -96,12 +92,6 @@
           service_code: this.service.service_code,
         })
         .then((res: any) => {
-<<<<<<< HEAD
-          this.$bus.$emit('show-success', 'endpoints.saveNewEndpointSuccess');
-        })
-        .catch((error) => {
-          this.$bus.$emit('show-error', error.message);
-=======
           this.$store.dispatch(
             'showSuccess',
             'endpoints.saveNewEndpointSuccess',
@@ -109,7 +99,6 @@
         })
         .catch((error) => {
           this.$store.dispatch('showError', error);
->>>>>>> be66b217
         })
         .finally(() => {
           this.isAddEndpointDialogVisible = false;
