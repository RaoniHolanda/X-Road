<template>
  <div class="xrd-tab-max-width xrd-view-common">
    <div class="apply-to-all" v-if="showApplyToAll">
      <div class="apply-to-all-text">{{$t('services.applyToAll')}}</div>
    </div>

    <ValidationObserver ref="form" v-slot="{ validate, invalid }">
      <div class="edit-row">
        <div class="edit-title">
          {{$t('services.serviceUrl')}}
          <helpIcon :text="$t('services.urlTooltip')" />
        </div>

        <div class="edit-input">
          <ValidationProvider
            rules="required|wsdlUrl"
            name="serviceUrl"
            class="validation-provider"
            v-slot="{ errors }"
          >
            <v-text-field
              v-model="service.url"
              @input="setTouched()"
              single-line
              class="description-input"
              name="serviceUrl"
              :error-messages="errors"
              data-test="service-url"
            ></v-text-field>
          </ValidationProvider>
        </div>

        <v-checkbox
          v-if="showApplyToAll"
          @change="setTouched()"
          v-model="url_all"
          color="primary"
          class="table-checkbox"
          data-test="url-all"
        ></v-checkbox>
      </div>

      <div class="edit-row">
        <div class="edit-title">
          {{$t('services.timeoutSec')}}
          <helpIcon :text="$t('services.timeoutTooltip')" />
        </div>
        <div class="edit-input">
          <ValidationProvider
            :rules="{ required: true, between: { min: 0, max: 1000 } }"
            name="serviceTimeout"
            class="validation-provider"
            v-slot="{ errors }"
          >
            <v-text-field
              v-model="service.timeout"
              single-line
              @input="setTouched()"
              type="number"
              style="max-width: 200px;"
              name="serviceTimeout"
              :error-messages="errors"
              data-test="service-timeout"
            ></v-text-field>
          </ValidationProvider>
          <!-- 0 - 1000 -->
        </div>

        <v-checkbox
          v-if="showApplyToAll"
          @change="setTouched()"
          v-model="timeout_all"
          color="primary"
          class="table-checkbox"
          data-test="timeout-all"
        ></v-checkbox>
      </div>

      <div class="edit-row">
        <div class="edit-title">
          {{$t('services.verifyTls')}}
          <helpIcon :text="$t('services.tlsTooltip')" />
        </div>
        <div class="edit-input">
          <v-checkbox
            :disabled="!isHttps"
            @change="setTouched()"
            v-model="service.ssl_auth"
            color="primary"
            class="table-checkbox"
            data-test="ssl-auth"
          ></v-checkbox>
        </div>

        <v-checkbox
          v-if="showApplyToAll"
          @change="setTouched()"
          v-model="ssl_auth_all"
          color="primary"
          class="table-checkbox"
          data-test="ssl-auth-all"
        ></v-checkbox>
      </div>

      <div class="button-wrap">
        <large-button
          :disabled="invalid || disableSave"
          @click="save()"
          data-test="save-service-parameters"
        >{{$t('action.save')}}</large-button>
      </div>
    </ValidationObserver>

    <div class="group-members-row">
      <div class="row-title">{{$t('accessRights.title')}}</div>
      <div class="row-buttons">
        <large-button
          :disabled="!hasServiceClients"
          outlined
          @click="removeAllServiceClients()"
          data-test="remove-subjects"
        >{{$t('action.removeAll')}}</large-button>
        <large-button
          outlined
          class="add-members-button"
          @click="showAddServiceClientDialog()"
          data-test="show-add-subjects"
        >{{$t('accessRights.addServiceClients')}}</large-button>
      </div>
    </div>

    <v-card flat>
      <table class="xrd-table group-members-table">
        <tr>
          <th>{{$t('services.memberNameGroupDesc')}}</th>
          <th>{{$t('services.idGroupCode')}}</th>
          <th>{{$t('type')}}</th>
          <th>{{$t('accessRights.rightsGiven')}}</th>
          <th></th>
        </tr>
        <template v-if="serviceClients">
          <tr v-for="sc in serviceClients" v-bind:key="sc.id">
            <td>{{sc.name}}</td>
            <td>{{sc.id}}</td>
            <td>{{sc.service_client_type}}</td>
            <td>{{sc.rights_given_at | formatDateTime}}</td>
            <td>
              <div class="button-wrap">
                <v-btn
                  small
                  outlined
                  rounded
                  color="primary"
                  class="xrd-small-button"
                  @click="removeServiceClient(sc)"
                  data-test="remove-subject"
                >{{$t('action.remove')}}</v-btn>
              </div>
            </td>
          </tr>
        </template>
      </table>

      <div class="footer-buttons-wrap">
        <large-button @click="close()" data-test="close">{{$t('action.close')}}</large-button>
      </div>
    </v-card>

    <!-- Confirm dialog remove Access Right service clients -->
    <confirmDialog
      :dialog="confirmMember"
      title="localGroup.removeTitle"
      text="localGroup.removeText"
      @cancel="confirmMember = false"
      @accept="doRemoveServiceClient()"
    />

    <!-- Confirm dialog remove all Access Right service clients -->
    <confirmDialog
      :dialog="confirmAllServiceClients"
      title="localGroup.removeAllTitle"
      text="localGroup.removeAllText"
      @cancel="confirmAllServiceClients = false"
      @accept="doRemoveAllServiveClient()"
    />

    <!-- Add access right service clients dialog -->
    <accessRightsDialog
      :dialog="addServiceClientDialogVisible"
      :existingServiceClients="serviceClients"
      :clientId="clientId"
      title="accessRights.addServiceClientsTitle"
      @cancel="closeAccessRightsDialog"
      @serviceClientsAdded="doAddServiceClient"
    />
  </div>
</template>



<script lang="ts">
import Vue from 'vue';
import * as api from '@/util/api';
import AccessRightsDialog from '../AccessRightsDialog.vue';
import ConfirmDialog from '@/components/ui/ConfirmDialog.vue';
import HelpIcon from '@/components/ui/HelpIcon.vue';
import LargeButton from '@/components/ui/LargeButton.vue';
import { ValidationObserver, ValidationProvider } from 'vee-validate';
import { mapGetters } from 'vuex';
import { RouteName } from '@/global';
<<<<<<< HEAD
import {ServiceClient} from '@/openapi-types';
=======
import {ServiceClient} from '@/types';
import { ServiceTypeEnum } from '@/domain';
>>>>>>> a2737946

type NullableServiceClient = undefined | ServiceClient;

export default Vue.extend({
  components: {
    AccessRightsDialog,
    ConfirmDialog,
    HelpIcon,
    LargeButton,
    ValidationProvider,
    ValidationObserver,
  },
  props: {
    serviceId: {
      type: String,
      required: true,
    },
    clientId: {
      type: String,
      required: true,
    },
  },
  data() {
    return {
      touched: false,
      confirmGroup: false,
      confirmMember: false,
      confirmAllServiceClients: false,
      selectedMember: undefined as NullableServiceClient,
      description: undefined,
      url: '',
      addServiceClientDialogVisible: false,
      timeout: 23,
      url_all: false,
      timeout_all: false,
      ssl_auth_all: false,
    };
  },
  computed: {
    ...mapGetters(['service', 'serviceClients']),
    isHttps(): boolean {
      return this.service.url.startsWith('https');
    },
    hasServiceClients(): boolean {
      return this.serviceClients?.length > 0;
    },
    disableSave(): boolean {
      // service is undefined --> can't save OR inputs are not touched
      return !this.service || !this.touched;
    },
    showApplyToAll(): boolean {
      return this.$route.query.descriptionType === ServiceTypeEnum.WSDL;
    },
  },

  methods: {
    save(): void {
      api
        .patch(`/services/${this.serviceId}`, {
          service: this.service,
          timeout_all: this.timeout_all,
          url_all: this.url_all,
          ssl_auth_all: this.ssl_auth_all,
        })
        .then(() => {
          this.$store.dispatch('showSuccess', 'Service saved');
        })
        .catch((error) => {
          this.$store.dispatch('showError', error);
        });
    },

    setTouched(): void {
      this.touched = true;
    },

    fetchData(serviceId: string): void {
      api
        .get(`/services/${serviceId}/service-clients`)
        .then((res) => {
          this.$store.dispatch('setServiceClients', res.data);
        })
        .catch((error) => {
          this.$store.dispatch('showError', error);
        });
    },

    showAddServiceClientDialog(): void {
      this.addServiceClientDialogVisible = true;
    },

    doAddServiceClient(selected: any[]): void {
      this.addServiceClientDialogVisible = false;

      api
        .post(`/services/${this.serviceId}/service-clients`, {
          items: selected,
        })
        .then(() => {
          this.$store.dispatch('showSuccess', 'accessRights.addServiceClientsSuccess');
          this.fetchData(this.serviceId);
        })
        .catch((error) => {
          this.$store.dispatch('showError', error);
        });
    },

    closeAccessRightsDialog(): void {
      this.addServiceClientDialogVisible = false;
    },

    removeAllServiceClients(): void {
      this.confirmAllServiceClients = true;
    },

    doRemoveAllServiveClient(): void {
      const items: any[] = this.serviceClients.map( (sc: ServiceClient) => ({
        id: sc.id,
        service_client_type: sc.service_client_type,
      }));

      this.removeServiceClients(items);
      this.confirmAllServiceClients = false;
    },
    removeServiceClient(member: any): void {
      this.confirmMember = true;
      this.selectedMember = member;
    },
    doRemoveServiceClient() {
      const serviceClient: ServiceClient = this.selectedMember as ServiceClient;

      if (serviceClient.id) {
        this.removeServiceClients([serviceClient]);
      }

      this.confirmMember = false;
      this.selectedMember = undefined;
    },

    removeServiceClients(serviceClients: ServiceClient[]) {
      api
        .post(`/services/${this.serviceId}/service-clients/delete`, {
          items: serviceClients,
        })
        .then(() => {
          this.$store.dispatch('showSuccess', 'accessRights.removeServiceClientsSuccess');
        })
        .catch((error) => {
          this.$store.dispatch('showError', error);
        })
        .finally(() => {
          this.$emit('updateService', this.service.id);
        });
    },
    close() {
      this.$router.push({
        name: RouteName.SubsystemServices,
        params: { id: this.clientId },
      });
    },
  },
  watch: {
    isHttps(val) {
      // If user edits http to https --> change "ssl auth" to true
      if (val === true) {
        this.service.ssl_auth = true;
      }
    },
  },
});
</script>

<style lang="scss" scoped>
@import '../../../assets/colors';
@import '../../../assets/tables';

.apply-to-all {
  display: flex;
  justify-content: flex-end;

  .apply-to-all-text {
    width: 100px;
  }
}

.edit-row {
  display: flex;
  align-items: baseline;

  .description-input {
    width: 100%;
    max-width: 450px;
  }

  .edit-title {
    display: flex;
    align-content: center;
    min-width: 200px;
    margin-right: 20px;
  }

  .edit-input {
    display: flex;
    align-content: center;
    width: 100%;
  }
  
  & > .table-checkbox:last-child {
    width: 100px;
    max-width: 100px;
    min-width: 100px;
    margin-left: auto;
    margin-right: 0;
  }
}

.group-members-row {
  width: 100%;
  display: flex;
  margin-top: 70px;
  align-items: baseline;
}

.row-title {
  width: 100%;
  justify-content: space-between;
  color: #202020;
  font-family: Roboto;
  font-size: 20px;
  font-weight: 500;
  letter-spacing: 0.5px;
}

.row-buttons {
  display: flex;
}

.add-members-button {
  margin-left: 20px;
}

.group-members-table {
  margin-top: 10px;
  width: 100%;

  th {
    text-align: left;
  }
}

.button-wrap {
  width: 100%;
  display: flex;
  justify-content: flex-end;
}

.footer-buttons-wrap {
  margin-top: 48px;
  display: flex;
  justify-content: flex-end;
  border-top: 1px solid $XRoad-Grey40;
  padding-top: 20px;
}
</style>
<|MERGE_RESOLUTION|>--- conflicted
+++ resolved
@@ -208,12 +208,8 @@
 import { ValidationObserver, ValidationProvider } from 'vee-validate';
 import { mapGetters } from 'vuex';
 import { RouteName } from '@/global';
-<<<<<<< HEAD
 import {ServiceClient} from '@/openapi-types';
-=======
-import {ServiceClient} from '@/types';
 import { ServiceTypeEnum } from '@/domain';
->>>>>>> a2737946
 
 type NullableServiceClient = undefined | ServiceClient;
 
@@ -420,7 +416,7 @@
     align-content: center;
     width: 100%;
   }
-  
+
   & > .table-checkbox:last-child {
     width: 100px;
     max-width: 100px;
