--- conflicted
+++ resolved
@@ -212,11 +212,7 @@
 import { ValidationObserver, ValidationProvider } from 'vee-validate';
 import { mapGetters } from 'vuex';
 import { RouteName } from '@/global';
-<<<<<<< HEAD
-import { ServiceClient } from '@/openapi-types';
-=======
-import {ServiceClient, ServiceUpdate} from '@/openapi-types';
->>>>>>> 7f46ae97
+import { ServiceClient, ServiceUpdate } from '@/openapi-types';
 import { ServiceTypeEnum } from '@/domain';
 
 type NullableServiceClient = undefined | ServiceClient;
