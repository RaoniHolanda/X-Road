<!--
   The MIT License
   Copyright (c) 2019- Nordic Institute for Interoperability Solutions (NIIS)
   Copyright (c) 2018 Estonian Information System Authority (RIA),
   Nordic Institute for Interoperability Solutions (NIIS), Population Register Centre (VRK)
   Copyright (c) 2015-2017 Estonian Information System Authority (RIA), Population Register Centre (VRK)

   Permission is hereby granted, free of charge, to any person obtaining a copy
   of this software and associated documentation files (the "Software"), to deal
   in the Software without restriction, including without limitation the rights
   to use, copy, modify, merge, publish, distribute, sublicense, and/or sell
   copies of the Software, and to permit persons to whom the Software is
   furnished to do so, subject to the following conditions:

   The above copyright notice and this permission notice shall be included in
   all copies or substantial portions of the Software.

   THE SOFTWARE IS PROVIDED "AS IS", WITHOUT WARRANTY OF ANY KIND, EXPRESS OR
   IMPLIED, INCLUDING BUT NOT LIMITED TO THE WARRANTIES OF MERCHANTABILITY,
   FITNESS FOR A PARTICULAR PURPOSE AND NONINFRINGEMENT. IN NO EVENT SHALL THE
   AUTHORS OR COPYRIGHT HOLDERS BE LIABLE FOR ANY CLAIM, DAMAGES OR OTHER
   LIABILITY, WHETHER IN AN ACTION OF CONTRACT, TORT OR OTHERWISE, ARISING FROM,
   OUT OF OR IN CONNECTION WITH THE SOFTWARE OR THE USE OR OTHER DEALINGS IN
   THE SOFTWARE.
 -->
<template>
  <div class="">
    <div class="apply-to-all" v-if="showApplyToAll">
      <div class="apply-to-all-text">{{ $t('services.applyToAll') }}</div>
    </div>

    <ValidationObserver ref="form" v-slot="{ invalid }">
<<<<<<< HEAD
      <div class="px-4 pt-4">
        <div class="edit-row">
          <xrd-form-label
            class="edit-title"
            :labelText="$t('services.serviceUrl')"
            :helpText="$t('services.urlTooltip')"
          />

          <div class="edit-input">
            <ValidationProvider
              rules="required|wsdlUrl"
=======
      <div class="edit-row">
        <div class="edit-title" data-test="service-parameters-service-url-label">
          {{ $t('services.serviceUrl') }}
          <helpIcon :text="$t('services.urlTooltip')" />
        </div>

        <div class="edit-input">
          <ValidationProvider
            rules="required|wsdlUrl"
            name="serviceUrl"
            class="validation-provider"
            v-slot="{ errors }"
          >
            <v-text-field
              v-model="service.url"
              @input="changeUrl()"
              single-line
              class="description-input"
>>>>>>> 8b5f0dd8
              name="serviceUrl"
              class="validation-provider"
              v-slot="{ errors }"
            >
              <v-text-field
                v-model="service.url"
                @input="changeUrl()"
                outlined
                class="description-input"
                name="serviceUrl"
                :error-messages="errors"
                data-test="service-url"
                :disabled="!canEdit"
              ></v-text-field>
            </ValidationProvider>
          </div>

          <v-checkbox
            v-if="showApplyToAll"
            @change="setTouched()"
            v-model="url_all"
            color="primary"
            class="table-checkbox"
            data-test="url-all"
          ></v-checkbox>
        </div>

        <div class="edit-row">
          <xrd-form-label
            class="edit-title"
            :labelText="$t('services.timeoutSec')"
            :helpText="$t('services.timeoutTooltip')"
          />

<<<<<<< HEAD
          <div class="edit-input">
            <ValidationProvider
              :rules="{ required: true, between: { min: 0, max: 1000 } }"
=======
      <div class="edit-row">
        <div class="edit-title" data-test="service-parameters-timeout-label">
          {{ $t('services.timeoutSec') }}
          <helpIcon :text="$t('services.timeoutTooltip')" />
        </div>
        <div class="edit-input">
          <ValidationProvider
            :rules="{ required: true, between: { min: 0, max: 1000 } }"
            name="serviceTimeout"
            class="validation-provider"
            v-slot="{ errors }"
          >
            <v-text-field
              v-model="service.timeout"
              single-line
              @input="setTouched()"
              type="number"
              style="max-width: 200px"
>>>>>>> 8b5f0dd8
              name="serviceTimeout"
              class="validation-provider"
              v-slot="{ errors }"
            >
              <v-text-field
                v-model="service.timeout"
                outlined
                @input="setTouched()"
                type="number"
                style="max-width: 200px"
                name="serviceTimeout"
                :error-messages="errors"
                :disabled="!canEdit"
                data-test="service-timeout"
              ></v-text-field>
            </ValidationProvider>
            <!-- 0 - 1000 -->
          </div>

          <v-checkbox
            v-if="showApplyToAll"
            @change="setTouched()"
            v-model="timeout_all"
            color="primary"
            class="table-checkbox"
            data-test="timeout-all"
          ></v-checkbox>
        </div>

        <div class="edit-row">
          <xrd-form-label
            class="edit-title"
            :labelText="$t('services.verifyTls')"
            :helpText="$t('services.tlsTooltip')"
          />

          <div class="edit-input">
            <v-checkbox
              :disabled="!isHttpsMethod() || !canEdit"
              @change="setTouched()"
              v-model="service.ssl_auth"
              color="primary"
              class="table-checkbox"
              data-test="ssl-auth"
            ></v-checkbox>
          </div>

<<<<<<< HEAD
=======
      <div class="edit-row">
        <div class="edit-title" data-test="service-parameters-verify-tls-label">
          {{ $t('services.verifyTls') }}
          <helpIcon :text="$t('services.tlsTooltip')" />
        </div>
        <div class="edit-input">
>>>>>>> 8b5f0dd8
          <v-checkbox
            v-if="showApplyToAll"
            @change="setTouched()"
            v-model="ssl_auth_all"
            color="primary"
            class="table-checkbox"
            data-test="ssl-auth-all"
          ></v-checkbox>
        </div>

        <div class="button-wrap">
          <xrd-button
            v-if="canEdit"
            :disabled="invalid || disableSave"
            :loading="saving"
            @click="save(false)"
            data-test="save-service-parameters"
            >{{ $t('action.save') }}</xrd-button
          >
        </div>
      </div>
    </ValidationObserver>

    <div class="group-members-row px-4">
      <div class="row-title">{{ $t('accessRights.title') }}</div>
      <div class="row-buttons">
        <xrd-button
          :disabled="!hasServiceClients"
          v-if="canEdit"
          outlined
          @click="removeAllServiceClients()"
          data-test="remove-subjects"
          >{{ $t('action.removeAll') }}</xrd-button
        >
        <xrd-button
          v-if="canEdit"
          outlined
          class="add-members-button"
          @click="showAddServiceClientDialog()"
          data-test="show-add-subjects"
          >{{ $t('accessRights.addServiceClients') }}</xrd-button
        >
      </div>
    </div>

    <v-card flat class="pa-0 ma-0">
      <table class="xrd-table group-members-table">
        <tr>
          <th>{{ $t('services.memberNameGroupDesc') }}</th>
          <th>{{ $t('services.idGroupCode') }}</th>
          <th>{{ $t('type') }}</th>
          <th>{{ $t('accessRights.rightsGiven') }}</th>
          <th></th>
        </tr>
        <template v-if="serviceClients">
          <tr v-for="sc in serviceClients" v-bind:key="sc.id">
            <td class="identifier-wrap">{{ sc.name }}</td>
            <td class="identifier-wrap">{{ sc.id }}</td>
            <td>{{ sc.service_client_type }}</td>
            <td>{{ sc.rights_given_at | formatDateTime }}</td>
            <td>
              <div class="button-wrap">
                <xrd-button
                  v-if="canEdit"
                  text
                  :outlined="false"
                  @click="removeServiceClient(sc)"
                  data-test="remove-subject"
                  >{{ $t('action.remove') }}</xrd-button
                >
              </div>
            </td>
          </tr>
        </template>
      </table>

      <div class="footer-buttons-wrap">
        <xrd-button @click="close()" data-test="close">{{
          $t('action.close')
        }}</xrd-button>
      </div>
    </v-card>

    <!-- Confirm dialog remove Access Right service clients -->
    <xrd-confirm-dialog
      :dialog="confirmMember"
      v-if="confirmMember"
      title="accessRights.removeTitle"
      text="accessRights.removeText"
      data-test="confirm-delete-access-right"
      @cancel="confirmMember = false"
      @accept="doRemoveServiceClient()"
    />

    <!-- Confirm dialog remove all Access Right service clients -->
    <xrd-confirm-dialog
      :dialog="confirmAllServiceClients"
      v-if="confirmAllServiceClients"
      title="accessRights.removeAllTitle"
      text="accessRights.removeAllText"
      data-test="confirm-delete-all-access-right"
      @cancel="confirmAllServiceClients = false"
      @accept="doRemoveAllServiveClient()"
    />

    <!-- Add access right service clients dialog -->
    <accessRightsDialog
      :dialog="addServiceClientDialogVisible"
      v-if="addServiceClientDialogVisible"
      :existingServiceClients="serviceClients"
      :clientId="clientId"
      title="accessRights.addServiceClientsTitle"
      @cancel="closeAccessRightsDialog"
      @service-clients-added="doAddServiceClient"
    />

    <!-- Warning dialog when service parameters are saved -->
    <warningDialog
      :dialog="warningDialog"
      :warnings="warningInfo"
      localizationParent="services.service_parameters_ssl_test_warnings"
      @cancel="cancelSubmit()"
      @accept="acceptWarnings()"
    />
  </div>
</template>

<script lang="ts">
import Vue from 'vue';
import * as api from '@/util/api';
import AccessRightsDialog from '../AccessRightsDialog.vue';
import WarningDialog from '@/components/ui/WarningDialog.vue';
import { ValidationObserver, ValidationProvider } from 'vee-validate';
import { mapGetters } from 'vuex';
import { RouteName, Permissions } from '@/global';
import { ServiceClient, ServiceClients, ServiceUpdate } from '@/openapi-types';
import { ServiceTypeEnum } from '@/domain';
import { encodePathParameter } from '@/util/api';

type NullableServiceClient = undefined | ServiceClient;

export default Vue.extend({
  components: {
    AccessRightsDialog,
    WarningDialog,
    ValidationProvider,
    ValidationObserver,
  },
  props: {
    serviceId: {
      type: String,
      required: true,
    },
    clientId: {
      type: String,
      required: true,
    },
  },
  data() {
    return {
      touched: false as boolean,
      confirmGroup: false as boolean,
      confirmMember: false as boolean,
      confirmAllServiceClients: false as boolean,
      selectedMember: undefined as NullableServiceClient,
      url: '' as string,
      addServiceClientDialogVisible: false as boolean,
      timeout: 23 as number,
      url_all: false as boolean,
      timeout_all: false as boolean,
      ssl_auth_all: false as boolean,
      warningInfo: [] as string[],
      warningDialog: false as boolean,
      saving: false as boolean,
    };
  },
  computed: {
    ...mapGetters(['service', 'serviceClients']),

    hasServiceClients(): boolean {
      return this.serviceClients?.length > 0;
    },
    disableSave(): boolean {
      // service is undefined --> can't save OR inputs are not touched
      return !this.service || !this.touched;
    },
    showApplyToAll(): boolean {
      return (
        this.$route.query.descriptionType === ServiceTypeEnum.WSDL &&
        this.$store.getters.hasPermission(Permissions.EDIT_SERVICE_PARAMS)
      );
    },
    canEdit(): boolean {
      return this.$store.getters.hasPermission(Permissions.EDIT_SERVICE_PARAMS);
    },
  },

  methods: {
    cancelSubmit(): void {
      this.warningDialog = false;
    },
    acceptWarnings(): void {
      this.warningDialog = false;
      this.save(true);
    },
    save(ignoreWarnings: boolean): void {
      /**
       * For the current service backend returns ssl_auth as undefined if current service is using http.
       * If service is https then it can be either false or true. When saving service parameters however the ssl_auth
       * must be a boolean even if the service is using http. Backend will handle saving correct data.
       */
      const serviceUpdate: ServiceUpdate = {
        url: this.service.url,
        timeout: this.service.timeout,
        ssl_auth: this.service.ssl_auth ?? false, // set false as backup as backend takes boolean
        timeout_all: this.timeout_all,
        url_all: this.url_all,
        ssl_auth_all: this.ssl_auth_all,
        ignore_warnings: ignoreWarnings,
      };

      this.saving = true;
      api
        .patch(
          `/services/${encodePathParameter(this.serviceId)}`,
          serviceUpdate,
        )
        .then(() => {
          this.$store.dispatch('showSuccess', 'Service saved');
        })
        .catch((error) => {
          if (error?.response?.data?.warnings) {
            this.warningInfo = error.response.data.warnings;
            this.warningDialog = true;
          } else {
            this.$store.dispatch('showError', error);
          }
        })
        .finally(() => (this.saving = false));
    },

    setTouched(): void {
      this.touched = true;
    },

    fetchData(serviceId: string): void {
      api
        .get(`/services/${encodePathParameter(serviceId)}/service-clients`)
        .then((res) => {
          this.$store.dispatch('setServiceClients', res.data);
        })
        .catch((error) => {
          this.$store.dispatch('showError', error);
        });
    },

    showAddServiceClientDialog(): void {
      this.addServiceClientDialogVisible = true;
    },

    doAddServiceClient(selected: ServiceClient[]): void {
      this.addServiceClientDialogVisible = false;

      api
        .post(
          `/services/${encodePathParameter(this.serviceId)}/service-clients`,
          {
            items: selected,
          } as ServiceClients,
        )
        .then(() => {
          this.$store.dispatch(
            'showSuccess',
            'accessRights.addServiceClientsSuccess',
          );
          this.fetchData(this.serviceId);
        })
        .catch((error) => {
          this.$store.dispatch('showError', error);
        });
    },

    closeAccessRightsDialog(): void {
      this.addServiceClientDialogVisible = false;
    },

    removeAllServiceClients(): void {
      this.confirmAllServiceClients = true;
    },

    doRemoveAllServiveClient(): void {
      const items = this.serviceClients.map((sc: ServiceClient) => ({
        id: sc.id,
        service_client_type: sc.service_client_type,
      }));

      this.removeServiceClients(items);
      this.confirmAllServiceClients = false;
    },
    removeServiceClient(member: NullableServiceClient): void {
      this.confirmMember = true;
      this.selectedMember = member;
    },
    doRemoveServiceClient() {
      const serviceClient: ServiceClient = this.selectedMember as ServiceClient;

      if (serviceClient.id) {
        this.removeServiceClients([serviceClient]);
      }

      this.confirmMember = false;
      this.selectedMember = undefined;
    },

    removeServiceClients(serviceClients: ServiceClient[]) {
      api
        .post(
          `/services/${encodePathParameter(
            this.serviceId,
          )}/service-clients/delete`,
          {
            items: serviceClients,
          },
        )
        .then(() => {
          this.$store.dispatch(
            'showSuccess',
            'accessRights.removeServiceClientsSuccess',
          );
        })
        .catch((error) => {
          this.$store.dispatch('showError', error);
        })
        .finally(() => {
          this.$emit('update-service', this.service.id);
        });
    },
    close() {
      this.$router.push({
        name: RouteName.SubsystemServices,
        params: { id: this.clientId },
      });
    },
    isHttpsMethod(): boolean {
      return this.service.url.startsWith('https');
    },
    changeUrl(): void {
      this.setTouched();
      if (!this.isHttpsMethod() && this.service.ssl_auth === true) {
        this.service.ssl_auth = false;
      }
    },
  },
});
</script>

<style lang="scss" scoped>
@import '~styles/tables';

.apply-to-all {
  display: flex;
  justify-content: flex-end;

  .apply-to-all-text {
    width: 100px;
  }
}

.edit-row {
  display: flex;
  align-items: baseline;

  .description-input {
    width: 100%;
    max-width: 450px;
  }

  .edit-title {
    display: flex;
    align-content: center;
    min-width: 200px;
    max-width: 400px;
    margin-right: 20px;
  }

  .edit-input {
    display: flex;
    align-content: center;
    width: 100%;
    max-width: 400px;
  }

  & > .table-checkbox:last-child {
    width: 100px;
    max-width: 100px;
    min-width: 100px;
    margin-left: auto;
    margin-right: 0;
  }
}

.group-members-row {
  width: 100%;
  display: flex;
  margin-top: 70px;
  align-items: baseline;
}

.row-title {
  width: 100%;
  justify-content: space-between;
  color: $XRoad-Black100;
  font-size: 20px;
  font-weight: 500;
  letter-spacing: 0.5px;
}

.row-buttons {
  display: flex;
}

.add-members-button {
  margin-left: 20px;
}

.group-members-table {
  margin-top: 10px;
  width: 100%;

  th {
    text-align: left;
  }
}

.button-wrap {
  width: 100%;
  display: flex;
  justify-content: flex-end;
}
</style><|MERGE_RESOLUTION|>--- conflicted
+++ resolved
@@ -30,11 +30,11 @@
     </div>
 
     <ValidationObserver ref="form" v-slot="{ invalid }">
-<<<<<<< HEAD
       <div class="px-4 pt-4">
         <div class="edit-row">
           <xrd-form-label
             class="edit-title"
+            data-test="service-parameters-service-url-label"
             :labelText="$t('services.serviceUrl')"
             :helpText="$t('services.urlTooltip')"
           />
@@ -42,26 +42,6 @@
           <div class="edit-input">
             <ValidationProvider
               rules="required|wsdlUrl"
-=======
-      <div class="edit-row">
-        <div class="edit-title" data-test="service-parameters-service-url-label">
-          {{ $t('services.serviceUrl') }}
-          <helpIcon :text="$t('services.urlTooltip')" />
-        </div>
-
-        <div class="edit-input">
-          <ValidationProvider
-            rules="required|wsdlUrl"
-            name="serviceUrl"
-            class="validation-provider"
-            v-slot="{ errors }"
-          >
-            <v-text-field
-              v-model="service.url"
-              @input="changeUrl()"
-              single-line
-              class="description-input"
->>>>>>> 8b5f0dd8
               name="serviceUrl"
               class="validation-provider"
               v-slot="{ errors }"
@@ -92,34 +72,14 @@
         <div class="edit-row">
           <xrd-form-label
             class="edit-title"
+            data-test="service-parameters-timeout-label"
             :labelText="$t('services.timeoutSec')"
             :helpText="$t('services.timeoutTooltip')"
           />
 
-<<<<<<< HEAD
           <div class="edit-input">
             <ValidationProvider
               :rules="{ required: true, between: { min: 0, max: 1000 } }"
-=======
-      <div class="edit-row">
-        <div class="edit-title" data-test="service-parameters-timeout-label">
-          {{ $t('services.timeoutSec') }}
-          <helpIcon :text="$t('services.timeoutTooltip')" />
-        </div>
-        <div class="edit-input">
-          <ValidationProvider
-            :rules="{ required: true, between: { min: 0, max: 1000 } }"
-            name="serviceTimeout"
-            class="validation-provider"
-            v-slot="{ errors }"
-          >
-            <v-text-field
-              v-model="service.timeout"
-              single-line
-              @input="setTouched()"
-              type="number"
-              style="max-width: 200px"
->>>>>>> 8b5f0dd8
               name="serviceTimeout"
               class="validation-provider"
               v-slot="{ errors }"
@@ -152,6 +112,7 @@
         <div class="edit-row">
           <xrd-form-label
             class="edit-title"
+            data-test="service-parameters-verify-tls-label"
             :labelText="$t('services.verifyTls')"
             :helpText="$t('services.tlsTooltip')"
           />
@@ -167,15 +128,6 @@
             ></v-checkbox>
           </div>
 
-<<<<<<< HEAD
-=======
-      <div class="edit-row">
-        <div class="edit-title" data-test="service-parameters-verify-tls-label">
-          {{ $t('services.verifyTls') }}
-          <helpIcon :text="$t('services.tlsTooltip')" />
-        </div>
-        <div class="edit-input">
->>>>>>> 8b5f0dd8
           <v-checkbox
             v-if="showApplyToAll"
             @change="setTouched()"
