<template>
  <div class="xrd-tab-max-width xrd-view-common">
    <v-flex mb-4 class="title-action">
      <h1 v-if="client" class="display-1 mb-3">{{client.subsystem_code}} ({{ $t('subsystem') }})</h1>
      <div>
<<<<<<< HEAD
        <LargeButton v-if="showDelete" @click="confirmDelete = true">{{$t('action.delete')}}</LargeButton>
=======
>>>>>>> ede7fb60
        <LargeButton
          v-if="showUnregister"
          @click="confirmUnregisterClient = true"
        >{{$t('action.unregister')}}</LargeButton>
      </div>
    </v-flex>
    <v-tabs v-model="tab" class="xrd-tabs" color="secondary" grow slider-size="4">
      <v-tabs-slider color="secondary"></v-tabs-slider>
      <v-tab v-for="tab in tabs" v-bind:key="tab.key" :to="tab.to">{{ $t(tab.name) }}</v-tab>
    </v-tabs>

    <router-view />

<<<<<<< HEAD
    <!-- Confirm dialog for delete client -->
    <ConfirmDialog
      :dialog="confirmDelete"
      :loading="deleteLoading"
      title="client.action.delete.confirmTitle"
      text="client.action.delete.confirmText"
      @cancel="confirmDelete = false"
      @accept="deleteClient()"
    />

    <!-- Confirm dialog for deleting orphans -->
    <ConfirmDialog
      :dialog="confirmOrphans"
      :loading="orphansLoading"
      title="client.action.removeOrphans.confirmTitle"
      text="client.action.removeOrphans.confirmText"
      @cancel="confirmOrphans = false"
      @accept="deleteOrphans()"
    />

=======
>>>>>>> ede7fb60
    <!-- Confirm dialog for unregister client -->
    <ConfirmDialog
      :dialog="confirmUnregisterClient"
      :loading="unregisterLoading"
      title="client.action.unregister.confirmTitle"
      text="client.action.unregister.confirmText"
      @cancel="confirmUnregisterClient = false"
      @accept="unregisterClient()"
    />
  </div>
</template>

<script lang="ts">
import Vue from 'vue';
import { mapGetters } from 'vuex';
import { Permissions, RouteName } from '@/global';
<<<<<<< HEAD
=======
import { Tab } from '@/ui-types';
>>>>>>> ede7fb60
import LargeButton from '@/components/ui/LargeButton.vue';
import ConfirmDialog from '@/components/ui/ConfirmDialog.vue';

export default Vue.extend({
  components: {
    LargeButton,
    ConfirmDialog,
  },
  props: {
    id: {
      type: String,
      required: true,
    },
  },
  data() {
    return {
<<<<<<< HEAD
      tab: null,
      confirmUnregisterClient: false,
      unregisterLoading: false,
      orphansLoading: false,
      confirmDelete: false,
      deleteLoading: false,
      confirmOrphans: false,
=======
      tab: undefined as undefined | Tab,
      confirmUnregisterClient: false as boolean,
      unregisterLoading: false as boolean,
>>>>>>> ede7fb60
    };
  },
  computed: {
    ...mapGetters(['client']),

    showUnregister(): boolean {
<<<<<<< HEAD
      if (
=======
      return (
>>>>>>> ede7fb60
        this.client &&
        this.$store.getters.hasPermission(Permissions.SEND_CLIENT_DEL_REQ) &&
        (this.client.status === 'REGISTERED' ||
          this.client.status === 'REGISTRATION_IN_PROGRESS')
<<<<<<< HEAD
      ) {
        return true;
      } else {
        return false;
      }
    },

    showDelete(): boolean {
      if (!this.client) {
        return false;
      }

      if (
        this.client.status === 'REGISTERED' ||
        this.client.status === 'REGISTRATION_IN_PROGRESS'
      ) {
        return false;
      }

      if (this.$store.getters.hasPermission(Permissions.SEND_CLIENT_DEL_REQ)) {
        return true;
      } else {
        return false;
      }
    },

    tabs(): any[] {
      const allTabs = [
=======
      );
    },

    tabs(): Tab[] {
      const allTabs: Tab[] = [
>>>>>>> ede7fb60
        {
          key: 'details',
          name: 'tab.client.details',
          to: {
            name: RouteName.SubsystemDetails,
            params: { id: this.id },
          },
        },
        {
          key: 'serviceClients',
          name: 'tab.client.serviceClients',
          to: {
            name: RouteName.SubsystemServiceClients,
            params: { id: this.id },
          },
          permission: Permissions.VIEW_CLIENT_ACL_SUBJECTS,
        },
        {
          key: 'services',
          name: 'tab.client.services',
          to: {
            name: RouteName.SubsystemServices,
            params: { id: this.id },
          },
          permission: Permissions.VIEW_CLIENT_SERVICES,
        },
        {
          key: 'internalServers',
          name: 'tab.client.internalServers',
          to: {
            name: RouteName.SubsystemServers,
            params: { id: this.id },
          },
          permission: Permissions.VIEW_CLIENT_INTERNAL_CERTS,
        },
        {
          key: 'localGroups',
          name: 'tab.client.localGroups',
          to: {
            name: RouteName.SubsystemLocalGroups,
            params: { id: this.id },
          },
          permission: Permissions.VIEW_CLIENT_LOCAL_GROUPS,
        },
      ];

      return this.$store.getters.getAllowedTabs(allTabs);
    },
  },
  created() {
    this.fetchClient(this.id);
  },
  methods: {
    fetchClient(id: string): void {
      this.$store.dispatch('fetchClient', id).catch((error) => {
        this.$store.dispatch('showError', error);
      });
    },
<<<<<<< HEAD
    deleteClient(): void {
      this.deleteLoading = true;
      this.$store.dispatch('deleteClient', this.client.id).then(
        (response) => {
          this.checkOrphans();
        },
        (error) => {
          this.$store.dispatch('showError', error);
          this.confirmDelete = false;
          this.deleteLoading = false;
        },
      );
    },

    checkOrphans(): void {
      this.$store.dispatch('getOrphans', this.client.id).then(
        (response) => {
          // this.$store.dispatch('getOrphans', this.client.id);
          //  this.$store.dispatch('showSuccess', 'client.action.delete.success');
          this.confirmDelete = false;
          this.deleteLoading = false;
          this.confirmOrphans = true;
        },
        (error) => {
          this.confirmDelete = false;
          this.deleteLoading = false;
          if (error.response.status === 404) {
            // No orphans found so exit the view
            this.$router.go(-1);
          } else {
            // There was some other error, but the client is already deleted so exit the view
            this.$store.dispatch('showError', error);
            this.$router.go(-1);
          }
        },
      );
    },

    deleteOrphans(): void {
      this.orphansLoading = true;
      this.$store
        .dispatch('deleteOrphans', this.client.id)
        .then(
          (response) => {
            this.$store.dispatch('showSuccess', 'client.action.delete.success');
          },
          (error) => {
            // There was some other error, but the client is already deleted so exit the view
            this.$store.dispatch('showError', error);
          },
        )
        .finally(() => {
          this.confirmOrphans = false;
          this.orphansLoading = false;
          this.$router.go(-1);
        });
    },

=======
>>>>>>> ede7fb60
    unregisterClient(): void {
      this.unregisterLoading = true;
      this.$store
        .dispatch('unregisterClient', this.client)
        .then(
          (response) => {
            this.$store.dispatch(
              'showSuccess',
              'client.action.unregister.success',
            );
          },
          (error) => {
            this.$store.dispatch('showError', error);
          },
        )
        .finally(() => {
          this.fetchClient(this.id);
          this.confirmUnregisterClient = false;
          this.unregisterLoading = false;
        });
    },
  },
});
</script>

<style lang="scss" scoped>
.title-action {
  display: flex;
  flex-direction: row;
  justify-content: space-between;
}
</style><|MERGE_RESOLUTION|>--- conflicted
+++ resolved
@@ -3,10 +3,7 @@
     <v-flex mb-4 class="title-action">
       <h1 v-if="client" class="display-1 mb-3">{{client.subsystem_code}} ({{ $t('subsystem') }})</h1>
       <div>
-<<<<<<< HEAD
         <LargeButton v-if="showDelete" @click="confirmDelete = true">{{$t('action.delete')}}</LargeButton>
-=======
->>>>>>> ede7fb60
         <LargeButton
           v-if="showUnregister"
           @click="confirmUnregisterClient = true"
@@ -20,7 +17,6 @@
 
     <router-view />
 
-<<<<<<< HEAD
     <!-- Confirm dialog for delete client -->
     <ConfirmDialog
       :dialog="confirmDelete"
@@ -41,8 +37,6 @@
       @accept="deleteOrphans()"
     />
 
-=======
->>>>>>> ede7fb60
     <!-- Confirm dialog for unregister client -->
     <ConfirmDialog
       :dialog="confirmUnregisterClient"
@@ -59,10 +53,7 @@
 import Vue from 'vue';
 import { mapGetters } from 'vuex';
 import { Permissions, RouteName } from '@/global';
-<<<<<<< HEAD
-=======
 import { Tab } from '@/ui-types';
->>>>>>> ede7fb60
 import LargeButton from '@/components/ui/LargeButton.vue';
 import ConfirmDialog from '@/components/ui/ConfirmDialog.vue';
 
@@ -79,40 +70,25 @@
   },
   data() {
     return {
-<<<<<<< HEAD
-      tab: null,
-      confirmUnregisterClient: false,
-      unregisterLoading: false,
-      orphansLoading: false,
-      confirmDelete: false,
-      deleteLoading: false,
-      confirmOrphans: false,
-=======
+      orphansLoading: false as boolean,
+      confirmDelete: false as boolean,
+      deleteLoading: false as boolean,
+      confirmOrphans: false as boolean,
       tab: undefined as undefined | Tab,
       confirmUnregisterClient: false as boolean,
       unregisterLoading: false as boolean,
->>>>>>> ede7fb60
     };
   },
   computed: {
     ...mapGetters(['client']),
 
     showUnregister(): boolean {
-<<<<<<< HEAD
-      if (
-=======
       return (
->>>>>>> ede7fb60
         this.client &&
         this.$store.getters.hasPermission(Permissions.SEND_CLIENT_DEL_REQ) &&
         (this.client.status === 'REGISTERED' ||
           this.client.status === 'REGISTRATION_IN_PROGRESS')
-<<<<<<< HEAD
-      ) {
-        return true;
-      } else {
-        return false;
-      }
+      );
     },
 
     showDelete(): boolean {
@@ -134,15 +110,8 @@
       }
     },
 
-    tabs(): any[] {
-      const allTabs = [
-=======
-      );
-    },
-
     tabs(): Tab[] {
       const allTabs: Tab[] = [
->>>>>>> ede7fb60
         {
           key: 'details',
           name: 'tab.client.details',
@@ -201,7 +170,6 @@
         this.$store.dispatch('showError', error);
       });
     },
-<<<<<<< HEAD
     deleteClient(): void {
       this.deleteLoading = true;
       this.$store.dispatch('deleteClient', this.client.id).then(
@@ -260,8 +228,6 @@
         });
     },
 
-=======
->>>>>>> ede7fb60
     unregisterClient(): void {
       this.unregisterLoading = true;
       this.$store
