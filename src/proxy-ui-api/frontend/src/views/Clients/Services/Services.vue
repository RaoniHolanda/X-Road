--- conflicted
+++ resolved
@@ -152,13 +152,9 @@
 import ServiceIcon from '@/components/ui/ServiceIcon.vue';
 
 import { cloneDeep } from 'lodash';
-<<<<<<< HEAD
 import {Service, ServiceDescription} from '@/openapi-types';
-=======
-import { Service, ServiceDescription } from '@/types';
 import { ServiceTypeEnum } from '@/domain';
 import { Prop } from 'vue/types/options';
->>>>>>> a2737946
 
 export default Vue.extend({
   components: {
