--- conflicted
+++ resolved
@@ -180,11 +180,8 @@
 import { Service, ServiceDescription } from '@/openapi-types';
 import { ServiceTypeEnum } from '@/domain';
 import { Prop } from 'vue/types/options';
-<<<<<<< HEAD
+import { sortServiceDescriptionServices } from '@/util/sorting';
 import { deepClone } from '@/util/helpers';
-=======
-import { sortServiceDescriptionServices } from '@/util/sorting';
->>>>>>> 58fc45d9
 
 export default Vue.extend({
   components: {
