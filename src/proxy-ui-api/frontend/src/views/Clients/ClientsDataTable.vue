--- conflicted
+++ resolved
@@ -138,14 +138,9 @@
 import ClientStatus from './ClientStatus.vue';
 import LargeButton from '@/components/ui/LargeButton.vue';
 import { mapGetters } from 'vuex';
-<<<<<<< HEAD
 import { Permissions, RouteName, ClientTypes } from '@/global';
 import { createClientId } from '@/util/helpers';
-import { Client } from '@/types';
-=======
-import { Permissions, RouteName } from '@/global';
 import { Client } from '@/openapi-types';
->>>>>>> aa8a47b0
 import SmallButton from '@/components/ui/SmallButton.vue';
 import ConfirmDialog from '@/components/ui/ConfirmDialog.vue';
 
