<!--
   The MIT License
   Copyright (c) 2019- Nordic Institute for Interoperability Solutions (NIIS)
   Copyright (c) 2018 Estonian Information System Authority (RIA),
   Nordic Institute for Interoperability Solutions (NIIS), Population Register Centre (VRK)
   Copyright (c) 2015-2017 Estonian Information System Authority (RIA), Population Register Centre (VRK)

   Permission is hereby granted, free of charge, to any person obtaining a copy
   of this software and associated documentation files (the "Software"), to deal
   in the Software without restriction, including without limitation the rights
   to use, copy, modify, merge, publish, distribute, sublicense, and/or sell
   copies of the Software, and to permit persons to whom the Software is
   furnished to do so, subject to the following conditions:

   The above copyright notice and this permission notice shall be included in
   all copies or substantial portions of the Software.

   THE SOFTWARE IS PROVIDED "AS IS", WITHOUT WARRANTY OF ANY KIND, EXPRESS OR
   IMPLIED, INCLUDING BUT NOT LIMITED TO THE WARRANTIES OF MERCHANTABILITY,
   FITNESS FOR A PARTICULAR PURPOSE AND NONINFRINGEMENT. IN NO EVENT SHALL THE
   AUTHORS OR COPYRIGHT HOLDERS BE LIABLE FOR ANY CLAIM, DAMAGES OR OTHER
   LIABILITY, WHETHER IN AN ACTION OF CONTRACT, TORT OR OTHERWISE, ARISING FROM,
   OUT OF OR IN CONNECTION WITH THE SOFTWARE OR THE USE OR OTHER DEALINGS IN
   THE SOFTWARE.
 -->
<template>
  <xrd-simple-dialog
    :dialog="dialog"
    :width="750"
    title="serviceClients.addService"
    @save="save"
    @cancel="cancel"
    scrollable
    :disableSave="filterSelections().length === 0"
  >
    <div slot="content" v-if="serviceCandidates.length > 0">
      <v-text-field
        v-model="search"
        :label="$t('serviceClients.searchPlaceHolder')"
        single-line
        autofocus
        hide-details
        data-test="search-service-client"
        class="search-input"
      >
        <v-icon slot="append">mdi-magnify</v-icon>
      </v-text-field>
      <table class="xrd-table">
        <thead>
          <tr>
            <th class="selection-checkbox"></th>
            <th>{{ $t('serviceClients.serviceCode') }}</th>
            <th>{{ $t('serviceClients.title') }}</th>
          </tr>
        </thead>
        <tbody>
          <tr
            v-for="accessRight in searchResults()"
            v-bind:key="accessRight.id"
            class="service-row"
            data-test="access-right-toggle"
          >
            <td class="selection-checkbox">
              <div>
                <v-checkbox
                  v-model="selections"
                  :value="accessRight"
                  data-test="access-right-checkbox-input"
                />
              </div>
            </td>
            <td>{{ accessRight.service_code }}</td>
            <td>{{ accessRight.title }}</td>
          </tr>
        </tbody>
      </table>
    </div>
    <div slot="content" v-else>
      <p>{{ $t('serviceClients.noAvailableServices') }}</p>
    </div>
  </xrd-simple-dialog>
</template>
<script lang="ts">
import Vue from 'vue';
import { AccessRight } from '@/openapi-types';
import { Prop } from 'vue/types/options';
import { ServiceCandidate } from '@/ui-types';
export default Vue.extend({
  props: {
    dialog: {
      type: Boolean as Prop<boolean>,
      required: true,
    },
    serviceCandidates: {
      type: Array as Prop<ServiceCandidate[]>,
      required: true,
    },
  },
  data() {
    return {
      selections: [] as AccessRight[],
      search: '' as string,
    };
  },
  methods: {
    save(): void {
      const items = this.selections
        .filter((selection) => selection.service_code.includes(this.search))
        .map(
          (selection): AccessRight => ({
            service_code: selection.service_code,
          }),
        );

      this.$emit('save', items);
      this.clear();
    },
    cancel(): void {
      this.$emit('cancel');
      this.clear();
    },
    clear(): void {
      this.selections = [];
    },
    searchResults(): ServiceCandidate[] {
      return this.serviceCandidates.filter((candidate) =>
        candidate.service_code.includes(this.search),
      );
    },
    filterSelections(): AccessRight[] {
      return this.selections.filter((ac: AccessRight) =>
        ac.service_code.includes(this.search),
      );
    },
  },
});
</script>
<style lang="scss" scoped>
@import '../../../assets/tables';
@import '../../../assets/dialogs';
.selection-checkbox {
  width: 40px;
}
.search-input {
  margin: 30px 0;
  width: 50%;
  min-width: 200px;
}
.service-row:hover {
<<<<<<< HEAD
  cursor: pointer;
  background: $XRoad-Purple10;
=======
  background-color: $XRoad-Grey10;
>>>>>>> 10c00c36
}
</style><|MERGE_RESOLUTION|>--- conflicted
+++ resolved
@@ -147,11 +147,7 @@
   min-width: 200px;
 }
 .service-row:hover {
-<<<<<<< HEAD
   cursor: pointer;
-  background: $XRoad-Purple10;
-=======
-  background-color: $XRoad-Grey10;
->>>>>>> 10c00c36
+  background-color: $XRoad-Purple10;
 }
 </style>