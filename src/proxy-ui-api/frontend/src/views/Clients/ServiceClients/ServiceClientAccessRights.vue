<template>
  <div class="xrd-tab-max-width xrd-view-common">
    <subViewTitle :title="serviceClientId" @close="close" />

    <v-card flat>
      <table class="xrd-table service-client-margin">
        <thead>
          <tr>
            <th>{{ $t('serviceClients.name') }}</th>
            <th>{{ $t('serviceClients.id') }}</th>
          </tr>
        </thead>
        <tr>
          <td>{{ serviceClient.name }}</td>
          <td>{{ serviceClient.id }}</td>
        </tr>
      </table>
    </v-card>

    <div class="group-members-row">
      <div class="row-title">{{ $t('serviceClients.accessRights') }}</div>
      <div class="row-buttons">
        <large-button
          @click="showConfirmDeleteAll = true"
          outlined
          data-test="remove-all-access-rights"
          v-if="serviceClientAccessRights.length > 0"
          >{{ $t('serviceClients.removeAll') }}
        </large-button>
        <large-button
          @click="showAddServiceDialog()"
          outlined
          data-test="add-subjects-dialog"
          >{{ $t('serviceClients.addService') }}
        </large-button>
      </div>
    </div>

    <table
      class="xrd-table service-client-margin"
      v-if="serviceClientAccessRights.length > 0"
    >
      <thead>
        <tr>
          <th>{{ $t('serviceClients.serviceCode') }}</th>
          <th>{{ $t('serviceClients.title') }}</th>
          <th>{{ $t('serviceClients.accessRightsGiven') }}</th>
          <th></th>
        </tr>
      </thead>
      <tbody>
        <tr
          v-for="accessRight in keyedServiceClientAccessRights()"
          :key="accessRight.uiKey"
        >
          <td>{{ accessRight.service_code }}</td>
          <td>{{ accessRight.service_title }}</td>
          <td>{{ accessRight.rights_given_at }}</td>
          <td class="button-wrap">
            <v-btn
              small
              outlined
              rounded
              color="primary"
              class="xrd-small-button xrd-table-button"
              data-test="access-right-remove"
              @click="remove(accessRight)"
              >{{ $t('action.remove') }}</v-btn
            >
          </td>
        </tr>
      </tbody>
    </table>

    <h3 v-else class="service-client-margin">
      {{ $t('serviceClients.noAccessRights') }}
    </h3>

    <div class="footer-buttons-wrap">
      <large-button @click="close()" data-test="close">{{
        $t('action.close')
      }}</large-button>
    </div>

    <AddServiceClientServiceDialog
      v-if="isAddServiceDialogVisible"
      :dialog="isAddServiceDialogVisible"
      :serviceCandidates="serviceCandidates()"
      @save="addService"
      @cancel="hideAddService"
    >
    </AddServiceClientServiceDialog>

    <!-- Confirm dialog delete group -->
    <confirmDialog
      :dialog="showConfirmDeleteAll"
      title="serviceClients.removeAllTitle"
      text="serviceClients.removeAllText"
      @cancel="showConfirmDeleteAll = false"
      @accept="removeAll()"
    />
  </div>
</template>

<script lang="ts">
import Vue from 'vue';
import * as api from '@/util/api';
import {
  AccessRight,
  AccessRights,
  ServiceClient,
  ServiceDescription,
} from '@/openapi-types';
import SubViewTitle from '@/components/ui/SubViewTitle.vue';
import LargeButton from '@/components/ui/LargeButton.vue';
import AddServiceClientServiceDialog from '@/views/Clients/ServiceClients/AddServiceClientServiceDialog.vue';
import { serviceCandidatesForServiceClient } from '@/util/serviceClientUtils';
import ConfirmDialog from '@/components/ui/ConfirmDialog.vue';
import { ServiceCandidate } from '@/ui-types';
import { sortAccessRightsByServiceCode } from '@/util/sorting';

interface UiAccessRight extends AccessRight {
  uiKey: number;
}

export default Vue.extend({
  components: {
    SubViewTitle,
    LargeButton,
    AddServiceClientServiceDialog,
    ConfirmDialog,
  },
  props: {
    id: {
      type: String,
      required: true,
    },
    serviceClientId: {
      type: String,
      required: true,
    },
  },
  data() {
    return {
      serviceClientAccessRights: [] as AccessRight[],
      serviceClient: {} as ServiceClient,
      isAddServiceDialogVisible: false as boolean,
      clientServiceDescriptions: [] as ServiceDescription[],
      showConfirmDeleteAll: false as boolean,
    };
  },
  methods: {
    fetchData(): void {
      this.fetchAccessRights();
      this.fetchServiceDescriptions();
      api
        .get<ServiceClient>(
          `/clients/${this.id}/service-clients/${this.serviceClientId}`,
        )
        .then((response) => (this.serviceClient = response.data))
        .catch((error) => this.$store.dispatch('showError', error));
    },
    fetchServiceDescriptions(): void {
      api
        .get<ServiceDescription[]>(`/clients/${this.id}/service-descriptions`)
        .then((response) => {
          this.clientServiceDescriptions = response.data;
        })
        .catch((error) => this.$store.dispatch('showError', error));
    },
    fetchAccessRights(): void {
      api
        .get<AccessRight[]>(
          `/clients/${this.id}/service-clients/${this.serviceClientId}/access-rights`,
        )
<<<<<<< HEAD
        .then((response) => (this.serviceClientAccessRights = response.data))
        .catch((error) => this.$store.dispatch('showError', error));
=======
        .then((response: any) => {
          this.serviceClientAccessRights = sortAccessRightsByServiceCode(
            response.data,
          );
        })
        .catch((error: any) => this.$store.dispatch('showError', error));
>>>>>>> 58fc45d9
    },
    close(): void {
      this.$router.go(-1);
    },
    remove(accessRight: AccessRight): void {
      api
        .post(
          `/clients/${this.id}/service-clients/${this.serviceClientId}/access-rights/delete`,
          { items: [{ service_code: accessRight.service_code }] },
        )
        .then(() => {
          this.$store.dispatch('showSuccess', 'serviceClients.removeSuccess');
          if (this.serviceClientAccessRights.length === 1) {
            this.serviceClientAccessRights = [];
          } else {
            this.fetchAccessRights();
          }
        })
        .catch((error) => this.$store.dispatch('showError', error));
    },
    addService(accessRights: AccessRight[]): void {
      this.hideAddService();
      const accessRightsObject: AccessRights = { items: accessRights };
      api
        .post(
          `/clients/${this.id}/service-clients/${this.serviceClientId}/access-rights`,
          accessRightsObject,
        )
        .then(() => {
          this.$store.dispatch(
            'showSuccess',
            'serviceClients.addServiceClientAccessRightSuccess',
          );
          this.fetchAccessRights();
        })
        .catch((error) => this.$store.dispatch('showError', error));
    },
    hideAddService(): void {
      this.isAddServiceDialogVisible = false;
    },
    showAddServiceDialog(): void {
      this.isAddServiceDialogVisible = true;
    },
    removeAll(): void {
      this.showConfirmDeleteAll = false;

      api
        .post(
          `/clients/${this.id}/service-clients/${this.serviceClientId}/access-rights/delete`,
          {
            items: this.serviceClientAccessRights.map((item: AccessRight) => ({
              service_code: item.service_code,
            })),
          },
        )
        .then(() => {
          this.$store.dispatch('showSuccess', 'serviceClients.removeSuccess');
          this.serviceClientAccessRights = [];
        })
        .catch((error) => this.$store.dispatch('showError', error));
    },
    serviceCandidates(): ServiceCandidate[] {
      return serviceCandidatesForServiceClient(
        this.clientServiceDescriptions,
        this.serviceClientAccessRights,
      );
    },

    keyedServiceClientAccessRights(): UiAccessRight[] {
      return this.serviceClientAccessRights.map(
        (sca: AccessRight, index: number) => {
          return { ...sca, uiKey: index };
        },
      ) as UiAccessRight[];
    },
  },
  created(): void {
    this.fetchData();
  },
});
</script>

<style lang="scss" scoped>
@import '../../../assets/tables';
@import '../../../assets/global-style';

.group-members-row {
  width: 100%;
  display: flex;
  margin-top: 70px;
  align-items: baseline;

  .row-buttons {
    display: flex;
    * {
      margin-left: 20px;
    }
  }

  .row-title {
    width: 100%;
    justify-content: space-between;
    color: #202020;
    font-family: Roboto;
    font-size: 20px;
    font-weight: 500;
    letter-spacing: 0.5px;
  }
}

.button-wrap {
  width: 100%;
  display: flex;
  justify-content: flex-end;
}

.service-client-margin {
  margin-top: 40px;
}

.footer-buttons-wrap {
  margin-top: 48px;
  display: flex;
  justify-content: flex-end;
  border-top: 1px solid $XRoad-Grey40;
  padding-top: 20px;
}
</style><|MERGE_RESOLUTION|>--- conflicted
+++ resolved
@@ -173,17 +173,12 @@
         .get<AccessRight[]>(
           `/clients/${this.id}/service-clients/${this.serviceClientId}/access-rights`,
         )
-<<<<<<< HEAD
-        .then((response) => (this.serviceClientAccessRights = response.data))
-        .catch((error) => this.$store.dispatch('showError', error));
-=======
-        .then((response: any) => {
+        .then((response) => {
           this.serviceClientAccessRights = sortAccessRightsByServiceCode(
             response.data,
           );
         })
-        .catch((error: any) => this.$store.dispatch('showError', error));
->>>>>>> 58fc45d9
+        .catch((error) => this.$store.dispatch('showError', error));
     },
     close(): void {
       this.$router.go(-1);
