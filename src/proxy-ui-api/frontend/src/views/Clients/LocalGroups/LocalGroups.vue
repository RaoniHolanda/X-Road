--- conflicted
+++ resolved
@@ -40,17 +40,9 @@
       <xrd-button
         v-if="showAddGroup"
         @click="addGroup"
-<<<<<<< HEAD
-        data-test="add-group-button"
+        data-test="add-local-group-button"
         ><v-icon class="xrd-large-button-icon">icon-Add</v-icon>
         {{ $t('localGroups.addGroup') }}</xrd-button
-=======
-        outlined
-        rounded
-        class="ma-0 rounded-button elevation-0"
-        data-test="add-local-group-button"
-        >{{ $t('localGroups.addGroup') }}</v-btn
->>>>>>> 8b5f0dd8
       >
     </div>
 
