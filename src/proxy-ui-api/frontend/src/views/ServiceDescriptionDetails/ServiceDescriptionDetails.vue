--- conflicted
+++ resolved
@@ -197,17 +197,11 @@
     save(): void {
       this.saveBusy = true;
 
-<<<<<<< HEAD
-      const serviceDescriptionUpdate: ServiceDescriptionUpdate = {
-        url: this.serviceDesc.url,
-        type: this.serviceDesc.type,
-=======
-      this.serviceDescriptionUpdate = {
+      this.serviceDescriptionUpdate: ServiceDescriptionUpdate = {
         id: this.serviceDesc.id,
         url: this.serviceDesc.url,
         type: this.serviceDesc.type,
         ignore_warnings: false,
->>>>>>> d0adc4c4
       };
 
       if (
@@ -282,17 +276,6 @@
     },
 
     acceptEditWarning(): void {
-<<<<<<< HEAD
-      if (!this.serviceDesc) {
-        return;
-      }
-
-      api
-        .patch(`/service-descriptions/${this.id}`, {
-          ...this.serviceDesc,
-          ignore_warnings: true,
-        } as ServiceDescriptionUpdate)
-=======
       this.editLoading = true;
       this.serviceDescriptionUpdate.ignore_warnings = true;
 
@@ -301,7 +284,6 @@
           `/service-descriptions/${this.id}`,
           this.serviceDescriptionUpdate,
         )
->>>>>>> d0adc4c4
         .then(() => {
           this.$store.dispatch('showSuccess', 'localGroup.descSaved');
           this.$router.go(-1);
