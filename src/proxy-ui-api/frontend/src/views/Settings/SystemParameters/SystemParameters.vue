--- conflicted
+++ resolved
@@ -66,17 +66,7 @@
             </h3></v-col
           >
           <v-col class="text-right">
-<<<<<<< HEAD
             <add-timestamping-service-dialog :configured-timestamping-services="configuredTimestampingServices" @added="fetchConfiguredTimestampingServiced"/>
-=======
-            <large-button
-              data-test="system-parameters-timestamping-services-add-button"
-              outlined
-              :requires-permission="permissions.ADD_TSP"
-            >
-              {{ $t('systemParameters.timestampingServices.action.add') }}
-            </large-button>
->>>>>>> 30938369
           </v-col>
         </v-row>
         <v-row no-gutters v-if="hasPermission(permissions.VIEW_TSPS)">
@@ -209,22 +199,16 @@
 import { Anchor, CertificateAuthority, TimestampingService } from '@/types';
 import * as api from '@/util/api';
 import { Permissions } from '@/global';
-<<<<<<< HEAD
-import AddTimestampingServiceDialog from '@/views/Settings/SystemParameters/AddTimestampingServiceDialog.vue';
-=======
 import UploadConfigurationAnchorDialog from '@/views/Settings/SystemParameters/UploadConfigurationAnchorDialog.vue';
 import { saveResponseAsFile } from '@/util/helpers';
->>>>>>> 30938369
+import AddTimestampingServiceDialog from '@/views/Settings/SystemParameters/AddTimestampingServiceDialog.vue';
 
 export default Vue.extend({
   components: {
     LargeButton,
     SmallButton,
-<<<<<<< HEAD
+    UploadConfigurationAnchorDialog,
     AddTimestampingServiceDialog,
-=======
-    UploadConfigurationAnchorDialog,
->>>>>>> 30938369
   },
   data() {
     return {
