<!--
   The MIT License
   Copyright (c) 2019- Nordic Institute for Interoperability Solutions (NIIS)
   Copyright (c) 2018 Estonian Information System Authority (RIA),
   Nordic Institute for Interoperability Solutions (NIIS), Population Register Centre (VRK)
   Copyright (c) 2015-2017 Estonian Information System Authority (RIA), Population Register Centre (VRK)

   Permission is hereby granted, free of charge, to any person obtaining a copy
   of this software and associated documentation files (the "Software"), to deal
   in the Software without restriction, including without limitation the rights
   to use, copy, modify, merge, publish, distribute, sublicense, and/or sell
   copies of the Software, and to permit persons to whom the Software is
   furnished to do so, subject to the following conditions:

   The above copyright notice and this permission notice shall be included in
   all copies or substantial portions of the Software.

   THE SOFTWARE IS PROVIDED "AS IS", WITHOUT WARRANTY OF ANY KIND, EXPRESS OR
   IMPLIED, INCLUDING BUT NOT LIMITED TO THE WARRANTIES OF MERCHANTABILITY,
   FITNESS FOR A PARTICULAR PURPOSE AND NONINFRINGEMENT. IN NO EVENT SHALL THE
   AUTHORS OR COPYRIGHT HOLDERS BE LIABLE FOR ANY CLAIM, DAMAGES OR OTHER
   LIABILITY, WHETHER IN AN ACTION OF CONTRACT, TORT OR OTHERWISE, ARISING FROM,
   OUT OF OR IN CONNECTION WITH THE SOFTWARE OR THE USE OR OTHER DEALINGS IN
   THE SOFTWARE.
 -->
<template>
  <div>
    <table class="xrd-table">
      <thead>
        <tr>
          <th>{{ $t(title) }}</th>
          <th>{{ $t('keys.id') }}</th>
          <th>{{ $t('keys.ocsp') }}</th>
          <th>{{ $t('keys.expires') }}</th>
          <th>{{ $t('keys.status') }}</th>
          <th></th>
        </tr>
      </thead>

      <tbody v-for="key in keys" v-bind:key="key.id">
        <tr>
          <td>
            <div class="name-wrap">
              <i class="icon-xrd_key icon clickable" @click="keyClick(key)"></i>
              <div class="clickable-link" @click="keyClick(key)">
                {{ key.name }}
              </div>
            </div>
          </td>
          <td>
            <div class="id-wrap">
              <div class="clickable-link" @click="keyClick(key)">
                {{ key.id }}
              </div>
            </div>
          </td>
          <td></td>
          <td></td>
          <td></td>
          <td class="align-right">
            <SmallButton
              v-if="canCreateCsr"
              class="table-button-fix"
              :disabled="disableGenerateCsr(key)"
              @click="generateCsr(key)"
              >{{ $t('keys.generateCsr') }}</SmallButton
            >
          </td>
        </tr>

        <CertificateRow
          v-for="cert in key.certificates"
          v-bind:key="cert.id"
          :cert="cert"
          @certificate-click="certificateClick(cert, key)"
        >
          <div slot="certificateAction">
            <template v-if="canImportFromToken">
              <SmallButton
                v-if="cert.possible_actions.includes('IMPORT_FROM_TOKEN')"
                class="table-button-fix"
                @click="importCert(cert.certificate_details.hash)"
                >{{ $t('keys.importCert') }}</SmallButton
              >

              <!-- Special case where HW cert has auth usage -->
              <div v-else-if="key.usage === 'AUTHENTICATION'">
                {{ $t('keys.authNotSupported') }}
              </div>
            </template>
          </div>
        </CertificateRow>
      </tbody>
    </table>
  </div>
</template>

<script lang="ts">
/**
 * Table component for an array of keys
 */
import Vue from 'vue';
<<<<<<< HEAD
import { Key, PossibleAction } from '@/openapi-types';
import { Permissions } from '@/global';

export default Vue.extend({
=======
import SmallButton from '@/components/ui/SmallButton.vue';
import { Key, PossibleAction, TokenCertificate } from '@/openapi-types';
import { Permissions, RouteName } from '@/global';
import CertificateRow from '@/views/KeysAndCertificates/SignAndAuthKeys/CertificateRow.vue';

export default Vue.extend({
  components: {
    SmallButton,
    CertificateRow,
  },
>>>>>>> c3d7fa68
  props: {
    keys: {
      type: Array,
      required: true,
    },
    title: {
      type: String,
      required: true,
    },
    tokenLoggedIn: {
      type: Boolean,
    },
    tokenType: {
      type: String,
      required: true,
    },
  },
  computed: {
    canCreateCsr(): boolean {
      return (
        this.$store.getters.hasPermission(Permissions.GENERATE_AUTH_CERT_REQ) ||
        this.$store.getters.hasPermission(Permissions.GENERATE_SIGN_CERT_REQ)
      );
    },
    canImportFromToken(): boolean {
      // Can the user import certificate from hardware token
      return this.$store.getters.hasPermission(Permissions.IMPORT_SIGN_CERT);
    },
  },
  methods: {
    disableGenerateCsr(key: Key): boolean {
      if (!this.tokenLoggedIn) {
        return true;
      }

      if (
        key.possible_actions?.includes(PossibleAction.GENERATE_AUTH_CSR) ||
        key.possible_actions?.includes(PossibleAction.GENERATE_SIGN_CSR)
      ) {
        return false;
      }

      return true;
    },
    importCert(hash: string): void {
      this.$emit('import-cert-by-hash', hash);
    },
    certificateClick(payload: { cert: TokenCertificate; key: Key }): void {
      this.$router.push({
        name: RouteName.Certificate,
        params: {
          hash: payload.cert.certificate_details.hash,
          usage: payload.key.usage,
        },
      });
    },
    keyClick(key: Key): void {
      this.$emit('key-click', key);
    },
    generateCsr(key: Key): void {
      this.$emit('generate-csr', key);
    },
    fetchData(): void {
      // Fetch tokens from backend
      this.$emit('refresh-list');
    },
  },
});
</script>

<style lang="scss" scoped>
@import '../../../assets/tables';
.icon {
  margin-left: 18px;
  margin-right: 20px;
}

.clickable {
  cursor: pointer;
}

.clickable-link {
  text-decoration: underline;
  cursor: pointer;
  height: 100%;
}

.table-button-fix {
  margin-left: auto;
  margin-right: 0;
}

.name-wrap {
  display: flex;
  flex-direction: row;
  align-items: center;

  i.v-icon.mdi-file-document-outline {
    margin-left: 42px;
  }
}

.id-wrap {
  display: flex;
  flex-direction: row;
  align-items: baseline;
  align-items: center;
  width: 100%;
}

.align-right {
  text-align: right;
}
</style><|MERGE_RESOLUTION|>--- conflicted
+++ resolved
@@ -100,23 +100,14 @@
  * Table component for an array of keys
  */
 import Vue from 'vue';
-<<<<<<< HEAD
-import { Key, PossibleAction } from '@/openapi-types';
-import { Permissions } from '@/global';
-
-export default Vue.extend({
-=======
-import SmallButton from '@/components/ui/SmallButton.vue';
 import { Key, PossibleAction, TokenCertificate } from '@/openapi-types';
 import { Permissions, RouteName } from '@/global';
 import CertificateRow from '@/views/KeysAndCertificates/SignAndAuthKeys/CertificateRow.vue';
 
 export default Vue.extend({
   components: {
-    SmallButton,
     CertificateRow,
   },
->>>>>>> c3d7fa68
   props: {
     keys: {
       type: Array,
