<template>
  <div>
    <table class="xrd-table">
      <!-- SOFTWARE token table header -->
      <template v-if="tokenType === 'SOFTWARE'">
        <thead>
          <tr>
            <th>{{$t(title)}}</th>
            <th>{{$t('keys.id')}}</th>
            <th>{{$t('keys.ocsp')}}</th>
            <th>{{$t('keys.expires')}}</th>
            <th>{{$t('keys.status')}}</th>
            <th></th>
          </tr>
        </thead>
      </template>

      <!-- HARDWARE token table header -->
      <template v-if="tokenType === 'HARDWARE'">
        <thead>
          <tr>
            <th>{{$t(title)}}</th>
            <th>{{$t('keys.id')}}</th>
            <th>{{$t('keys.ocsp')}}</th>
            <th>{{$t('keys.expires')}}</th>
            <th>{{$t('keys.status')}}</th>
            <th></th>
            <th></th>
          </tr>
        </thead>
      </template>

      <tbody v-for="key in keys" v-bind:key="key.id">
        <!-- SOFTWARE token table body -->
        <template v-if="tokenType === 'SOFTWARE'">
          <tr>
            <div class="name-wrap-top">
              <i class="icon-xrd_key icon clickable" @click="keyClick(key)"></i>
              <div class="clickable-link" @click="keyClick(key)">{{key.name}}</div>
            </div>
            <td class="no-border"></td>
            <td class="no-border"></td>
            <td class="no-border"></td>
            <td class="no-border"></td>
            <td class="no-border td-align-right">
              <SmallButton
                v-if="hasPermission"
                class="table-button-fix"
                :disabled="disableGenerateCsr"
                @click="generateCsr(key)"
              >{{$t('keys.generateCsr')}}</SmallButton>
            </td>
          </tr>

          <tr v-for="cert in key.certificates" v-bind:key="cert.id">
            <td class="td-name">
              <div class="name-wrap">
                <i class="icon-xrd_certificate icon clickable" @click="certificateClick(cert, key)"></i>
                <div
                  class="clickable-link"
                  @click="certificateClick(cert, key)"
                >{{cert.certificate_details.issuer_common_name}} {{cert.certificate_details.serial}}</div>
              </div>
            </td>
            <td>{{cert.owner_id}}</td>
            <td>{{ cert.ocsp_status | ocspStatus }}</td>
            <td>{{cert.certificate_details.not_after | formatDate}}</td>
            <td class="status-cell">
              <certificate-status :certificate="cert" />
            </td>
            <td class="td-align-right">
              <SmallButton
                class="table-button-fix test-register"
<<<<<<< HEAD
                v-if="cert.possible_actions.includes('REGISTER') && hasPermission"
                @click="showRegisterCertDialog(cert)"
              >{{$t('action.register')}}</SmallButton>
              <SmallButton
                class="table-button-fix test-unregister"
                v-if="cert.possible_actions.includes('UNREGISTER')  && hasPermission"
                @click="showUnregisterCertDialog(cert)"
              >{{$t('action.unregister')}}</SmallButton>
=======
                v-if="showRegisterCertButton && cert.possible_actions.includes('REGISTER')"
                @click="showRegisterCertDialog(cert)"
              >{{$t('action.register')}}</SmallButton>
>>>>>>> f05eb8ca
            </td>
          </tr>
        </template>

        <!-- HARDWARE token table body -->
        <template v-if="tokenType === 'HARDWARE'">
          <tr>
            <div class="name-wrap-top">
              <i class="icon-xrd_key icon clickable" @click="keyClick(key)"></i>
              <div class="clickable-link" @click="keyClick(key)">{{key.name}}</div>
            </div>
            <td class="no-border"></td>
            <td class="no-border"></td>
            <td class="no-border"></td>
            <td class="no-border"></td>
            <td class="no-border"></td>
            <td class="no-border td-align-right">
              <SmallButton
                v-if="hasPermission"
                class="table-button-fix"
                :disabled="disableGenerateCsr"
                @click="generateCsr(key)"
              >{{$t('keys.generateCsr')}}</SmallButton>
            </td>
          </tr>

          <tr v-for="cert in key.certificates" v-bind:key="cert.id">
            <td class="td-name">
              <div class="name-wrap">
                <i class="icon-xrd_certificate icon clickable" @click="certificateClick(cert, key)"></i>
                <div
                  class="clickable-link"
                  @click="certificateClick(cert, key)"
                >{{cert.certificate_details.issuer_common_name}} {{cert.certificate_details.serial}}</div>
              </div>
            </td>
            <td>{{cert.owner_id}}</td>
            <td>{{ cert.ocsp_status | ocspStatus }}</td>
            <td>{{cert.certificate_details.not_after | formatDate}}</td>
            <td class="status-cell">
              <certificate-status :certificate="cert" />
            </td>
            <td></td>
            <td class="td-align-right">
              <SmallButton
                class="table-button-fix"
                v-if="!cert.saved_to_configuration && hasPermission"
                @click="importCert()"
              >{{$t('keys.importCert')}}</SmallButton>
            </td>
          </tr>
        </template>

        <!-- CSRs -->
        <template
          v-if="key.certificate_signing_requests && key.certificate_signing_requests.length > 0"
        >
          <tr v-for="req in key.certificate_signing_requests" v-bind:key="req.id">
            <td class="td-name">
              <div class="name-wrap">
                <i class="icon-xrd_certificate icon"></i>
                <div>{{$t('keys.request')}}</div>
              </div>
            </td>
            <td>{{req.id}}</td>
            <td></td>
            <td></td>
            <td class="status-cell"></td>
            <td class="td-align-right">
              <SmallButton
                class="table-button-fix"
                v-if="hasPermission && req.possible_actions.includes('DELETE')"
                @click="showDeleteCsrDialog(req, key)"
              >{{$t('keys.deleteCsr')}}</SmallButton>
            </td>
          </tr>
        </template>
      </tbody>
    </table>

    <RegisterCertificateDialog
      :dialog="registerDialog"
      @save="registerCert"
      @cancel="registerDialog = false"
    />

<<<<<<< HEAD
    <ConfirmDialog
      :dialog="confirmUnregiseterCertificate"
      :loading="unregisterLoading"
      title="keys.unregisterTitle"
      text="keys.unregisterText"
      @cancel="confirmUnregiseterCertificate = false"
      @accept="unregisterCert()"
    />

=======
>>>>>>> f05eb8ca
    <ConfirmDialog
      :dialog="confirmDeleteCsr"
      title="keys.deleteCsrTitle"
      text="keys.deleteCsrText"
      @cancel="confirmDeleteCsr = false"
      @accept="deleteCsr()"
    />

    <UnregisterErrorDialog
      v-if="unregisterErrorResponse"
      :errorResponse="unregisterErrorResponse"
      :dialog="confirmUnregisterError"
      @cancel="confirmUnregisterError = false"
      @accept="markForDeletion()"
    />
  </div>
</template>

<script lang="ts">
/**
 * Table component for an array of keys
 */
import Vue from 'vue';
import CertificateStatus from './CertificateStatus.vue';
import RegisterCertificateDialog from './RegisterCertificateDialog.vue';
import SmallButton from '@/components/ui/SmallButton.vue';
import ConfirmDialog from '@/components/ui/ConfirmDialog.vue';
import UnregisterErrorDialog from './UnregisterErrorDialog.vue';
import { Key, TokenCertificate, TokenCertificateSigningRequest } from '@/types';
import { Permissions, UsageTypes } from '@/global';
import * as api from '@/util/api';

export default Vue.extend({
  components: {
    CertificateStatus,
    SmallButton,
    RegisterCertificateDialog,
    ConfirmDialog,
    UnregisterErrorDialog,
  },
  props: {
    keys: {
      type: Array,
      required: true,
    },
    title: {
      type: String,
      required: true,
    },
    disableGenerateCsr: {
      type: Boolean,
    },
    tokenType: {
      type: String,
      required: true,
    },
  },
  data() {
    return {
      registerDialog: false,
      confirmUnregiseterCertificate: false,
      confirmUnregisterError: false,
      confirmDeleteCsr: false,
      unregisterLoading: false,
      usageTypes: UsageTypes,
      selectedCert: undefined as TokenCertificate | undefined,
      selectedCsr: undefined as TokenCertificateSigningRequest | undefined,
      selectedKey: undefined as Key | undefined,
      unregisterErrorResponse: undefined as undefined | object,
    };
  },
  computed: {
    hasPermission(): boolean {
      return this.$store.getters.hasPermission(
        Permissions.ACTIVATE_DEACTIVATE_TOKEN,
      );
    },
    showRegisterCertButton(): boolean {
      if (
        this.hasPermission &&
        this.$store.getters.hasPermission(Permissions.SEND_AUTH_CERT_REG_REQ)
      ) {
        return true;
      }
      return false;
    },
  },
  methods: {
    keyClick(key: Key): void {
      this.$emit('keyClick', key);
    },
    certificateClick(cert: TokenCertificate, key: Key): void {
      this.$emit('certificateClick', { cert, key });
    },
    generateCsr(key: Key): void {
      this.$emit('generateCsr', key);
    },
    importCert(hash: string): void {
      this.$emit('importCertByHash', hash);
    },
    showRegisterCertDialog(cert: TokenCertificate): void {
      this.registerDialog = true;
      this.selectedCert = cert;
    },
    cancelRegisterCert(): void {
      this.registerDialog = false;
    },
    registerCert(address: string): void {
      this.registerDialog = false;
      if (!this.selectedCert) {
        return;
      }

      api
        .put(
          `/token-certificates/${this.selectedCert.certificate_details.hash}/register`,
          { address },
        )
        .then((res) => {
          this.$bus.$emit('show-success', 'keys.certificateRegistered');
          this.$emit('refreshList');
        })
        .catch((error) => {
          this.$bus.$emit('show-error', error.message);
        });
    },
<<<<<<< HEAD
    showUnregisterCertDialog(cert: TokenCertificate): void {
      this.confirmUnregiseterCertificate = true;
      this.selectedCert = cert;
    },
    unregisterCert(): void {
      if (!this.selectedCert) {
        return;
      }

      this.unregisterLoading = true;
      api
        .put(
          `/token-certificates/${this.selectedCert.certificate_details.hash}/unregister`,
          {},
        )
        .then((res) => {
          this.$bus.$emit('show-success', 'keys.keyAdded');
        })
        .catch((error) => {
          if (
            error.response.data.error.code ===
            'management_request_sending_failed'
          ) {
            this.unregisterErrorResponse = error.response;
          } else {
            this.$bus.$emit('show-error', error.message);
          }

          this.confirmUnregisterError = true;
        })
        .finally(() => {
          this.confirmUnregiseterCertificate = false;
          this.unregisterLoading = false;
        });
    },
    markForDeletion(): void {
      if (!this.selectedCert) {
        return;
      }

      api
        .put(
          `/token-certificates/${this.selectedCert.certificate_details.hash}/mark-for-deletion`,
          {},
        )
        .then((res) => {
          this.$bus.$emit('show-success', 'keys.certMarkedForDeletion');
          this.confirmUnregisterError = false;
          this.$emit('refreshList');
        })
        .catch((error) => {
          this.$bus.$emit('show-error', error.message);
          this.confirmUnregisterError = false;
        });
    },
=======
>>>>>>> f05eb8ca
    showDeleteCsrDialog(req: TokenCertificateSigningRequest, key: Key): void {
      this.confirmDeleteCsr = true;
      this.selectedCsr = req;
      this.selectedKey = key;
    },
    deleteCsr(): void {
      this.confirmDeleteCsr = false;

      if (!this.selectedKey || !this.selectedCsr) {
        return;
      }

      api
        .remove(`/keys/${this.selectedKey.id}/csrs/${this.selectedCsr.id}`)
        .then((res) => {
          this.$bus.$emit('show-success', 'keys.csrDeleted');
          this.$emit('refreshList');
        })
        .catch((error) => {
          this.$bus.$emit('show-error', error.message);
        });
    },
  },
});
</script>


<style lang="scss" scoped>
@import '../../../assets/tables';
.icon {
  margin-left: 18px;
  margin-right: 20px;
}

.clickable {
  cursor: pointer;
}

.no-border {
  border-bottom-width: 0 !important;
}

.table-button-fix {
  margin-left: auto;
  margin-right: 0;
}

.td-align-right {
  text-align: right;
}

.td-name {
  text-align: center;
  vertical-align: middle;
}

.clickable-link {
  text-decoration: underline;
  cursor: pointer;
  height: 100%;
}

.name-wrap {
  display: flex;
  flex-direction: row;
  align-items: center;

  i.v-icon.mdi-file-document-outline {
    margin-left: 42px;
  }
}

.name-wrap-top {
  @extend .name-wrap;
  margin-top: 18px;
  margin-bottom: 5px;
  min-width: 100%;
}

.status-cell {
  width: 110px;
}
</style><|MERGE_RESOLUTION|>--- conflicted
+++ resolved
@@ -71,20 +71,9 @@
             <td class="td-align-right">
               <SmallButton
                 class="table-button-fix test-register"
-<<<<<<< HEAD
-                v-if="cert.possible_actions.includes('REGISTER') && hasPermission"
-                @click="showRegisterCertDialog(cert)"
-              >{{$t('action.register')}}</SmallButton>
-              <SmallButton
-                class="table-button-fix test-unregister"
-                v-if="cert.possible_actions.includes('UNREGISTER')  && hasPermission"
-                @click="showUnregisterCertDialog(cert)"
-              >{{$t('action.unregister')}}</SmallButton>
-=======
                 v-if="showRegisterCertButton && cert.possible_actions.includes('REGISTER')"
                 @click="showRegisterCertDialog(cert)"
               >{{$t('action.register')}}</SmallButton>
->>>>>>> f05eb8ca
             </td>
           </tr>
         </template>
@@ -171,32 +160,12 @@
       @cancel="registerDialog = false"
     />
 
-<<<<<<< HEAD
-    <ConfirmDialog
-      :dialog="confirmUnregiseterCertificate"
-      :loading="unregisterLoading"
-      title="keys.unregisterTitle"
-      text="keys.unregisterText"
-      @cancel="confirmUnregiseterCertificate = false"
-      @accept="unregisterCert()"
-    />
-
-=======
->>>>>>> f05eb8ca
     <ConfirmDialog
       :dialog="confirmDeleteCsr"
       title="keys.deleteCsrTitle"
       text="keys.deleteCsrText"
       @cancel="confirmDeleteCsr = false"
       @accept="deleteCsr()"
-    />
-
-    <UnregisterErrorDialog
-      v-if="unregisterErrorResponse"
-      :errorResponse="unregisterErrorResponse"
-      :dialog="confirmUnregisterError"
-      @cancel="confirmUnregisterError = false"
-      @accept="markForDeletion()"
     />
   </div>
 </template>
@@ -210,7 +179,6 @@
 import RegisterCertificateDialog from './RegisterCertificateDialog.vue';
 import SmallButton from '@/components/ui/SmallButton.vue';
 import ConfirmDialog from '@/components/ui/ConfirmDialog.vue';
-import UnregisterErrorDialog from './UnregisterErrorDialog.vue';
 import { Key, TokenCertificate, TokenCertificateSigningRequest } from '@/types';
 import { Permissions, UsageTypes } from '@/global';
 import * as api from '@/util/api';
@@ -221,7 +189,6 @@
     SmallButton,
     RegisterCertificateDialog,
     ConfirmDialog,
-    UnregisterErrorDialog,
   },
   props: {
     keys: {
@@ -309,64 +276,6 @@
           this.$bus.$emit('show-error', error.message);
         });
     },
-<<<<<<< HEAD
-    showUnregisterCertDialog(cert: TokenCertificate): void {
-      this.confirmUnregiseterCertificate = true;
-      this.selectedCert = cert;
-    },
-    unregisterCert(): void {
-      if (!this.selectedCert) {
-        return;
-      }
-
-      this.unregisterLoading = true;
-      api
-        .put(
-          `/token-certificates/${this.selectedCert.certificate_details.hash}/unregister`,
-          {},
-        )
-        .then((res) => {
-          this.$bus.$emit('show-success', 'keys.keyAdded');
-        })
-        .catch((error) => {
-          if (
-            error.response.data.error.code ===
-            'management_request_sending_failed'
-          ) {
-            this.unregisterErrorResponse = error.response;
-          } else {
-            this.$bus.$emit('show-error', error.message);
-          }
-
-          this.confirmUnregisterError = true;
-        })
-        .finally(() => {
-          this.confirmUnregiseterCertificate = false;
-          this.unregisterLoading = false;
-        });
-    },
-    markForDeletion(): void {
-      if (!this.selectedCert) {
-        return;
-      }
-
-      api
-        .put(
-          `/token-certificates/${this.selectedCert.certificate_details.hash}/mark-for-deletion`,
-          {},
-        )
-        .then((res) => {
-          this.$bus.$emit('show-success', 'keys.certMarkedForDeletion');
-          this.confirmUnregisterError = false;
-          this.$emit('refreshList');
-        })
-        .catch((error) => {
-          this.$bus.$emit('show-error', error.message);
-          this.confirmUnregisterError = false;
-        });
-    },
-=======
->>>>>>> f05eb8ca
     showDeleteCsrDialog(req: TokenCertificateSigningRequest, key: Key): void {
       this.confirmDeleteCsr = true;
       this.selectedCsr = req;
