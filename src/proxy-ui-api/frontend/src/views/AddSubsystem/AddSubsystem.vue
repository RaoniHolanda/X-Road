
<template>
  <div class="view-wrap">
    <subViewTitle class="view-title" :title="$t('wizard.subsystem.title')" :showClose="false" />

    <div class="content">
      <div class="info-block">
        <div>
          {{$t('wizard.subsystem.info1')}}
          <br />
          <br />
          {{$t('wizard.subsystem.info2')}}
        </div>
        <div class="action-block">
          <large-button
            @click="showSelectClient = true"
            outlined
            data-test="select-subsystem-button"
          >{{$t('wizard.subsystem.selectSubsystem')}}</large-button>
        </div>
      </div>

      <ValidationObserver ref="form2" v-slot="{ validate, invalid }">
        <div class="row-wrap">
          <FormLabel labelText="wizard.memberName" helpText="wizard.client.memberNameTooltip" />
          <div data-test="selected-member-name">{{memberName}}</div>
        </div>

        <div class="row-wrap">
          <FormLabel labelText="wizard.memberClass" helpText="wizard.client.memberClassTooltip" />
          <div data-test="selected-member-class">{{memberClass}}</div>
        </div>
        <div class="row-wrap">
          <FormLabel labelText="wizard.memberCode" helpText="wizard.client.memberCodeTooltip" />
          <div data-test="selected-member-code">{{memberCode}}</div>
        </div>

        <div class="row-wrap">
          <FormLabel
            labelText="wizard.subsystemCode"
            helpText="wizard.client.subsystemCodeTooltip"
          />

          <ValidationProvider name="addClient.subsystemCode" rules="required" v-slot="{ errors }">
            <v-text-field
              class="form-input"
              type="text"
              :error-messages="errors"
              v-model="subsystemCode"
              data-test="subsystem-code-input"
            ></v-text-field>
          </ValidationProvider>
        </div>
        <div v-if="duplicateClient" class="duplicate-warning">{{$t('wizard.client.memberExists')}}</div>

        <div class="row-wrap">
          <FormLabel labelText="wizard.subsystem.registerSubsystem" />
          <v-checkbox
            v-model="registerChecked"
            color="primary"
            class="register-checkbox"
            data-test="register-subsystem-checkbox"
          ></v-checkbox>
        </div>
        <div class="button-footer">
          <div class="button-group">
            <large-button
              outlined
              @click="exitView"
              data-test="cancel-button"
            >{{$t('action.cancel')}}</large-button>
          </div>
          <large-button
            @click="done"
            :disabled="invalid || duplicateClient"
            data-test="submit-add-subsystem-button"
          >{{$t('action.addSubsystem')}}</large-button>
        </div>
      </ValidationObserver>

      <SelectClientDialog
        :dialog="showSelectClient"
        :selectableClients="selectableSubsystems"
        @cancel="showSelectClient = false"
        @save="saveSelectedClient"
      />
    </div>
  </div>
</template>

<script lang="ts">
import Vue from 'vue';
import { mapGetters } from 'vuex';
import HelpIcon from '@/components/ui/HelpIcon.vue';
import LargeButton from '@/components/ui/LargeButton.vue';
import SubViewTitle from '@/components/ui/SubViewTitle.vue';
import SubsystemDetailsPage from './SubsystemDetailsPage.vue';
import SelectClientDialog from '@/components/client/SelectClientDialog.vue';
import FormLabel from '@/components/ui/FormLabel.vue';
import { Key, Token } from '@/openapi-types';
import { RouteName, UsageTypes } from '@/global';
<<<<<<< HEAD
import { containsClient, createClientId } from '@/util/helpers';
import { Client } from '@/types';
=======
import { containsClient } from '@/util/helpers';
import { Client } from '@/openapi-types';
>>>>>>> aa8a47b0
import { ValidationProvider, ValidationObserver } from 'vee-validate';
import * as api from '@/util/api';

export default Vue.extend({
  components: {
    FormLabel,
    LargeButton,
    ValidationObserver,
    ValidationProvider,
    SelectClientDialog,
    SubViewTitle,
  },
  props: {
    instanceId: {
      type: String,
      required: true,
    },
    memberClass: {
      type: String,
      required: true,
    },
    memberCode: {
      type: String,
      required: true,
    },
    memberName: {
      type: String,
      required: true,
    },
  },
  data() {
    return {
      disableDone: false as boolean,
      showSelectClient: false as boolean,
      registerChecked: true as boolean,
      existingSubsystems: [] as Client[],
      selectableSubsystems: [] as Client[],
      subsystemCode: undefined as undefined | string,
    };
  },
  computed: {
    duplicateClient(): boolean {
      if (!this.subsystemCode) {
        return false;
      }

      return containsClient(
        this.existingSubsystems,
        this.memberClass,
        this.memberCode,
        this.subsystemCode,
      );
    },
  },
  methods: {
    done(): void {
      this.$store
        .dispatch('addSubsystem', {
          memberName: this.memberName,
          memberClass: this.memberClass,
          memberCode: this.memberCode,
          subsystemCode: this.subsystemCode,
        })
        .then(
          () => {
            this.disableDone = false;

            if (this.registerChecked) {
              this.registerSubsystem();
            } else {
              this.exitView();
            }
          },
          (error) => {
            this.$store.dispatch('showError', error);
          },
        );
    },

    registerSubsystem(): void {
      const clientId = createClientId(this.instanceId, this.memberClass, this.memberCode, this.subsystemCode);

      this.$store
        .dispatch('registerClient', clientId)
        .then(
          () => {
            this.disableDone = false;
            this.exitView();
          },
          (error) => {
            this.$store.dispatch('showError', error);
            this.exitView();
          },
        );
    },

    exitView(): void {
      this.$router.replace({ name: RouteName.Clients });
    },
    saveSelectedClient(selectedMember: Client): void {
      this.subsystemCode = selectedMember.subsystem_code;
      this.showSelectClient = false;
    },
    fetchData(): void {
      // Fetch selectable subsystems
      api
        .get(
          `/clients?instance=${this.instanceId}&member_class=${this.memberClass}&member_code=${this.memberCode}&show_members=false&exclude_local=true`,
        )
        .then((res) => {
          this.selectableSubsystems = res.data;
        })
        .catch((error) => {
          this.$store.dispatch('showError', error);
        });

      // Fetch existing subsystems
      api
        .get(
          `/clients?instance=${this.instanceId}&member_class=${this.memberClass}&member_code=${this.memberCode}&internal_search=true`,
        )
        .then((res) => {
          this.existingSubsystems = res.data;
        })
        .catch((error) => {
          this.$store.dispatch('showError', error);
        });
    },
  },

  created() {
    this.fetchData();
  },
});
</script>

<style lang="scss" scoped>
@import '../../assets/colors';
@import '../../assets/shared';
@import '../../assets/wizards';

.view-wrap {
  width: 100%;
  max-width: 1000px;
  margin: 10px;

  .view-title {
    width: 100%;
    max-width: 100%;
    margin-bottom: 30px;
  }

  .info-block {
    display: flex;
    flex-direction: row;
    margin-bottom: 40px;

    .action-block {
      margin-top: 30px;
      margin-left: auto;
      margin-right: 0px;
    }
  }

  .duplicate-warning {
    margin-left: 230px;
    margin-top: 10px;
    color: #ff5252;
    font-size: 12px;
  }
}
</style><|MERGE_RESOLUTION|>--- conflicted
+++ resolved
@@ -99,13 +99,8 @@
 import FormLabel from '@/components/ui/FormLabel.vue';
 import { Key, Token } from '@/openapi-types';
 import { RouteName, UsageTypes } from '@/global';
-<<<<<<< HEAD
 import { containsClient, createClientId } from '@/util/helpers';
-import { Client } from '@/types';
-=======
-import { containsClient } from '@/util/helpers';
 import { Client } from '@/openapi-types';
->>>>>>> aa8a47b0
 import { ValidationProvider, ValidationObserver } from 'vee-validate';
 import * as api from '@/util/api';
 
