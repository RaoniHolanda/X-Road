<!--
   The MIT License
   Copyright (c) 2019- Nordic Institute for Interoperability Solutions (NIIS)
   Copyright (c) 2018 Estonian Information System Authority (RIA),
   Nordic Institute for Interoperability Solutions (NIIS), Population Register Centre (VRK)
   Copyright (c) 2015-2017 Estonian Information System Authority (RIA), Population Register Centre (VRK)

   Permission is hereby granted, free of charge, to any person obtaining a copy
   of this software and associated documentation files (the "Software"), to deal
   in the Software without restriction, including without limitation the rights
   to use, copy, modify, merge, publish, distribute, sublicense, and/or sell
   copies of the Software, and to permit persons to whom the Software is
   furnished to do so, subject to the following conditions:

   The above copyright notice and this permission notice shall be included in
   all copies or substantial portions of the Software.

   THE SOFTWARE IS PROVIDED "AS IS", WITHOUT WARRANTY OF ANY KIND, EXPRESS OR
   IMPLIED, INCLUDING BUT NOT LIMITED TO THE WARRANTIES OF MERCHANTABILITY,
   FITNESS FOR A PARTICULAR PURPOSE AND NONINFRINGEMENT. IN NO EVENT SHALL THE
   AUTHORS OR COPYRIGHT HOLDERS BE LIABLE FOR ANY CLAIM, DAMAGES OR OTHER
   LIABILITY, WHETHER IN AN ACTION OF CONTRACT, TORT OR OTHERWISE, ARISING FROM,
   OUT OF OR IN CONNECTION WITH THE SOFTWARE OR THE USE OR OTHER DEALINGS IN
   THE SOFTWARE.
 -->
<template>
<<<<<<< HEAD
  <div class="xrd-view-common">
    <div class="inner-wrap">
      <div class="xrd-view-title pt-6">{{ $t('tab.main.diagnostics') }}</div>
      <v-layout align-center justify-center column fill-height elevation-0>
        <v-card flat class="xrd-card diagnostic-card">
          <v-card-title>
            <span class="headline">{{
              $t('diagnostics.javaVersion.title')
            }}</span>
          </v-card-title>
=======
  <v-layout align-center justify-center column fill-height elevation-0>
    <v-card class="xrd-card diagnostic-card">
      <v-card-title>
        <span class="headline" data-test="diagnostics-global-configuration">{{
          $t('diagnostics.globalCongiguration.title')
        }}</span>
      </v-card-title>
      <ProgressLinear :active="globalConfLoading" />
      <v-card-text class="pt-4">
        <table class="xrd-table">
          <thead>
            <tr>
              <th class="status-column">{{ $t('diagnostics.status') }}</th>
              <th>{{ $t('diagnostics.message') }}</th>
              <th class="time-column">
                {{ $t('diagnostics.previousUpdate') }}
              </th>
              <th class="time-column">{{ $t('diagnostics.nextUpdate') }}</th>
            </tr>
          </thead>
          <tbody>
            <tr v-if="globalConf">
              <td>
                <StatusIcon :status="statusIconType(globalConf.status_class)" />
              </td>
>>>>>>> 8b5f0dd8

          <v-card-text class="xrd-card-text">
            <table class="xrd-table">
              <thead>
                <tr>
                  <th class="status-column">{{ $t('diagnostics.status') }}</th>
                  <th>{{ $t('diagnostics.message') }}</th>
                  <th class="level-column">
                    {{ $t('diagnostics.javaVersion.vendor') }}
                  </th>
                  <th class="level-column">
                    {{ $t('diagnostics.javaVersion.title') }}
                  </th>
                  <th class="level-column">
                    {{ $t('diagnostics.javaVersion.earliest') }}
                  </th>
                  <th class="level-column">
                    {{ $t('diagnostics.javaVersion.latest') }}
                  </th>
                </tr>
              </thead>
              <tbody>
                <tr>
                  <td data-test="java-icon">
                    <xrd-status-icon
                      v-if="securityServerVersion.using_supported_java_version"
                      status="ok"
                    />
                    <xrd-status-icon v-else status="error" />
                  </td>
                  <td
                    v-if="securityServerVersion.using_supported_java_version"
                    data-test="java-message"
                  >
                    {{ $t('diagnostics.javaVersion.ok') }}
                  </td>
                  <td v-else data-test="java-message">
                    {{ $t('diagnostics.javaVersion.notSupported') }}
                  </td>
                  <td data-test="java-vendor">
                    {{ securityServerVersion.java_vendor }}
                  </td>
                  <td data-test="java-version">
                    {{ securityServerVersion.java_version }}
                  </td>
                  <td data-test="java-min">
                    {{ securityServerVersion.min_java_version }}
                  </td>
                  <td data-test="java-max">
                    {{ securityServerVersion.max_java_version }}
                  </td>
                </tr>
              </tbody>
            </table>
          </v-card-text>
        </v-card>

<<<<<<< HEAD
        <v-card flat class="xrd-card diagnostic-card">
          <v-card-title>
            <span class="headline">{{
              $t('diagnostics.globalCongiguration.title')
            }}</span>
          </v-card-title>
          <v-card-text class="xrd-card-text">
            <table class="xrd-table">
              <thead>
                <tr>
                  <th class="status-column">{{ $t('diagnostics.status') }}</th>
                  <th>{{ $t('diagnostics.message') }}</th>
                  <th class="time-column">
                    {{ $t('diagnostics.previousUpdate') }}
                  </th>
                  <th class="time-column">
                    {{ $t('diagnostics.nextUpdate') }}
                  </th>
                </tr>
              </thead>
              <tbody>
                <tr v-if="globalConf">
                  <td>
                    <xrd-status-icon
                      :status="statusIconType(globalConf.status_class)"
                    />
                  </td>
=======
    <v-card class="xrd-card diagnostic-card">
      <v-card-title>
        <span class="headline" data-test="diagnostics-timestamping">{{ $t('diagnostics.timestamping.title') }}</span>
      </v-card-title>
      <ProgressLinear :active="timestampingLoading" />
>>>>>>> 8b5f0dd8

                  <td>
                    {{
                      $t(
                        'diagnostics.globalCongiguration.configurationStatus.' +
                          globalConf.status_code,
                      )
                    }}
                  </td>
                  <td class="time-column">
                    {{ globalConf.prev_update_at | formatHoursMins }}
                  </td>
                  <td class="time-column">
                    {{ globalConf.next_update_at | formatHoursMins }}
                  </td>
                </tr>
              </tbody>
            </table>
          </v-card-text>
        </v-card>

        <v-card flat class="xrd-card diagnostic-card">
          <v-card-title>
            <span class="headline">{{
              $t('diagnostics.timestamping.title')
            }}</span>
          </v-card-title>

          <v-card-text class="xrd-card-text">
            <table class="xrd-table">
              <thead>
                <tr>
                  <th class="status-column">{{ $t('diagnostics.status') }}</th>
                  <th class="url-column">{{ $t('diagnostics.serviceUrl') }}</th>
                  <th>{{ $t('diagnostics.message') }}</th>
                  <th class="time-column">
                    {{ $t('diagnostics.previousUpdate') }}
                  </th>
                  <th class="time-column"></th>
                </tr>
              </thead>
              <tbody>
                <tr
                  v-for="timestampingService in timestampingServices"
                  v-bind:key="timestampingService.url"
                >
                  <td>
                    <xrd-status-icon
                      :status="statusIconType(timestampingService.status_class)"
                    />
                  </td>
                  <td class="url-column" data-test="service-url">
                    {{ timestampingService.url }}
                  </td>
                  <td>
                    {{
                      $t(
                        'diagnostics.timestamping.timestampingStatus.' +
                          timestampingService.status_code,
                      )
                    }}
                  </td>
                  <td class="time-column">
                    {{ timestampingService.prev_update_at | formatHoursMins }}
                  </td>
                  <td></td>
                </tr>
              </tbody>
            </table>
          </v-card-text>
        </v-card>

<<<<<<< HEAD
        <v-card flat class="xrd-card diagnostic-card">
          <v-card-title>
            <span class="headline">{{
              $t('diagnostics.ocspResponders.title')
=======
    <v-card class="xrd-card diagnostic-card">
      <v-card-title>
        <span class="headline" data-test="diagnostics-ocsp-responders">{{
          $t('diagnostics.ocspResponders.title')
        }}</span>
      </v-card-title>
      <ProgressLinear :active="ocspLoading" />
      <v-card-text class="pt-4">
        <div
          v-for="ocspDiags in ocspResponderDiagnostics"
          v-bind:key="ocspDiags.distinguished_name"
        >
          <div class="cert-service-name">
            <span>{{
              $t('diagnostics.ocspResponders.certificationService')
>>>>>>> 8b5f0dd8
            }}</span>
          </v-card-title>
          <v-card-text class="xrd-card-text">
            <div
              v-for="ocspDiags in ocspResponderDiagnostics"
              v-bind:key="ocspDiags.distinguished_name"
            >
              <div class="cert-service-name">
                <span>{{
                  $t('diagnostics.ocspResponders.certificationService')
                }}</span>
                {{ ocspDiags.distinguished_name }}
              </div>
              <table class="xrd-table">
                <thead>
                  <tr>
                    <th class="status-column">
                      {{ $t('diagnostics.status') }}
                    </th>
                    <th class="url-column">
                      {{ $t('diagnostics.serviceUrl') }}
                    </th>
                    <th>{{ $t('diagnostics.message') }}</th>
                    <th class="time-column">
                      {{ $t('diagnostics.previousUpdate') }}
                    </th>
                    <th class="time-column">
                      {{ $t('diagnostics.nextUpdate') }}
                    </th>
                  </tr>
                </thead>
                <tbody>
                  <tr
                    v-for="ocsp in ocspDiags.ocsp_responders"
                    v-bind:key="ocsp.url"
                  >
                    <td>
                      <xrd-status-icon
                        :status="statusIconType(ocsp.status_class)"
                      />
                    </td>
                    <td class="url-column" data-test="service-url">
                      {{ ocsp.url }}
                    </td>
                    <td>
                      {{
                        $t(
                          'diagnostics.ocspResponders.ocspStatus.' +
                            ocsp.status_code,
                        )
                      }}
                    </td>
                    <td class="time-column">
                      {{ ocsp.prev_update_at | formatHoursMins }}
                    </td>
                    <td class="time-column">
                      {{ ocsp.next_update_at | formatHoursMins }}
                    </td>
                  </tr>
                </tbody>
              </table>
            </div>
          </v-card-text>
        </v-card>
      </v-layout>
    </div>
  </div>
</template>

<script lang="ts">
import Vue from 'vue';
import { mapGetters } from 'vuex';
import * as api from '@/util/api';
import {
  TimestampingServiceDiagnostics,
  OcspResponderDiagnostics,
  GlobalConfDiagnostics,
} from '@/openapi-types';

export default Vue.extend({
  computed: {
    ...mapGetters(['securityServerVersion']),
  },
  data: () => ({
    timestampingServices: [] as TimestampingServiceDiagnostics[],
    globalConf: undefined as GlobalConfDiagnostics | undefined,
    ocspResponderDiagnostics: [] as OcspResponderDiagnostics[],
    globalConfLoading: false,
    timestampingLoading: false,
    ocspLoading: false,
  }),
  methods: {
    fetchData(): void {
      this.globalConfLoading = true;
      this.timestampingLoading = true;
      this.ocspLoading = true;

      api
        .get<TimestampingServiceDiagnostics[]>(
          `/diagnostics/timestamping-services`,
        )
        .then((res) => {
          this.timestampingServices = res.data;
        })
        .catch((error) => {
          this.$store.dispatch('showError', error);
        })
        .finally(() => {
          this.timestampingLoading = false;
        });

      api
        .get<GlobalConfDiagnostics>('/diagnostics/globalconf')
        .then((res) => {
          this.globalConf = res.data;
        })
        .catch((error) => {
          this.$store.dispatch('showError', error);
        })
        .finally(() => {
          this.globalConfLoading = false;
        });

      api
        .get<OcspResponderDiagnostics[]>('/diagnostics/ocsp-responders')
        .then((res) => {
          this.ocspResponderDiagnostics = res.data;
        })
        .catch((error) => {
          this.$store.dispatch('showError', error);
        })
        .finally(() => {
          this.ocspLoading = false;
        });
    },

    statusIconType(status: string): string {
      if (!status) {
        return '';
      }
      switch (status) {
        case 'OK':
          return 'ok';
        case 'WAITING':
          return 'progress-register';
        case 'FAIL':
          return 'error';
        default:
          return 'error';
      }
    },
  },
  created() {
    this.fetchData();
  },
});
</script>

<style lang="scss" scoped>
@import '~styles/shared';
@import '~styles/colors';
@import '~styles/tables';

.xrd-view-common {
  width: 100%;
}

.inner-wrap {
  max-width: 1600px;
  margin-left: auto;
  margin-right: auto;

  @media only screen and (max-width: 1630px) {
    margin-left: 10px;
    margin-right: 10px;
  }
}

.xrd-card-text {
  padding-left: 0;
  padding-right: 0;
}

.diagnostic-card {
  width: 100%;

  &:first-of-type {
    margin-top: 40px;
  }

  margin-bottom: 30px;

  .v-card__title {
    color: $XRoad-Black100;
    height: 30px;
    padding: 16px;
    font-weight: 700;
    font-size: 18px;
  }
}

.status-column {
  width: 80px;
}

.level-column {
  @media only screen and (min-width: 1500px) {
    width: 20%;
  }
}

.url-column {
  width: 240px;
}

.time-column {
  width: 160px;
}

.cert-service-name {
  margin-top: 30px;
  margin-left: 16px;

  font-style: normal;
  font-weight: bold;
  font-size: $XRoad-DefaultFontSize;
  line-height: 20px;
  color: $XRoad-Black100;

  span {
    font-style: normal;
    font-weight: normal;
    font-size: $XRoad-DefaultFontSize;
    line-height: 20px;
  }
}
</style><|MERGE_RESOLUTION|>--- conflicted
+++ resolved
@@ -24,44 +24,16 @@
    THE SOFTWARE.
  -->
 <template>
-<<<<<<< HEAD
   <div class="xrd-view-common">
     <div class="inner-wrap">
       <div class="xrd-view-title pt-6">{{ $t('tab.main.diagnostics') }}</div>
       <v-layout align-center justify-center column fill-height elevation-0>
         <v-card flat class="xrd-card diagnostic-card">
           <v-card-title>
-            <span class="headline">{{
+            <span class="headline" data-test="diagnostics-java-version">{{
               $t('diagnostics.javaVersion.title')
             }}</span>
           </v-card-title>
-=======
-  <v-layout align-center justify-center column fill-height elevation-0>
-    <v-card class="xrd-card diagnostic-card">
-      <v-card-title>
-        <span class="headline" data-test="diagnostics-global-configuration">{{
-          $t('diagnostics.globalCongiguration.title')
-        }}</span>
-      </v-card-title>
-      <ProgressLinear :active="globalConfLoading" />
-      <v-card-text class="pt-4">
-        <table class="xrd-table">
-          <thead>
-            <tr>
-              <th class="status-column">{{ $t('diagnostics.status') }}</th>
-              <th>{{ $t('diagnostics.message') }}</th>
-              <th class="time-column">
-                {{ $t('diagnostics.previousUpdate') }}
-              </th>
-              <th class="time-column">{{ $t('diagnostics.nextUpdate') }}</th>
-            </tr>
-          </thead>
-          <tbody>
-            <tr v-if="globalConf">
-              <td>
-                <StatusIcon :status="statusIconType(globalConf.status_class)" />
-              </td>
->>>>>>> 8b5f0dd8
 
           <v-card-text class="xrd-card-text">
             <table class="xrd-table">
@@ -119,12 +91,13 @@
           </v-card-text>
         </v-card>
 
-<<<<<<< HEAD
         <v-card flat class="xrd-card diagnostic-card">
           <v-card-title>
-            <span class="headline">{{
-              $t('diagnostics.globalCongiguration.title')
-            }}</span>
+            <span
+              class="headline"
+              data-test="diagnostics-global-configuration"
+              >{{ $t('diagnostics.globalCongiguration.title') }}</span
+            >
           </v-card-title>
           <v-card-text class="xrd-card-text">
             <table class="xrd-table">
@@ -147,13 +120,6 @@
                       :status="statusIconType(globalConf.status_class)"
                     />
                   </td>
-=======
-    <v-card class="xrd-card diagnostic-card">
-      <v-card-title>
-        <span class="headline" data-test="diagnostics-timestamping">{{ $t('diagnostics.timestamping.title') }}</span>
-      </v-card-title>
-      <ProgressLinear :active="timestampingLoading" />
->>>>>>> 8b5f0dd8
 
                   <td>
                     {{
@@ -177,7 +143,7 @@
 
         <v-card flat class="xrd-card diagnostic-card">
           <v-card-title>
-            <span class="headline">{{
+            <span class="headline" data-test="diagnostics-timestamping">{{
               $t('diagnostics.timestamping.title')
             }}</span>
           </v-card-title>
@@ -226,28 +192,10 @@
           </v-card-text>
         </v-card>
 
-<<<<<<< HEAD
         <v-card flat class="xrd-card diagnostic-card">
           <v-card-title>
-            <span class="headline">{{
+            <span class="headline" data-test="diagnostics-ocsp-responders">{{
               $t('diagnostics.ocspResponders.title')
-=======
-    <v-card class="xrd-card diagnostic-card">
-      <v-card-title>
-        <span class="headline" data-test="diagnostics-ocsp-responders">{{
-          $t('diagnostics.ocspResponders.title')
-        }}</span>
-      </v-card-title>
-      <ProgressLinear :active="ocspLoading" />
-      <v-card-text class="pt-4">
-        <div
-          v-for="ocspDiags in ocspResponderDiagnostics"
-          v-bind:key="ocspDiags.distinguished_name"
-        >
-          <div class="cert-service-name">
-            <span>{{
-              $t('diagnostics.ocspResponders.certificationService')
->>>>>>> 8b5f0dd8
             }}</span>
           </v-card-title>
           <v-card-text class="xrd-card-text">
