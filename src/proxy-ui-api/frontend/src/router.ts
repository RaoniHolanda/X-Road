--- conflicted
+++ resolved
@@ -130,11 +130,7 @@
         },
         {
           name: RouteName.AddSubsystem,
-<<<<<<< HEAD
-          path: '/add-subsystem/:clientId',
-=======
           path: '/add-subsystem/:instanceId/:memberClass/:memberCode/:memberName',
->>>>>>> ede7fb60
           components: {
             default: AddSubsystem,
           },
