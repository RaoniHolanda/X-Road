
// A "single source of thuth" for route names
export enum RouteName {
  Keys = 'keys',
  Diagnostics = 'diagnostics',
  Settings = 'settings',
  AddSubsystem = 'add-subsystem',
  AddClient = 'add-client',
  Clients = 'clients',
  Subsystem = 'subsystem',
  Client = 'client',
  Login = 'login',
  Certificate = 'certificate',
  MemberDetails = 'member-details',
  MemberServers = 'member-servers',
  SubsystemDetails = 'subs-details',
  SubsystemServers = 'subs-servers',
<<<<<<< HEAD
  SubsystemLocalGroups = 'subs-local-groups',
=======
  SubsystemServiceClients = 'subs-clients',
  SubsystemServices = 'subs-services',
  SubsystemLocalGroups = 'subs-groups',
>>>>>>> 9a298e33
}

// A "single source of thuth" for permission strings
export enum Permissions {
  ACTIVATE_DISABLE_AUTH_CERT = 'ACTIVATE_DISABLE_AUTH_CERT',
  ACTIVATE_DISABLE_SIGN_CERT = 'ACTIVATE_DISABLE_SIGN_CERT',
  ACTIVATE_TOKEN = 'ACTIVATE_TOKEN',
  ADD_CLIENT = 'ADD_CLIENT', // clients > add client
  ADD_CLIENT_INTERNAL_CERT = 'ADD_CLIENT_INTERNAL_CERT',  // add TLS certificate in client "internal servers"
  ADD_LOCAL_GROUP = 'ADD_LOCAL_GROUP',
  ADD_TSP = 'ADD_TSP',
  ADD_WSDL = 'ADD_WSDL',
  BACKUP_CONFIGURATION = 'BACKUP_CONFIGURATION',
  DEACTIVATE_TOKEN = 'DEACTIVATE_TOKEN',
  DELETE_AUTH_CERT = 'DELETE_AUTH_CERT',
  DELETE_AUTH_KEY = 'DELETE_AUTH_KEY',
  DELETE_CLIENT = 'DELETE_CLIENT',
  DELETE_CLIENT_INTERNAL_CERT = 'DELETE_CLIENT_INTERNAL_CERT',  // detete certificate in client - cetificate view
  DELETE_KEY = 'DELETE_KEY',
  DELETE_LOCAL_GROUP = 'DELETE_LOCAL_GROUP',
  DELETE_SIGN_CERT = 'DELETE_SIGN_CERT',
  DELETE_SIGN_KEY = 'DELETE_SIGN_KEY',
  DELETE_TSP = 'DELETE_TSP',
  DELETE_WSDL = 'DELETE_WSDL',
  DELETE_WSDL_MISSING_SERVICES = 'DELETE_WSDL_MISSING_SERVICES',
  DIAGNOSTICS = 'DIAGNOSTICS', // diagnostics tab
  DOWNLOAD_ANCHOR = 'DOWNLOAD_ANCHOR',
  EDIT_ACL_SUBJECT_OPEN_SERVICES = 'EDIT_ACL_SUBJECT_OPEN_SERVICES',
  EDIT_CLIENT_INTERNAL_CONNECTION_TYPE = 'EDIT_CLIENT_INTERNAL_CONNECTION_TYPE', // internal servers > connection type
  EDIT_KEYTABLE_FRIENDLY_NAMES = 'EDIT_KEYTABLE_FRIENDLY_NAMES',
  EDIT_LOCAL_GROUP_DESC = 'EDIT_LOCAL_GROUP_DESC',
  EDIT_LOCAL_GROUP_MEMBERS = 'EDIT_LOCAL_GROUP_MEMBERS',
  EDIT_SERVICE_ACL = 'EDIT_SERVICE_ACL',
  EDIT_SERVICE_PARAMS = 'EDIT_SERVICE_PARAMS',
  EDIT_WSDL = 'EDIT_WSDL',
  ENABLE_DISABLE_WSDL = 'ENABLE_DISABLE_WSDL',
  EXPORT_CLIENT_SERVICES_ACL = 'EXPORT_CLIENT_SERVICES_ACL',
  EXPORT_INTERNAL_SSL_CERT = 'EXPORT_INTERNAL_SSL_CERT', // export certificate in client "internal servers" view
  EXPORT_PROXY_INTERNAL_CERT = 'EXPORT_PROXY_INTERNAL_CERT',
  GENERATE_AUTH_CERT_REQ = 'GENERATE_AUTH_CERT_REQ',
  GENERATE_INTERNAL_CERT_REQ = 'GENERATE_INTERNAL_CERT_REQ',
  GENERATE_INTERNAL_SSL = 'GENERATE_INTERNAL_SSL',
  GENERATE_INTERNAL_SSL_CSR = 'GENERATE_INTERNAL_SSL_CSR',
  GENERATE_KEY = 'GENERATE_KEY',
  GENERATE_SIGN_CERT_REQ = 'GENERATE_SIGN_CERT_REQ',
  IMPORT_AUTH_CERT = 'IMPORT_AUTH_CERT',
  IMPORT_EXPORT_SERVICE_ACL = 'IMPORT_EXPORT_SERVICE_ACL',
  IMPORT_INTERNAL_SSL_CERT = 'IMPORT_INTERNAL_SSL_CERT',
  IMPORT_SIGN_CERT = 'IMPORT_SIGN_CERT',
  INIT_CONFIG = 'INIT_CONFIG',
  REFRESH_WSDL = 'REFRESH_WSDL',
  RESTORE_CONFIGURATION = 'RESTORE_CONFIGURATION',
  SEND_AUTH_CERT_DEL_REQ = 'SEND_AUTH_CERT_DEL_REQ',
  SEND_AUTH_CERT_REG_REQ = 'SEND_AUTH_CERT_REG_REQ',
  SEND_CLIENT_DEL_REQ = 'SEND_CLIENT_DEL_REQ',
  SEND_CLIENT_REG_REQ = 'SEND_CLIENT_REG_REQ',
  UPLOAD_ANCHOR = 'UPLOAD_ANCHOR',
  VIEW_ACL_SUBJECT_OPEN_SERVICES = 'VIEW_ACL_SUBJECT_OPEN_SERVICES',
  VIEW_ANCHOR = 'VIEW_ANCHOR',
  VIEW_CLIENTS = 'VIEW_CLIENTS', // clients tab (clients table)
  VIEW_CLIENT_ACL_SUBJECTS = 'VIEW_CLIENT_ACL_SUBJECTS', // subsystem "service clients" tab
  VIEW_CLIENT_DETAILS = 'VIEW_CLIENT_DETAILS', // * member / subsystem view
  VIEW_CLIENT_INTERNAL_CERTS = 'VIEW_CLIENT_INTERNAL_CERTS',  // * member / subsystem  "internal servers" tab
  VIEW_CLIENT_INTERNAL_CERT_DETAILS = 'VIEW_CLIENT_INTERNAL_CERT_DETAILS', // member / subsystem - System TLS certificate details view
  VIEW_CLIENT_INTERNAL_CONNECTION_TYPE = 'VIEW_CLIENT_INTERNAL_CONNECTION_TYPE', // internal servers > connection type
  VIEW_CLIENT_LOCAL_GROUPS = 'VIEW_CLIENT_LOCAL_GROUPS', // subsystem "local groups" tab
  VIEW_CLIENT_SERVICES = 'VIEW_CLIENT_SERVICES', // subsystem "services" tab
  VIEW_INTERNAL_SSL_CERT = 'VIEW_INTERNAL_SSL_CERT', // view certificate in client "internal servers"
  VIEW_KEYS = 'VIEW_KEYS', // keys and certificates tab
  VIEW_PROXY_INTERNAL_CERT = 'VIEW_PROXY_INTERNAL_CERT',
  VIEW_SERVICE_ACL = 'VIEW_SERVICE_ACL',
  VIEW_SYS_PARAMS = 'VIEW_SYS_PARAMS',
  VIEW_TSPS = 'VIEW_TSPS',
}

export const mainTabs = [
  {
    to: { name: RouteName.Clients },
    key: 'clients',
    name: 'tab.main.clients',
    permission: Permissions.VIEW_CLIENTS,
  },
  {
    to: { name: RouteName.Keys },
    key: 'keys',
    name: 'tab.main.keys',
    permission: Permissions.VIEW_KEYS,
  },
  {
    to: { name: RouteName.Diagnostics },
    key: 'diagnostics',
    name: 'tab.main.diagnostics',
    permission: Permissions.DIAGNOSTICS,
  },
  {
    to: { name: RouteName.Settings },
    key: 'settings',
    name: 'tab.main.settings',
  },
];<|MERGE_RESOLUTION|>--- conflicted
+++ resolved
@@ -15,13 +15,9 @@
   MemberServers = 'member-servers',
   SubsystemDetails = 'subs-details',
   SubsystemServers = 'subs-servers',
-<<<<<<< HEAD
-  SubsystemLocalGroups = 'subs-local-groups',
-=======
   SubsystemServiceClients = 'subs-clients',
   SubsystemServices = 'subs-services',
   SubsystemLocalGroups = 'subs-groups',
->>>>>>> 9a298e33
 }
 
 // A "single source of thuth" for permission strings
