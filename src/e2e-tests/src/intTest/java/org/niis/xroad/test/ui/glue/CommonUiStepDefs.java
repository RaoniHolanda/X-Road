--- conflicted
+++ resolved
@@ -35,12 +35,6 @@
 import static com.codeborne.selenide.Selenide.$;
 
 public class CommonUiStepDefs extends BaseUiStepDefs {
-<<<<<<< HEAD
-
-    @Given("User {} logs in to {} with password {}")
-    public void doLogin(final String username, final String target, final String password) {
-=======
-    public static final By BTN_CLOSE_SNACKBAR = By.xpath("//button[@data-test=\"close-snackbar\"]");
     public static final int MAX_WAIT_IN_SECONDS = 120;
 
     @Given("logout button is being clicked")
@@ -56,7 +50,6 @@
         Selenide.sleep(1);
     }
 
->>>>>>> 3d17201d
 
     @Given("after 120 seconds, session timeout popup appears")
     public void errorMessageAboutTimeoutAppears() {
