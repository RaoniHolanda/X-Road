--- conflicted
+++ resolved
@@ -35,10 +35,6 @@
     public static final String DATETIME_FORMAT = "yyyy-MM-dd HH:mm";
 
     public static final By BTN_DIALOG_SAVE = xpath("//button[@data-test=\"dialog-save-button\"]");
-<<<<<<< HEAD
-    public static final By SNACKBAR_SUCCESS = xpath("//div[@data-test=\"success-snackbar\"]");
-    public static final By BTN_CLOSE_SNACKBAR = By.xpath("//button[@data-test=\"close-snackbar\"]");
-=======
     public static final By BTN_DIALOG_CANCEL = xpath("//button[@data-test=\"dialog-cancel-button\"]");
     public static final By BTN_DIALOG_DELETE = xpath("//button[@data-test=\"dialog-delete-button\"]");
 
@@ -47,7 +43,6 @@
     public static final By BTN_CLOSE_SNACKBAR = By.xpath("//button[@data-test=\"close-snackbar\"]");
     public static final By BTN_INFO_CARD_EDIT = By.xpath("//button[@data-test=\"info-card-edit-button\"]");
     public static final By INPUT_FILE_UPLOAD = xpath("//input[@type=\"file\"]");
->>>>>>> 7d67d889
 
     private Constants() {
     }
