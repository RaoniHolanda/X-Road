/**
 * The MIT License
 * Copyright (c) 2018 Estonian Information System Authority (RIA),
 * Nordic Institute for Interoperability Solutions (NIIS), Population Register Centre (VRK)
 * Copyright (c) 2015-2017 Estonian Information System Authority (RIA), Population Register Centre (VRK)
 *
 * Permission is hereby granted, free of charge, to any person obtaining a copy
 * of this software and associated documentation files (the "Software"), to deal
 * in the Software without restriction, including without limitation the rights
 * to use, copy, modify, merge, publish, distribute, sublicense, and/or sell
 * copies of the Software, and to permit persons to whom the Software is
 * furnished to do so, subject to the following conditions:
 *
 * The above copyright notice and this permission notice shall be included in
 * all copies or substantial portions of the Software.
 *
 * THE SOFTWARE IS PROVIDED "AS IS", WITHOUT WARRANTY OF ANY KIND, EXPRESS OR
 * IMPLIED, INCLUDING BUT NOT LIMITED TO THE WARRANTIES OF MERCHANTABILITY,
 * FITNESS FOR A PARTICULAR PURPOSE AND NONINFRINGEMENT. IN NO EVENT SHALL THE
 * AUTHORS OR COPYRIGHT HOLDERS BE LIABLE FOR ANY CLAIM, DAMAGES OR OTHER
 * LIABILITY, WHETHER IN AN ACTION OF CONTRACT, TORT OR OTHERWISE, ARISING FROM,
 * OUT OF OR IN CONNECTION WITH THE SOFTWARE OR THE USE OR OTHER DEALINGS IN
 * THE SOFTWARE.
 */
package ee.ria.xroad.common.conf.serverconf.dao;

import ee.ria.xroad.common.conf.serverconf.model.CertificateType;
import ee.ria.xroad.common.conf.serverconf.model.ClientType;
import ee.ria.xroad.common.identifier.ClientId;

import org.hibernate.Session;

import javax.persistence.criteria.CriteriaBuilder;
import javax.persistence.criteria.CriteriaQuery;
import javax.persistence.criteria.Join;
import javax.persistence.criteria.Predicate;
import javax.persistence.criteria.Root;

import java.util.List;

import static java.util.Collections.emptyList;

/**
 * Client data access object implementation.
 */
public class ClientDAOImpl extends AbstractDAOImpl<ClientType> {

    /**
     * Returns true, if client with specified identifier exists.
     * @param session           the session
     * @param id                the identifier
     * @param includeSubsystems if true and identifier is not subsystem,
     *                          also looks for clients whose identifier is a subsystem
     * @return true, if client with specified identifier exists
     */
    public boolean clientExists(Session session, ClientId id, boolean includeSubsystems) {
        final CriteriaBuilder cb = session.getCriteriaBuilder();
        final CriteriaQuery<Boolean> query = cb.createQuery(Boolean.class);
        final Root<ClientType> client = query.from(ClientType.class);
        final Join<ClientType, ClientId> iden = client.join("identifier");
        Predicate pred = cb.conjunction();

        if (!includeSubsystems) {
            pred = cb.and(pred, cb.equal(iden.get("type"), id.getObjectType()));
        }

        pred = cb.and(pred,
                cb.equal(iden.get("xRoadInstance"), id.getXRoadInstance()),
                cb.equal(iden.get("memberClass"), id.getMemberClass()),
                cb.equal(iden.get("memberCode"), id.getMemberCode()));

        if (id.getSubsystemCode() != null) {
            pred = cb.and(pred, cb.equal(iden.get("subsystemCode"), id.getSubsystemCode()));
        }

        query.select(cb.literal(Boolean.TRUE)).where(pred);
        return session.createQuery(query).list().size() > 0;

    }

    /**
     * Returns the client for the given client identifier.
     * @param session the session
<<<<<<< HEAD
     * @param id the client identifier
     * @return the client, or null if matching client was not found
=======
     * @param id      the client identifier
     * @return the client
>>>>>>> 280feeba
     */
    public ClientType getClient(Session session, ClientId id) {
        final CriteriaBuilder cb = session.getCriteriaBuilder();
        final CriteriaQuery<ClientType> query = cb.createQuery(ClientType.class);
        final Root<ClientType> client = query.from(ClientType.class);
        final Join<ClientType, ClientId> iden = client.join("identifier");

        Predicate pred =
                cb.and(cb.equal(iden.get("type"), id.getObjectType()),
                        cb.equal(iden.get("xRoadInstance"), id.getXRoadInstance()),
                        cb.equal(iden.get("memberClass"), id.getMemberClass()),
                        cb.equal(iden.get("memberCode"), id.getMemberCode()));
        if (id.getSubsystemCode() != null) {
            pred = cb.and(pred, cb.equal(iden.get("subsystemCode"), id.getSubsystemCode()));
        }

        return session
                .createQuery(query.select(client).where(pred))
                .uniqueResult();
    }

    /**
     * Returns the information system certificates of the specified client.
     * @param session the session
     * @param id      the client identifier
     * @return the information system certificates of the specified client
     */
    public List<CertificateType> getIsCerts(Session session, ClientId id) {
        ClientType client = getClient(session, id);
        if (client != null) {
            return client.getIsCert();
        }
        return emptyList();
    }
}<|MERGE_RESOLUTION|>--- conflicted
+++ resolved
@@ -81,13 +81,8 @@
     /**
      * Returns the client for the given client identifier.
      * @param session the session
-<<<<<<< HEAD
      * @param id the client identifier
      * @return the client, or null if matching client was not found
-=======
-     * @param id      the client identifier
-     * @return the client
->>>>>>> 280feeba
      */
     public ClientType getClient(Session session, ClientId id) {
         final CriteriaBuilder cb = session.getCriteriaBuilder();
