--- conflicted
+++ resolved
@@ -17,17 +17,10 @@
 }
 
 dependencies {
-<<<<<<< HEAD
-    api 'org.apache.santuario:xmlsec:2.2.1'
-    api 'org.bouncycastle:bcpkix-jdk15on:1.68'
-    api 'org.apache.commons:commons-lang3:3.11'
-    api 'commons-io:commons-io:2.8.0'
-=======
     api 'org.apache.santuario:xmlsec:2.2.2'
     api 'org.bouncycastle:bcpkix-jdk15on:1.69'
     api 'org.apache.commons:commons-lang3:3.12.0'
     api 'commons-io:commons-io:2.10.0'
->>>>>>> 0edc4983
     api 'org.slf4j:jcl-over-slf4j:1.7.30'
     api 'org.apache.james:apache-mime4j-core:0.8.3'
     api "org.glassfish.jaxb:jaxb-runtime:$jaxbVersion"
@@ -44,12 +37,7 @@
     api "com.fasterxml.jackson.core:jackson-databind:${project.property('jackson.version')}"
     api "com.fasterxml.jackson.datatype:jackson-datatype-jsr310:${project.property('jackson.version')}"
 
-<<<<<<< HEAD
-    api 'com.google.guava:guava:29.0-jre'
-=======
-    api 'com.google.code.gson:gson:2.8.7'
     api "com.google.guava:guava:$guavaVersion"
->>>>>>> 0edc4983
 
     api ('org.quartz-scheduler:quartz:2.3.2') {
         exclude module: 'c3p0'
