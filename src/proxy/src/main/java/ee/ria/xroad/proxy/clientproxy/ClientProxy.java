/**
 * The MIT License
 * Copyright (c) 2019- Nordic Institute for Interoperability Solutions (NIIS)
 * Copyright (c) 2018 Estonian Information System Authority (RIA),
 * Nordic Institute for Interoperability Solutions (NIIS), Population Register Centre (VRK)
 * Copyright (c) 2015-2017 Estonian Information System Authority (RIA), Population Register Centre (VRK)
 *
 * Permission is hereby granted, free of charge, to any person obtaining a copy
 * of this software and associated documentation files (the "Software"), to deal
 * in the Software without restriction, including without limitation the rights
 * to use, copy, modify, merge, publish, distribute, sublicense, and/or sell
 * copies of the Software, and to permit persons to whom the Software is
 * furnished to do so, subject to the following conditions:
 *
 * The above copyright notice and this permission notice shall be included in
 * all copies or substantial portions of the Software.
 *
 * THE SOFTWARE IS PROVIDED "AS IS", WITHOUT WARRANTY OF ANY KIND, EXPRESS OR
 * IMPLIED, INCLUDING BUT NOT LIMITED TO THE WARRANTIES OF MERCHANTABILITY,
 * FITNESS FOR A PARTICULAR PURPOSE AND NONINFRINGEMENT. IN NO EVENT SHALL THE
 * AUTHORS OR COPYRIGHT HOLDERS BE LIABLE FOR ANY CLAIM, DAMAGES OR OTHER
 * LIABILITY, WHETHER IN AN ACTION OF CONTRACT, TORT OR OTHERWISE, ARISING FROM,
 * OUT OF OR IN CONNECTION WITH THE SOFTWARE OR THE USE OR OTHER DEALINGS IN
 * THE SOFTWARE.
 */
package ee.ria.xroad.proxy.clientproxy;

import ee.ria.xroad.common.SystemProperties;
import ee.ria.xroad.common.db.HibernateUtil;
import ee.ria.xroad.common.util.CryptoUtils;
import ee.ria.xroad.common.util.StartStop;
import ee.ria.xroad.proxy.serverproxy.IdleConnectionMonitorThread;
import ee.ria.xroad.proxy.util.SSLContextUtil;

import lombok.extern.slf4j.Slf4j;
import org.apache.commons.lang3.StringUtils;
import org.apache.http.client.config.RequestConfig;
import org.apache.http.config.RegistryBuilder;
import org.apache.http.config.SocketConfig;
import org.apache.http.conn.HttpClientConnectionManager;
import org.apache.http.conn.socket.ConnectionSocketFactory;
import org.apache.http.conn.socket.PlainConnectionSocketFactory;
import org.apache.http.conn.ssl.SSLConnectionSocketFactory;
import org.apache.http.impl.client.CloseableHttpClient;
import org.apache.http.impl.client.DefaultHttpRequestRetryHandler;
import org.apache.http.impl.client.HttpClientBuilder;
import org.apache.http.impl.client.HttpClients;
import org.apache.http.impl.conn.PoolingHttpClientConnectionManager;
import org.eclipse.jetty.http.HttpComplianceSection;
import org.eclipse.jetty.server.CustomRequestLog;
import org.eclipse.jetty.server.Handler;
import org.eclipse.jetty.server.HttpConnectionFactory;
import org.eclipse.jetty.server.Server;
import org.eclipse.jetty.server.ServerConnector;
import org.eclipse.jetty.server.Slf4jRequestLogWriter;
import org.eclipse.jetty.server.handler.HandlerCollection;
import org.eclipse.jetty.server.handler.RequestLogHandler;
import org.eclipse.jetty.util.resource.Resource;
import org.eclipse.jetty.util.ssl.SslContextFactory;
import org.eclipse.jetty.xml.XmlConfiguration;

import javax.net.ssl.KeyManager;
import javax.net.ssl.SSLContext;
import javax.net.ssl.TrustManager;
import javax.net.ssl.X509TrustManager;

import java.nio.file.Path;
import java.nio.file.Paths;
import java.security.SecureRandom;
import java.security.cert.CertificateException;
import java.security.cert.X509Certificate;
import java.util.ArrayList;
import java.util.List;

import static ee.ria.xroad.proxy.clientproxy.HandlerLoader.loadHandler;

/**
 * Client proxy that handles requests of service clients.
 */
@Slf4j
public class ClientProxy implements StartStop {

    private static final int ACCEPTOR_COUNT = Runtime.getRuntime().availableProcessors();

    // SSL session timeout
    private static final int SSL_SESSION_TIMEOUT = 600;

    private static final int CONNECTOR_SO_LINGER_MILLIS = SystemProperties.getClientProxyConnectorSoLinger() * 1000;

    private static final String CLIENTPROXY_HANDLERS = SystemProperties.PREFIX + "proxy.clientHandlers";

    private static final String CLIENT_HTTP_CONNECTOR_NAME = "ClientConnector";
    private static final String CLIENT_HTTPS_CONNECTOR_NAME = "ClientSSLConnector";

    private Server server = new Server();

    private CloseableHttpClient client;
    private IdleConnectionMonitorThread connectionMonitor;

    /**
     * Constructs and configures a new client proxy.
     *
     * @throws Exception in case of any errors
     */
    public ClientProxy() throws Exception {
        configureServer();

        createClient();
        createConnectors();
        createHandlers();
    }

    private void configureServer() throws Exception {
        log.trace("configureServer()");

        Path file = Paths.get(SystemProperties.getJettyClientProxyConfFile());

        log.debug("Configuring server from {}", file);
        new XmlConfiguration(Resource.newResource(file)).configure(server);
    }

    private void createClient() throws Exception {
        log.trace("createClient()");

        int timeout = SystemProperties.getClientProxyTimeout();
        int socketTimeout = SystemProperties.getClientProxyHttpClientTimeout();
        RequestConfig.Builder rb = RequestConfig.custom();
        rb.setConnectTimeout(timeout);
        rb.setConnectionRequestTimeout(timeout);
        rb.setSocketTimeout(socketTimeout);

        HttpClientBuilder cb = HttpClients.custom();

        HttpClientConnectionManager connectionManager = getClientConnectionManager();
        cb.setConnectionManager(connectionManager);

        if (SystemProperties.isClientUseIdleConnectionMonitor()) {
            connectionMonitor = new IdleConnectionMonitorThread(connectionManager);
            connectionMonitor.setIntervalMilliseconds(SystemProperties.getClientProxyIdleConnectionMonitorInterval());
            connectionMonitor.setConnectionIdleTimeMilliseconds(
                    SystemProperties.getClientProxyIdleConnectionMonitorIdleTime());
        }

        cb.setDefaultRequestConfig(rb.build());

        // Disable request retry
        cb.setRetryHandler(new DefaultHttpRequestRetryHandler(0, false));

        client = cb.build();
    }

    private HttpClientConnectionManager getClientConnectionManager() throws Exception {
        RegistryBuilder<ConnectionSocketFactory> sfr = RegistryBuilder.create();

        sfr.register("http", PlainConnectionSocketFactory.INSTANCE);

        if (SystemProperties.isSslEnabled()) {
            sfr.register("https", createSSLSocketFactory());
        }

        SocketConfig.Builder sockBuilder = SocketConfig.custom().setTcpNoDelay(true);
        sockBuilder.setSoLinger(SystemProperties.getClientProxyHttpClientSoLinger());
        sockBuilder.setSoTimeout(SystemProperties.getClientProxyHttpClientTimeout());
        SocketConfig socketConfig = sockBuilder.build();

        PoolingHttpClientConnectionManager poolingManager = new PoolingHttpClientConnectionManager(sfr.build());
        poolingManager.setMaxTotal(SystemProperties.getClientProxyPoolTotalMaxConnections());
        poolingManager.setDefaultMaxPerRoute(SystemProperties.getClientProxyPoolDefaultMaxConnectionsPerRoute());
        poolingManager.setDefaultSocketConfig(socketConfig);
        poolingManager.setValidateAfterInactivity(
                SystemProperties.getClientProxyValidatePoolConnectionsAfterInactivityMs());

        return poolingManager;
    }

    private static SSLConnectionSocketFactory createSSLSocketFactory() throws Exception {
        return new FastestConnectionSelectingSSLSocketFactory(SSLContextUtil.createXroadSSLContext()
        );
    }

    private void createConnectors() throws Exception {
        log.trace("createConnectors()");

        createClientHttpConnector(SystemProperties.getConnectorHost(), SystemProperties.getClientProxyHttpPort());
        createClientHttpsConnector(SystemProperties.getConnectorHost(), SystemProperties.getClientProxyHttpsPort());
    }

    private void createClientHttpConnector(String hostname, int port) {
        log.trace("createClientHttpConnector({}, {})", hostname, port);

        ServerConnector connector = new ServerConnector(server, ACCEPTOR_COUNT, -1);

        connector.setName(CLIENT_HTTP_CONNECTOR_NAME);
        connector.setHost(hostname);
        connector.setPort(port);
        connector.setIdleTimeout(SystemProperties.getClientProxyConnectorInitialIdleTime());

        applyConnectionFactoryConfig(connector);
        server.addConnector(connector);

        log.info("Client HTTP connector created ({}:{})", hostname, port);
    }

    private void createClientHttpsConnector(String hostname, int port) throws Exception {
        log.trace("createClientHttpsConnector({}, {})", hostname, port);

        SslContextFactory.Server cf = new SslContextFactory.Server();
        // Note: Don't use restricted chiper suites
        // (SystemProperties.getXroadTLSCipherSuites()) between client IS and
        // client proxy.
        cf.setWantClientAuth(true);
        cf.setSessionCachingEnabled(true);
        cf.setSslSessionTimeout(SSL_SESSION_TIMEOUT);
        cf.setIncludeProtocols(SystemProperties.getProxyClientTLSProtocols());
        cf.setIncludeCipherSuites(SystemProperties.getProxyClientTLSCipherSuites());

        SSLContext ctx = SSLContext.getInstance(CryptoUtils.SSL_PROTOCOL);
        ctx.init(new KeyManager[] {new ClientSslKeyManager()}, new TrustManager[] {new ClientSslTrustManager()},
                new SecureRandom());

        cf.setSslContext(ctx);

        ServerConnector connector = new ServerConnector(server, ACCEPTOR_COUNT, -1, cf);

        connector.setName(CLIENT_HTTPS_CONNECTOR_NAME);
        connector.setHost(hostname);
        connector.setPort(port);
        connector.setIdleTimeout(SystemProperties.getClientProxyConnectorInitialIdleTime());

        applyConnectionFactoryConfig(connector);
        server.addConnector(connector);

        log.info("Client HTTPS connector created ({}:{})", hostname, port);
    }

    private void applyConnectionFactoryConfig(ServerConnector connector) {
        connector.getConnectionFactories().stream()
                .filter(cf -> cf instanceof HttpConnectionFactory)
                .map(cf -> (HttpConnectionFactory)cf)
                .forEach(cf -> {
                    //allowed so that x-road identifiers with a '/' can be encoded to a path segment using %2F
                    cf.getHttpCompliance().sections().remove(HttpComplianceSection.NO_AMBIGUOUS_PATH_SEGMENTS);
                    cf.getHttpConfiguration().setSendServerVersion(false);
                });
    }

    private void createHandlers() throws Exception {
        log.trace("createHandlers()");

        final Slf4jRequestLogWriter writer = new Slf4jRequestLogWriter();
        writer.setLoggerName(getClass().getPackage().getName() + ".RequestLog");
<<<<<<< HEAD
        final CustomRequestLog reqLog = new CustomRequestLog(writer,
                CustomRequestLog.EXTENDED_NCSA_FORMAT + "\"%{X-Forwarded-For}i\"");
=======

        final CustomRequestLog reqLog = new CustomRequestLog(writer, CustomRequestLog.EXTENDED_NCSA_FORMAT
                + " \"%{X-Forwarded-For}i\"");
>>>>>>> 429af86a

        RequestLogHandler logHandler = new RequestLogHandler();
        logHandler.setRequestLog(reqLog);

        HandlerCollection handlers = new HandlerCollection();

        handlers.addHandler(logHandler);

        getClientHandlers().forEach(handlers::addHandler);

        server.setHandler(handlers);
    }

    private List<Handler> getClientHandlers() {
        List<Handler> handlers = new ArrayList<>();
        String handlerClassNames = System.getProperty(CLIENTPROXY_HANDLERS);

        handlers.add(new ClientRestMessageHandler(client));

        if (!StringUtils.isBlank(handlerClassNames)) {
            for (String handlerClassName : handlerClassNames.split(",")) {
                try {
                    log.trace("Loading client handler {}", handlerClassName);

                    handlers.add(loadHandler(handlerClassName, client));
                } catch (Exception e) {
                    throw new RuntimeException("Failed to load client handler: " + handlerClassName, e);
                }
            }
        }

        log.trace("Loading default client handler");
        handlers.add(new ClientMessageHandler(client)); // default handler

        return handlers;
    }

    @Override
    public void start() throws Exception {
        log.trace("start()");

        server.start();

        if (connectionMonitor != null) {
            connectionMonitor.start();
        }
    }

    @Override
    public void join() throws InterruptedException {
        log.trace("join()");

        if (server.getThreadPool() != null) {
            server.join();
        }
    }

    @Override
    public void stop() throws Exception {
        log.trace("stop()");

        if (connectionMonitor != null) {
            connectionMonitor.shutdown();
        }

        client.close();
        server.stop();

        HibernateUtil.closeSessionFactories();
    }

    private static class ClientSslTrustManager implements X509TrustManager {

        @Override
        public void checkClientTrusted(X509Certificate[] chain, String authType) throws CertificateException {
            // Trusts all cause ClientMessageProcessor#verifyClientAuthentication checks if the client certificate
        }

        @Override
        public void checkServerTrusted(X509Certificate[] chain, String authType) throws CertificateException {
            // Never called cause TrustManager is used by ServerConnector
        }

        @Override
        public X509Certificate[] getAcceptedIssuers() {
            return new X509Certificate[0];
        }

    }
}<|MERGE_RESOLUTION|>--- conflicted
+++ resolved
@@ -249,14 +249,9 @@
 
         final Slf4jRequestLogWriter writer = new Slf4jRequestLogWriter();
         writer.setLoggerName(getClass().getPackage().getName() + ".RequestLog");
-<<<<<<< HEAD
-        final CustomRequestLog reqLog = new CustomRequestLog(writer,
-                CustomRequestLog.EXTENDED_NCSA_FORMAT + "\"%{X-Forwarded-For}i\"");
-=======
 
         final CustomRequestLog reqLog = new CustomRequestLog(writer, CustomRequestLog.EXTENDED_NCSA_FORMAT
                 + " \"%{X-Forwarded-For}i\"");
->>>>>>> 429af86a
 
         RequestLogHandler logHandler = new RequestLogHandler();
         logHandler.setRequestLog(reqLog);
