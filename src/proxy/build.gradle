--- conflicted
+++ resolved
@@ -11,11 +11,7 @@
     implementation project(':common-op-monitoring')
 
     implementation "org.eclipse.jetty:jetty-xml:$jettyVersion"
-<<<<<<< HEAD
-    implementation 'xerces:xercesImpl:2.12.1'
-=======
     implementation "xerces:xercesImpl:$xercesVersion"
->>>>>>> 8b5f0dd8
 
     testImplementation project(':common-test')
     testImplementation project(path: ':common-util', configuration: 'testArtifacts')
