<<<<<<< HEAD
=======
import org.niis.xroad.oasvalidatorplugin.Oas3ValidatorGradlePlugin

buildscript {
    ext {
        // currently duplicate with proxy-ui-api build.gradle, probably should fix
        openapiGeneratorVersion = '5.2.1'
        swaggerParserVersion = '2.0.21'
    }
    repositories {
        mavenCentral()
    }
}

>>>>>>> b4611343
plugins {
    id 'io.spring.dependency-management'
    id 'org.springframework.boot'
    id 'org.openapi.generator' version "$openApiGeneratorVersion"
    id 'org.niis.xroad.oasvalidatorplugin'
}

sourceSets {
    main {
        java.srcDirs = ['src/main/java', 'build/generated-sources/openapi/src/main/java']
    }
}

dependencyManagement {
    imports {
        mavenBom "org.springframework.cloud:spring-cloud-dependencies:${springCloudVersion}"
    }
}

dependencies {
    implementation project(':common-util')
    implementation project(':signer-protocol')
    implementation project(':serverconf')

    implementation('org.springframework.boot:spring-boot-starter-web')
    implementation('org.springframework.boot:spring-boot-starter-security')
    implementation('org.springframework.boot:spring-boot-starter-web')
    implementation('org.springframework.boot:spring-boot-starter-data-jpa')
    implementation("org.springframework.boot:spring-boot-starter-cache")
    implementation("org.springframework.boot:spring-boot-starter-validation")
    implementation('org.springframework.cloud:spring-cloud-starter-sleuth')
    implementation('org.kohsuke:libpam4j:1.11')
    implementation("io.swagger.parser.v3:swagger-parser-v3:${swaggerParserVersion}")
    implementation('io.swagger:swagger-annotations:1.6.2')

    testImplementation project(':common-test')
    testImplementation('org.springframework.boot:spring-boot-starter-test')
    testImplementation('org.springframework.security:spring-security-test')
    testImplementation('org.hsqldb:hsqldb')

    implementation('com.fasterxml.jackson.datatype:jackson-datatype-jsr310')
    implementation('org.openapitools:jackson-databind-nullable:0.2.1')
    implementation('javax.validation:validation-api')
}

bootJar {
    enabled = false
}

jar {
    enabled = true
}

openApiGenerate {
    generatorName = "spring"
    inputSpec = "$projectDir/src/main/resources/common-openapi-definition.yaml".toString()
    outputDir = "$buildDir/generated-sources/openapi".toString()
    apiPackage = "org.niis.xroad.restapi.openapi"
    modelPackage = "org.niis.xroad.restapi.openapi.model"
    globalProperties = [
            modelDocs: "false",
            apis     : "",
            models   : "", // must use empty strings instead of "true":
            // https://github.com/OpenAPITools/openapi-generator/tree/master/modules/openapi-generator-gradle-plugin
            generateSupportingFiles : "true",
            supportingFiles: 'ApiUtil.java'
    ]
    configOptions = [
            interfaceOnly: "true",
            useTags      : "true"
    ]
}

// Fix up to date check
tasks.openApiGenerate {
    inputs.files(openApiGenerate.inputSpec)
    outputs.dir(openApiGenerate.outputDir)
}

compileJava.dependsOn tasks.openApiGenerate

// set license format to ignore generated java sources
task licenseFormatJava(type: nl.javadude.gradle.plugins.license.License) {
    source = fileTree('src/main/java')
}

task licenseTestJava(type: nl.javadude.gradle.plugins.license.License) {
    source = fileTree('src/main/java')
    check = true
}

licenseFormatMain.enabled = false
licenseMain.enabled = false

licenseFormat.dependsOn licenseFormatJava
licenseTest.dependsOn licenseTestJava

apiValidationParameters.apiDefinitionPaths = [
        "$projectDir/src/main/resources/common-openapi-definition.yaml".toString()
]

validateApiDefinitions {
    inputs.files("src/main/resources/common-openapi-definition.yaml")
    outputs.upToDateWhen { true }
}

tasks.openApiGenerate.dependsOn 'validateApiDefinitions'

<|MERGE_RESOLUTION|>--- conflicted
+++ resolved
@@ -1,19 +1,3 @@
-<<<<<<< HEAD
-=======
-import org.niis.xroad.oasvalidatorplugin.Oas3ValidatorGradlePlugin
-
-buildscript {
-    ext {
-        // currently duplicate with proxy-ui-api build.gradle, probably should fix
-        openapiGeneratorVersion = '5.2.1'
-        swaggerParserVersion = '2.0.21'
-    }
-    repositories {
-        mavenCentral()
-    }
-}
-
->>>>>>> b4611343
 plugins {
     id 'io.spring.dependency-management'
     id 'org.springframework.boot'
@@ -48,6 +32,7 @@
     implementation('org.kohsuke:libpam4j:1.11')
     implementation("io.swagger.parser.v3:swagger-parser-v3:${swaggerParserVersion}")
     implementation('io.swagger:swagger-annotations:1.6.2')
+    implementation 'io.springfox:springfox-core:3.0.0'
 
     testImplementation project(':common-test')
     testImplementation('org.springframework.boot:spring-boot-starter-test')
