/*
 * The MIT License
 * Copyright (c) 2019- Nordic Institute for Interoperability Solutions (NIIS)
 * Copyright (c) 2018 Estonian Information System Authority (RIA),
 * Nordic Institute for Interoperability Solutions (NIIS), Population Register Centre (VRK)
 * Copyright (c) 2015-2017 Estonian Information System Authority (RIA), Population Register Centre (VRK)
 *
 * Permission is hereby granted, free of charge, to any person obtaining a copy
 * of this software and associated documentation files (the "Software"), to deal
 * in the Software without restriction, including without limitation the rights
 * to use, copy, modify, merge, publish, distribute, sublicense, and/or sell
 * copies of the Software, and to permit persons to whom the Software is
 * furnished to do so, subject to the following conditions:
 *
 * The above copyright notice and this permission notice shall be included in
 * all copies or substantial portions of the Software.
 *
 * THE SOFTWARE IS PROVIDED "AS IS", WITHOUT WARRANTY OF ANY KIND, EXPRESS OR
 * IMPLIED, INCLUDING BUT NOT LIMITED TO THE WARRANTIES OF MERCHANTABILITY,
 * FITNESS FOR A PARTICULAR PURPOSE AND NONINFRINGEMENT. IN NO EVENT SHALL THE
 * AUTHORS OR COPYRIGHT HOLDERS BE LIABLE FOR ANY CLAIM, DAMAGES OR OTHER
 * LIABILITY, WHETHER IN AN ACTION OF CONTRACT, TORT OR OTHERWISE, ARISING FROM,
 * OUT OF OR IN CONNECTION WITH THE SOFTWARE OR THE USE OR OTHER DEALINGS IN
 * THE SOFTWARE.
 */

import axios from 'axios';

import * as api from '@/util/api';
import {
<<<<<<< HEAD
  CentralServerAddress,
=======
  InitializationStatus,
  InitialServerConf,
  ServerAddressUpdateBody,
>>>>>>> b24cb9a5
  SystemStatus,
  TokenInitStatus,
  Version,
} from '@/openapi-types';
import { defineStore } from 'pinia';
import { notificationsStore } from './notifications';

export const systemStore = defineStore('systemStore', {
  state: () => {
    return {
      serverVersion: undefined as Version | undefined,
      systemStatus: {
        initialization_status: {
          instance_identifier: '',
          central_server_address: '',
          software_token_init_status: TokenInitStatus.UNKNOWN,
        },
        high_availability_status: {
          is_ha_configured: false,
          node_name: undefined,
        },
      } as SystemStatus,
    };
  },
  persist: true,
  getters: {
    getServerVersion(state) {
      return state.serverVersion;
    },
    getSystemStatus(state) {
      return state.systemStatus;
    },
    isServerInitialized(): boolean {
      const initializationStatus: InitializationStatus | undefined =
        this.systemStatus?.initialization_status;

      if (!initializationStatus) return false;

      return (
        0 < initializationStatus.instance_identifier.length &&
        0 < initializationStatus.central_server_address.length &&
        TokenInitStatus.INITIALIZED ==
          initializationStatus.software_token_init_status
      );
    },
  },

  actions: {
    async fetchServerVersion() {
      return axios
        .get<Version>('/system/version')
        .then((resp) => (this.serverVersion = resp.data));
    },
    async fetchSystemStatus() {
      return api
        .get<SystemStatus>('/system/status')
        .then((resp) => (this.systemStatus = resp.data));
    },
    async updateCentralServerAddress(newAddress: ServerAddressUpdateBody) {
      return api
        .put<SystemStatus>('/system/status/server-address', newAddress)
        .then((resp) => (this.systemStatus = resp.data));
    },

<<<<<<< HEAD
export const actions: ActionTree<State, RootState> = {
  async [StoreTypes.actions.FETCH_SERVER_VERSION]({ commit }) {
    return axios
      .get<Version>('/system/version')
      .then((resp) =>
        commit(StoreTypes.mutations.SET_SERVER_VERSION, resp.data),
      );
  },
  async [StoreTypes.actions.FETCH_SYSTEM_STATUS]({ commit }) {
    return api
      .get<Version>('/system/status')
      .then((resp) =>
        commit(StoreTypes.mutations.SET_SYSTEM_STATUS, resp.data),
      );
  },
  async [StoreTypes.actions.UPDATE_CENTRAL_SERVER_ADDRESS](
    { commit },
    newAddress: CentralServerAddress,
  ) {
    return api
      .put<SystemStatus>('/system/server-address', newAddress)
      .then((resp) =>
        commit(StoreTypes.mutations.SET_SYSTEM_STATUS, resp.data),
      );
  },
};
=======
    async initalizationRequest(formData: InitialServerConf) {
      const notifications = notificationsStore();
>>>>>>> b24cb9a5

      return api.post('/initialization', formData).then(() => {
        notifications.setContinueInit(true);
      });
    },
  },
});<|MERGE_RESOLUTION|>--- conflicted
+++ resolved
@@ -28,13 +28,9 @@
 
 import * as api from '@/util/api';
 import {
-<<<<<<< HEAD
-  CentralServerAddress,
-=======
   InitializationStatus,
   InitialServerConf,
-  ServerAddressUpdateBody,
->>>>>>> b24cb9a5
+  CentralServerAddress,
   SystemStatus,
   TokenInitStatus,
   Version,
@@ -93,43 +89,14 @@
         .get<SystemStatus>('/system/status')
         .then((resp) => (this.systemStatus = resp.data));
     },
-    async updateCentralServerAddress(newAddress: ServerAddressUpdateBody) {
+    async updateCentralServerAddress(newAddress: CentralServerAddress) {
       return api
         .put<SystemStatus>('/system/status/server-address', newAddress)
         .then((resp) => (this.systemStatus = resp.data));
     },
 
-<<<<<<< HEAD
-export const actions: ActionTree<State, RootState> = {
-  async [StoreTypes.actions.FETCH_SERVER_VERSION]({ commit }) {
-    return axios
-      .get<Version>('/system/version')
-      .then((resp) =>
-        commit(StoreTypes.mutations.SET_SERVER_VERSION, resp.data),
-      );
-  },
-  async [StoreTypes.actions.FETCH_SYSTEM_STATUS]({ commit }) {
-    return api
-      .get<Version>('/system/status')
-      .then((resp) =>
-        commit(StoreTypes.mutations.SET_SYSTEM_STATUS, resp.data),
-      );
-  },
-  async [StoreTypes.actions.UPDATE_CENTRAL_SERVER_ADDRESS](
-    { commit },
-    newAddress: CentralServerAddress,
-  ) {
-    return api
-      .put<SystemStatus>('/system/server-address', newAddress)
-      .then((resp) =>
-        commit(StoreTypes.mutations.SET_SYSTEM_STATUS, resp.data),
-      );
-  },
-};
-=======
     async initalizationRequest(formData: InitialServerConf) {
       const notifications = notificationsStore();
->>>>>>> b24cb9a5
 
       return api.post('/initialization', formData).then(() => {
         notifications.setContinueInit(true);
