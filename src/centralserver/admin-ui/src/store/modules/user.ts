/*
 * The MIT License
 * Copyright (c) 2019- Nordic Institute for Interoperability Solutions (NIIS)
 * Copyright (c) 2018 Estonian Information System Authority (RIA),
 * Nordic Institute for Interoperability Solutions (NIIS), Population Register Centre (VRK)
 * Copyright (c) 2015-2017 Estonian Information System Authority (RIA), Population Register Centre (VRK)
 *
 * Permission is hereby granted, free of charge, to any person obtaining a copy
 * of this software and associated documentation files (the "Software"), to deal
 * in the Software without restriction, including without limitation the rights
 * to use, copy, modify, merge, publish, distribute, sublicense, and/or sell
 * copies of the Software, and to permit persons to whom the Software is
 * furnished to do so, subject to the following conditions:
 *
 * The above copyright notice and this permission notice shall be included in
 * all copies or substantial portions of the Software.
 *
 * THE SOFTWARE IS PROVIDED "AS IS", WITHOUT WARRANTY OF ANY KIND, EXPRESS OR
 * IMPLIED, INCLUDING BUT NOT LIMITED TO THE WARRANTIES OF MERCHANTABILITY,
 * FITNESS FOR A PARTICULAR PURPOSE AND NONINFRINGEMENT. IN NO EVENT SHALL THE
 * AUTHORS OR COPYRIGHT HOLDERS BE LIABLE FOR ANY CLAIM, DAMAGES OR OTHER
 * LIABILITY, WHETHER IN AN ACTION OF CONTRACT, TORT OR OTHERWISE, ARISING FROM,
 * OUT OF OR IN CONNECTION WITH THE SOFTWARE OR THE USE OR OTHER DEALINGS IN
 * THE SOFTWARE.
 */
import axiosAuth from '../../axios-auth';
import axios from 'axios';
import { ActionTree, GetterTree, Module, MutationTree } from 'vuex';
<<<<<<< HEAD
import { RootState, StoreTypes } from '@/global';
=======
import { RootState } from '@/global';
import { StoreTypes } from '@/global';
import { Version } from '@/openapi-types';
>>>>>>> 43ed20aa

export interface State {
  authenticated: boolean;
  isSessionAlive: boolean | undefined;
  username: string;
  serverVersion: Version | undefined;
}

export const getDefaultState = (): State => {
  return {
    authenticated: false,
    isSessionAlive: undefined,
    username: '',
    serverVersion: undefined,
  };
};

// Initial state. The state can be reseted with this.
const moduleState = getDefaultState();

export const userGetters: GetterTree<State, RootState> = {
  [StoreTypes.getters.IS_AUTHENTICATED](state) {
    return state.authenticated;
  },
  [StoreTypes.getters.IS_SESSION_ALIVE](state) {
    return state.isSessionAlive;
  },
  [StoreTypes.getters.USERNAME](state) {
    return state.username;
  },
  [StoreTypes.getters.HAS_PERMISSION](state, value: string) {
    return true; // Mock. Until there is a real permission system.
  },
};

export const mutations: MutationTree<State> = {
  [StoreTypes.mutations.AUTH_USER](state) {
    state.authenticated = true;
  },
  [StoreTypes.mutations.SET_SESSION_ALIVE]: (state, value: boolean) => {
    state.isSessionAlive = value;
  },
  [StoreTypes.mutations.CLEAR_AUTH_DATA](state) {
    Object.assign(state, getDefaultState());
  },
  [StoreTypes.mutations.SET_USERNAME]: (state, username: string) => {
    state.username = username;
  },
  [StoreTypes.mutations.SET_SERVER_VERSION]: (state, version: Version) => {
    state.serverVersion = version;
  },
};

export const actions: ActionTree<State, RootState> = {
  [StoreTypes.actions.LOGIN]({ commit }, authData) {
    const data = `username=${encodeURIComponent(
      authData.username,
    )}&password=${encodeURIComponent(authData.password)}`;

    return axiosAuth({
      url: '/login',
      method: 'POST',
      headers: {
        'Content-Type': 'application/x-www-form-urlencoded',
      },
      data,
    })
      .then(() => {
        commit(StoreTypes.mutations.AUTH_USER);
        commit(StoreTypes.mutations.SET_SESSION_ALIVE, true);
      })
      .catch((error) => {
        throw error;
      });
  },

  async [StoreTypes.actions.FETCH_SESSION_STATUS]({ commit }) {
    return axios
      .get('/notifications/session-status')
      .then((res) => {
        commit(
          StoreTypes.mutations.SET_SESSION_ALIVE,
          res?.data?.valid ?? false,
        );
      })
      .catch(() => {
        commit(StoreTypes.mutations.SET_SESSION_ALIVE, false);
      });
  },

  async [StoreTypes.actions.FETCH_USER_DATA]() {
    return axios
      .get('/user')
      .then(() => {
        // do something
      })
      .catch((error) => {
        throw error;
      });
  },

  [StoreTypes.actions.LOGOUT]({ commit }, reload = true) {
    // Clear auth data
    commit(StoreTypes.mutations.CLEAR_AUTH_DATA);

    // Call backend for logout
    axiosAuth
      .post('/logout')
      .catch(() => {
        // Nothing to do
      })
      .finally(() => {
        if (reload) {
          // Reload the browser page to clean up the memory
          location.reload();
        }
      });
  },

  async [StoreTypes.actions.FETCH_SERVER_VERSION]({ commit }) {
    return axios
      .get<Version>('/system/version')
      .then((resp) =>
        commit(StoreTypes.mutations.SET_SERVER_VERSION, resp.data),
      )
      .catch((error) => {
        throw error;
      });
  },

  [StoreTypes.actions.CLEAR_AUTH]: ({ commit }) => {
    commit(StoreTypes.mutations.CLEAR_AUTH_DATA);
  },
};

export const module: Module<State, RootState> = {
  namespaced: false,
  state: moduleState,
  getters: userGetters,
  actions,
  mutations,
};<|MERGE_RESOLUTION|>--- conflicted
+++ resolved
@@ -26,13 +26,8 @@
 import axiosAuth from '../../axios-auth';
 import axios from 'axios';
 import { ActionTree, GetterTree, Module, MutationTree } from 'vuex';
-<<<<<<< HEAD
 import { RootState, StoreTypes } from '@/global';
-=======
-import { RootState } from '@/global';
-import { StoreTypes } from '@/global';
 import { Version } from '@/openapi-types';
->>>>>>> 43ed20aa
 
 export interface State {
   authenticated: boolean;
