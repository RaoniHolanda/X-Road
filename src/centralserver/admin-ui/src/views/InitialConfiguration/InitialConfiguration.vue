<!--
   The MIT License
   Copyright (c) 2019- Nordic Institute for Interoperability Solutions (NIIS)
   Copyright (c) 2018 Estonian Information System Authority (RIA),
   Nordic Institute for Interoperability Solutions (NIIS), Population Register Centre (VRK)
   Copyright (c) 2015-2017 Estonian Information System Authority (RIA), Population Register Centre (VRK)

   Permission is hereby granted, free of charge, to any person obtaining a copy
   of this software and associated documentation files (the "Software"), to deal
   in the Software without restriction, including without limitation the rights
   to use, copy, modify, merge, publish, distribute, sublicense, and/or sell
   copies of the Software, and to permit persons to whom the Software is
   furnished to do so, subject to the following conditions:

   The above copyright notice and this permission notice shall be included in
   all copies or substantial portions of the Software.

   THE SOFTWARE IS PROVIDED "AS IS", WITHOUT WARRANTY OF ANY KIND, EXPRESS OR
   IMPLIED, INCLUDING BUT NOT LIMITED TO THE WARRANTIES OF MERCHANTABILITY,
   FITNESS FOR A PARTICULAR PURPOSE AND NONINFRINGEMENT. IN NO EVENT SHALL THE
   AUTHORS OR COPYRIGHT HOLDERS BE LIABLE FOR ANY CLAIM, DAMAGES OR OTHER
   LIABILITY, WHETHER IN AN ACTION OF CONTRACT, TORT OR OTHERWISE, ARISING FROM,
   OUT OF OR IN CONNECTION WITH THE SOFTWARE OR THE USE OR OTHER DEALINGS IN
   THE SOFTWARE.
 -->
<template>
  <main id="initial-configuration" class="form-view-wrap">
    <ValidationObserver ref="initializationForm" v-slot="{ invalid }">
      <v-form>
        <div class="form-content-wrap">
          <div
            class="form-main-title"
            data-test="central-server-initialization-page-title"
          >
            {{ $t('init.initialConfiguration') }}
          </div>

          <div class="form-sub-title">{{ $t('init.csIdentification') }}</div>

          <div class="form-row-wrap">
            <xrd-form-label
              :label-text="$t('fields.init.identifier')"
              :help-text="$t('init.instanceIdentifier.info')"
            />

            <ValidationProvider
              v-slot="{ errors }"
              ref="initializationParamsVP"
              name="init.identifier"
              rules="required"
              data-test="instance-identifier--validation"
            >
              <v-text-field
                v-model="instanceIdentifier"
                class="form-input"
                type="text"
                :label="$t('fields.init.identifier')"
                :error-messages="errors"
                :disabled="disabledFields.instanceIdentifier"
                outlined
                autofocus
                data-test="instance-identifier--input"
              ></v-text-field>
            </ValidationProvider>
          </div>

          <div class="form-row-wrap">
            <xrd-form-label
              :label-text="$t('fields.init.address')"
              :help-text="$t('init.address.info')"
            />

            <ValidationProvider
              v-slot="{ errors }"
              ref="initializationParamsVP"
              name="init.address"
              rules="required"
              data-test="address--validation"
            >
              <v-text-field
                v-model="address"
                class="form-input"
                type="text"
                :label="$t('fields.init.address')"
                :error-messages="errors"
                :disabled="disabledFields.address"
                outlined
                data-test="address--input"
              ></v-text-field>
            </ValidationProvider>
          </div>
          <div class="form-sub-title">{{ $t('init.softwareToken') }}</div>
          <div class="form-row-wrap">
            <xrd-form-label
              :label-text="$t('fields.init.pin')"
              :help-text="$t('init.pin.info')"
            />

            <ValidationProvider
              v-slot="{ errors }"
              name="init.pin"
              rules="required"
              data-test="pin--validation"
            >
              <v-text-field
                v-model="pin"
                class="form-input"
                type="password"
                autocomplete="pin-code"
                name="init.pin"
                :label="$t('fields.init.pin')"
                :error-messages="errors"
                :disabled="disabledFields.pin"
                outlined
                data-test="pin--input"
              ></v-text-field>
            </ValidationProvider>
          </div>

          <div class="form-row-wrap">
            <xrd-form-label :label-text="$t('fields.init.confirmPin')" />

            <ValidationProvider
              v-slot="{ errors, passed }"
              ref="confirmPinFieldVP"
              name="init.confirmPin"
              rules="required|password:@init.pin"
              data-test="confirm-pin--validation"
            >
              <v-text-field
                v-model="pinConfirm"
                class="form-input"
                type="password"
                autocomplete="pin-code"
                name="init.confirmPin"
                :label="$t('fields.init.confirmPin')"
                :error-messages="errors"
                :disabled="disabledFields.pin"
                outlined
                data-test="confirm-pin--input"
              >
                <xrd-icon-base
                  v-if="passed"
                  slot="append"
                  :color="colors.Success100"
                  data-test="confirm-pin-append-input-icon"
                >
                  <XrdIconChecked />
                </xrd-icon-base>
              </v-text-field>
            </ValidationProvider>
          </div>
        </div>
        <div class="button-footer">
          <xrd-button
            :disabled="invalid"
            data-test="submit-button"
            @click="submit"
            >{{ $t('action.submit') }}
          </xrd-button>
        </div>
      </v-form>
    </ValidationObserver>
  </main>
</template>

<script lang="ts">
import Vue, { VueConstructor } from 'vue';
import { extend, ValidationObserver, ValidationProvider } from 'vee-validate';
import i18n from '@/i18n';
import { Colors, RouteName, StoreTypes } from '@/global';
import {
  ErrorInfo,
  InitializationStatus,
  InitialServerConf,
  TokenInitStatus,
} from '@/openapi-types';
import { swallowRedirectedNavigationError } from '@/util/helpers';
import { AxiosError } from 'axios';
import { State } from '@/store/modules/initialization';

const PASSWORD_MATCH_ERROR: string = i18n.t('init.pin.pinMatchError') as string;

extend('password', {
  params: ['target'],
  // eslint-disable-next-line @typescript-eslint/no-explicit-any
  validate(value, { target }: Record<string, any>) {
    return value === target;
  },
  message: PASSWORD_MATCH_ERROR,
});

function getTranslatedFieldErrors(
  fieldName: string,
  fieldError: Record<string, string[]>,
): string[] {
  const errors: string[] = fieldError[fieldName];
  if (errors) {
    return errors.map((errorKey: string) => {
      return i18n.t(`validationError.${errorKey}Field`).toString();
    });
  } else {
    return [];
  }
}

function invalidParamsErrors(errorInfo: ErrorInfo): Array<string> {
  if (
    400 === errorInfo.status &&
    'invalid_init_params' === errorInfo.error?.code
  ) {
    return errorInfo.error.metadata || [];
  } else {
    return [];
  }
}

export default (
  Vue as VueConstructor<
    Vue & {
      $refs: {
        initializationForm: InstanceType<typeof ValidationObserver>;
      };
    }
  >
).extend({
  components: {
    ValidationObserver,
    ValidationProvider,
  },
  props: {},
  data() {
    return {
      address: '',
      instanceIdentifier: '',
      pin: '',
      pinConfirm: '',
      colors: Colors,
      disabledFields: {
        address: false,
        instanceIdentifier: false,
        pin: false,
      },
    };
  },
  computed: {},
  created: function () {
<<<<<<< HEAD
    let statusAtFirst: InitializationStatus =
      this.$store.getters[StoreTypes.getters.SYSTEM_STATUS]
        ?.initialization_status;
=======
    const statusAtFirst: State =
      this.$store.getters[StoreTypes.getters.INITIALIZATION_STATUS];
>>>>>>> df5ac400

    if (
      TokenInitStatus.INITIALIZED == statusAtFirst?.software_token_init_status
    ) {
      this.disabledFields.pin = true;
      this.pin = '****';
      this.pinConfirm = '****';
    }
    if (statusAtFirst?.central_server_address.length > 0) {
      this.disabledFields.address = true;
      this.address = statusAtFirst?.central_server_address;
    }
    if (statusAtFirst?.instance_identifier.length > 0) {
      this.disabledFields.instanceIdentifier = true;
      this.instanceIdentifier = statusAtFirst.instance_identifier;
    }
  },
  methods: {
    async submit() {
      // validate inputs
      const formData: InitialServerConf = {};
      if (!this.disabledFields.instanceIdentifier) {
        formData.instance_identifier = this.instanceIdentifier;
      }
      if (!this.disabledFields.address) {
        formData.central_server_address = this.address;
      }
      if (!this.disabledFields.pin) {
        formData.software_token_pin = this.pin;
      }
      await this.$store.dispatch(StoreTypes.actions.RESET_NOTIFICATIONS_STATE);
      await this.$store
        .dispatch(StoreTypes.actions.INITIALIZATION_REQUEST, formData)
        .then(
          () => {
            this.$router
              .push({
                name: RouteName.Members,
              })
              .catch(swallowRedirectedNavigationError);
          },
          (error: AxiosError) => {
            const errorInfo: ErrorInfo = error.response?.data || { status: 0 };
            if (isFieldError(errorInfo)) {
              const fieldErrors = errorInfo.error?.validation_errors;
              if (fieldErrors) {
                const identifierErrors: string[] = getTranslatedFieldErrors(
                  'initialServerConf.instanceIdentifier',
                  fieldErrors,
                );
                const addressErrors: string[] = getTranslatedFieldErrors(
                  'initialServerConf.centralServerAddress',
                  fieldErrors,
                );
                this.$refs.initializationForm.setErrors({
                  'init.identifier': identifierErrors,
                  'init.address': addressErrors,
                });
                this.$store.dispatch(StoreTypes.actions.SHOW_ERROR, error);
              }
              return;
            }
            if (invalidParamsErrors(errorInfo).length > 0) {
              this.$store.dispatch(StoreTypes.actions.SHOW_ERROR, error);
              return;
            }
            if (isWeakPinError(errorInfo)) {
              this.$store.dispatch(StoreTypes.actions.SHOW_ERROR, error);
              return;
            }
            throw error;
          },
        )
        .catch((error) => {
          return this.$store.dispatch(
            StoreTypes.actions.SHOW_ERROR_MESSAGE_RAW,
            error,
          );
        })
        .finally(() => {
          return this.$store.dispatch(StoreTypes.actions.FETCH_SYSTEM_STATUS);
        });

      function isFieldError(error: ErrorInfo) {
        const errorStatus = error.status;
        return (
          400 === errorStatus && 'validation_failure' === error?.error?.code
        );
      }

      function isWeakPinError(error: ErrorInfo) {
        const errorStatus = error.status;
        return 400 === errorStatus && 'weak_pin' === error?.error?.code;
      }
    },
  },
});
</script>

<style lang="scss" scoped>
@import '~styles/colors';
@import '~styles/forms';

.form-main-title {
  color: $XRoad-WarmGrey100;
  width: 100%;
  padding: 24px;
  font-style: normal;
  font-weight: bold;
  font-size: 24px;
  line-height: 32px;
}

.form-sub-title {
  color: $XRoad-WarmGrey100;
  width: 100%;
  padding: 24px;
  margin-left: 12%;
  font-style: normal;
  font-weight: bold;
  font-size: 18px;
  line-height: 24px;

  @media only screen and (max-width: 1200px) {
    // Keeps the titles somewhat in line with the descriptions
    margin-left: 0;
  }
}
</style><|MERGE_RESOLUTION|>--- conflicted
+++ resolved
@@ -245,14 +245,9 @@
   },
   computed: {},
   created: function () {
-<<<<<<< HEAD
-    let statusAtFirst: InitializationStatus =
+    const statusAtFirst: InitializationStatus =
       this.$store.getters[StoreTypes.getters.SYSTEM_STATUS]
         ?.initialization_status;
-=======
-    const statusAtFirst: State =
-      this.$store.getters[StoreTypes.getters.INITIALIZATION_STATUS];
->>>>>>> df5ac400
 
     if (
       TokenInitStatus.INITIALIZED == statusAtFirst?.software_token_init_status
