--- conflicted
+++ resolved
@@ -24,12 +24,6 @@
         </sql>
     </changeSet>
 
-<<<<<<< HEAD
-    <changeSet id="security-server-owners-global-group" author="justass">
-        <sql>
-            INSERT INTO global_groups(group_code, description, created_at, updated_at)
-            VALUES ('security-server-owners','Security server owners', now(), now());
-=======
     <changeSet id="internal-configuration-testdata" author="vpaliliunas">
         <comment>Test data for configuration info apis testing
         </comment>
@@ -49,7 +43,13 @@
             (version, file_name, file_data, content_identifier, file_updated_at, ha_node_name)
             VALUES (2, 'file.xml', null, 'SHARED-ID', '2022-01-01 01:00:00.000000', 'node_0');
 
->>>>>>> e1d79e95
+        </sql>
+    </changeSet>
+
+    <changeSet id="security-server-owners-global-group" author="justass">
+        <sql>
+            INSERT INTO global_groups(group_code, description, created_at, updated_at)
+            VALUES ('security-server-owners','Security server owners', now(), now());
         </sql>
     </changeSet>
 </databaseChangeLog>