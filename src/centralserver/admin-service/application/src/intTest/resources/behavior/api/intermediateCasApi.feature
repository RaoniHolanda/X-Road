--- conflicted
+++ resolved
@@ -3,16 +3,6 @@
 
   Background:
     Given Certification service is created
-<<<<<<< HEAD
-    And intermediate CAS added to certification service
-    Then OCSP responder is added to intermediate CAS
-
-  Scenario: Deleting OCSP responder from intermediate CAS
-    Given Certification service is created
-    And intermediate CAS added to certification service
-    And OCSP responder is added to intermediate CAS
-    Then OCSP responder is deleted from intermediate CAS
-=======
 
   Scenario: Adding OCSP responder to intermediate CAS
     Given intermediate CAS added to certification service
@@ -24,4 +14,9 @@
     And OCSP responder is added to intermediate CAS
     And OCSP responder is added to intermediate CAS
     Then intermediate CA has 3 OCSP responders
->>>>>>> ad73ff2c
+
+  Scenario: Deleting OCSP responder from intermediate CAS
+    Given Certification service is created
+    And intermediate CAS added to certification service
+    And OCSP responder is added to intermediate CAS
+    Then OCSP responder is deleted from intermediate CAS