/*
 * The MIT License
 *
 * Copyright (c) 2019- Nordic Institute for Interoperability Solutions (NIIS)
 * Copyright (c) 2018 Estonian Information System Authority (RIA),
 * Nordic Institute for Interoperability Solutions (NIIS), Population Register Centre (VRK)
 * Copyright (c) 2015-2017 Estonian Information System Authority (RIA), Population Register Centre (VRK)
 * <p>
 * Permission is hereby granted, free of charge, to any person obtaining a copy
 * of this software and associated documentation files (the "Software"), to deal
 * in the Software without restriction, including without limitation the rights
 * to use, copy, modify, merge, publish, distribute, sublicense, and/or sell
 * copies of the Software, and to permit persons to whom the Software is
 * furnished to do so, subject to the following conditions:
 * <p>
 * The above copyright notice and this permission notice shall be included in
 * all copies or substantial portions of the Software.
 * <p>
 * THE SOFTWARE IS PROVIDED "AS IS", WITHOUT WARRANTY OF ANY KIND, EXPRESS OR
 * IMPLIED, INCLUDING BUT NOT LIMITED TO THE WARRANTIES OF MERCHANTABILITY,
 * FITNESS FOR A PARTICULAR PURPOSE AND NONINFRINGEMENT. IN NO EVENT SHALL THE
 * AUTHORS OR COPYRIGHT HOLDERS BE LIABLE FOR ANY CLAIM, DAMAGES OR OTHER
 * LIABILITY, WHETHER IN AN ACTION OF CONTRACT, TORT OR OTHERWISE, ARISING FROM,
 * OUT OF OR IN CONNECTION WITH THE SOFTWARE OR THE USE OR OTHER DEALINGS IN
 * THE SOFTWARE.
 */

package org.niis.xroad.cs.test.glue;

import com.nortal.test.asserts.Validation;
import io.cucumber.java.en.Then;
import io.cucumber.java.en.When;
import org.niis.xroad.centralserver.openapi.model.CertificateAuthorityDto;
import org.niis.xroad.centralserver.openapi.model.OcspResponderDto;
import org.niis.xroad.cs.test.api.FeignCertificationServicesApi;
import org.niis.xroad.cs.test.api.FeignIntermediateCasApi;
import org.springframework.beans.factory.annotation.Autowired;
import org.springframework.http.ResponseEntity;
import org.springframework.mock.web.MockMultipartFile;
import org.springframework.web.multipart.MultipartFile;

import java.util.Set;
import java.util.UUID;

import static org.niis.xroad.cs.test.utils.CertificateUtils.generateAuthCert;
import static org.springframework.http.HttpStatus.CREATED;
<<<<<<< HEAD
import static org.springframework.http.HttpStatus.NO_CONTENT;
=======
import static org.springframework.http.HttpStatus.OK;
>>>>>>> ad73ff2c

public class IntermediateCasApiStepDefs extends BaseStepDefs {

    @Autowired
    private FeignCertificationServicesApi certificationServicesApi;
    @Autowired
    private FeignIntermediateCasApi intermediateCasApi;

    @When("intermediate CAS added to certification service")
    public void addIntermediateCas() throws Exception {
        final Integer certificationServiceId = scenarioContext.getStepData("certificationServiceId");
        final MultipartFile certificate = new MockMultipartFile("certificate", generateAuthCert());

        final ResponseEntity<CertificateAuthorityDto> response = certificationServicesApi
                .addCertificationServiceIntermediateCa(certificationServiceId, certificate);

        final Validation.Builder validationBuilder = new Validation.Builder()
                .context(response)
                .title("Validate response")
                .assertion(equalsAssertion(CREATED, response.getStatusCode(), "Verify status code"));
        validationService.validate(validationBuilder.build());

        scenarioContext.putStepData("intermediateCasId", response.getBody().getId());
    }

    @When("OCSP responder is added to intermediate CAS")
    public void ocspResponderIsAddedToIntermediateCAS() throws Exception {
        final Integer intermediateCasId = scenarioContext.getStepData("intermediateCasId");
        final MultipartFile certificate = new MockMultipartFile("certificate", generateAuthCert());
        final String url = "http://" + UUID.randomUUID();

        final ResponseEntity<OcspResponderDto> response = intermediateCasApi
                .addIntermediateCaOcspResponder(intermediateCasId, url, certificate);

<<<<<<< HEAD
        assertEquals(CREATED, response.getStatusCode());

        scenarioContext.putStepData("ocspRespIdOfIntermediateCa", response.getBody().getId());
    }

    @When("OCSP responder is deleted from intermediate CAS")
    public void ocspResponderIsDeletedFromIntermediateCAS() {
        final Integer intermediateCasId = scenarioContext.getStepData("intermediateCasId");
        final Integer ocspResponderId = scenarioContext.getStepData("ocspRespIdOfIntermediateCa");

        final ResponseEntity<Void> response = intermediateCasApi
                .deleteIntermediateCaOcspResponder(intermediateCasId, ocspResponderId);

        assertEquals(NO_CONTENT, response.getStatusCode());
=======
        final Validation.Builder validationBuilder = new Validation.Builder()
                .context(response)
                .title("Validate response")
                .assertion(equalsAssertion(CREATED, response.getStatusCode(), "Verify status code"));
        validationService.validate(validationBuilder.build());
>>>>>>> ad73ff2c
    }

    @Then("intermediate CA has {int} OCSP responders")
    public void intermediateCAHasOCSPResponders(int count) {
        final Integer intermediateCasId = scenarioContext.getStepData("intermediateCasId");

        final ResponseEntity<Set<OcspResponderDto>> response = intermediateCasApi.getIntermediateCaOcspResponders(intermediateCasId);

        final Validation.Builder validationBuilder = new Validation.Builder()
                .context(response)
                .title("Validate response")
                .assertion(equalsAssertion(OK, response.getStatusCode(), "Verify status code"))
                .assertion(equalsAssertion(3, response.getBody().size(), "Response contains " + count + " items"));
        validationService.validate(validationBuilder.build());
    }
}<|MERGE_RESOLUTION|>--- conflicted
+++ resolved
@@ -44,11 +44,9 @@
 
 import static org.niis.xroad.cs.test.utils.CertificateUtils.generateAuthCert;
 import static org.springframework.http.HttpStatus.CREATED;
-<<<<<<< HEAD
 import static org.springframework.http.HttpStatus.NO_CONTENT;
-=======
 import static org.springframework.http.HttpStatus.OK;
->>>>>>> ad73ff2c
+
 
 public class IntermediateCasApiStepDefs extends BaseStepDefs {
 
@@ -61,7 +59,6 @@
     public void addIntermediateCas() throws Exception {
         final Integer certificationServiceId = scenarioContext.getStepData("certificationServiceId");
         final MultipartFile certificate = new MockMultipartFile("certificate", generateAuthCert());
-
         final ResponseEntity<CertificateAuthorityDto> response = certificationServicesApi
                 .addCertificationServiceIntermediateCa(certificationServiceId, certificate);
 
@@ -79,32 +76,16 @@
         final Integer intermediateCasId = scenarioContext.getStepData("intermediateCasId");
         final MultipartFile certificate = new MockMultipartFile("certificate", generateAuthCert());
         final String url = "http://" + UUID.randomUUID();
-
         final ResponseEntity<OcspResponderDto> response = intermediateCasApi
                 .addIntermediateCaOcspResponder(intermediateCasId, url, certificate);
 
-<<<<<<< HEAD
-        assertEquals(CREATED, response.getStatusCode());
-
-        scenarioContext.putStepData("ocspRespIdOfIntermediateCa", response.getBody().getId());
-    }
-
-    @When("OCSP responder is deleted from intermediate CAS")
-    public void ocspResponderIsDeletedFromIntermediateCAS() {
-        final Integer intermediateCasId = scenarioContext.getStepData("intermediateCasId");
-        final Integer ocspResponderId = scenarioContext.getStepData("ocspRespIdOfIntermediateCa");
-
-        final ResponseEntity<Void> response = intermediateCasApi
-                .deleteIntermediateCaOcspResponder(intermediateCasId, ocspResponderId);
-
-        assertEquals(NO_CONTENT, response.getStatusCode());
-=======
         final Validation.Builder validationBuilder = new Validation.Builder()
                 .context(response)
                 .title("Validate response")
                 .assertion(equalsAssertion(CREATED, response.getStatusCode(), "Verify status code"));
         validationService.validate(validationBuilder.build());
->>>>>>> ad73ff2c
+
+        scenarioContext.putStepData("ocspRespIdOfIntermediateCa", response.getBody().getId());
     }
 
     @Then("intermediate CA has {int} OCSP responders")
@@ -120,4 +101,20 @@
                 .assertion(equalsAssertion(3, response.getBody().size(), "Response contains " + count + " items"));
         validationService.validate(validationBuilder.build());
     }
+
+    @When("OCSP responder is deleted from intermediate CAS")
+    public void ocspResponderIsDeletedFromIntermediateCAS() {
+        final Integer intermediateCasId = scenarioContext.getStepData("intermediateCasId");
+        final Integer ocspResponderId = scenarioContext.getStepData("ocspRespIdOfIntermediateCa");
+
+        final ResponseEntity<Void> response = intermediateCasApi
+                .deleteIntermediateCaOcspResponder(intermediateCasId, ocspResponderId);
+
+        final Validation.Builder validationBuilder = new Validation.Builder()
+                .context(response)
+                .title("Validate response")
+                .assertion(equalsAssertion(NO_CONTENT, response.getStatusCode(), "Verify status code"));
+        validationService.validate(validationBuilder.build());
+    }
+
 }