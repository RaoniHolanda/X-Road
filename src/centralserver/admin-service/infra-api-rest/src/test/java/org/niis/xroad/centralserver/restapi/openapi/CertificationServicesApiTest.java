--- conflicted
+++ resolved
@@ -25,47 +25,25 @@
  */
 package org.niis.xroad.centralserver.restapi.openapi;
 
+import ee.ria.xroad.common.TestCertUtil;
+
 import com.fasterxml.jackson.databind.ObjectMapper;
 import lombok.SneakyThrows;
 import org.apache.commons.io.IOUtils;
 import org.junit.jupiter.api.Test;
 import org.niis.xroad.centralserver.openapi.model.ApprovedCertificationServiceDto;
-<<<<<<< HEAD
-import org.niis.xroad.centralserver.openapi.model.ApprovedCertificationServiceListItemDto;
+import org.niis.xroad.centralserver.openapi.model.CertificationServiceSettingsDto;
 import org.niis.xroad.centralserver.openapi.model.OcspResponderDto;
-import org.niis.xroad.centralserver.restapi.util.TestUtils;
-import org.springframework.beans.factory.annotation.Autowired;
-import org.springframework.boot.test.web.client.TestRestTemplate;
-import org.springframework.core.io.ByteArrayResource;
-import org.springframework.http.HttpEntity;
-import org.springframework.http.HttpHeaders;
-import org.springframework.http.MediaType;
-import org.springframework.http.ResponseEntity;
-import org.springframework.util.LinkedMultiValueMap;
-import org.springframework.util.MultiValueMap;
-
-import java.time.OffsetDateTime;
-import java.time.ZoneOffset;
-
-import static org.assertj.core.api.Assertions.assertThat;
-import static org.junit.jupiter.api.Assertions.assertEquals;
-import static org.junit.jupiter.api.Assertions.assertFalse;
-import static org.junit.jupiter.api.Assertions.assertNotNull;
-import static org.springframework.http.HttpStatus.CREATED;
-import static org.springframework.http.HttpStatus.OK;
-
-class CertificationServicesApiTest extends AbstractApiRestTemplateTestContext {
-
-    private static final String CERT_PROFILE_INFO_PROVIDER
-=======
-import org.niis.xroad.centralserver.openapi.model.CertificationServiceSettingsDto;
 import org.springframework.beans.factory.annotation.Autowired;
 import org.springframework.mock.web.MockPart;
 import org.springframework.security.test.context.support.WithMockUser;
 import org.springframework.test.web.servlet.ResultActions;
 
+import java.time.OffsetDateTime;
+
 import static org.apache.commons.lang3.BooleanUtils.FALSE;
 import static org.apache.commons.lang3.BooleanUtils.TRUE;
+import static org.assertj.core.api.AssertionsForClassTypes.assertThat;
 import static org.hamcrest.Matchers.equalTo;
 import static org.springframework.http.MediaType.APPLICATION_JSON;
 import static org.springframework.test.web.servlet.request.MockMvcRequestBuilders.get;
@@ -78,7 +56,6 @@
 class CertificationServicesApiTest extends AbstractApiControllerTest {
 
     private static final String BASIC_CERT_PROFILE_INFO_PROVIDER
->>>>>>> 011e407f
             = "ee.ria.xroad.common.certificateprofile.impl.BasicCertificateProfileInfoProvider";
     private static final String FIVRK_CERT_PROFILE_INFO_PROVIDER
             = "ee.ria.xroad.common.certificateprofile.impl.FiVRKCertificateProfileInfoProvider";
@@ -93,7 +70,7 @@
     void getCertificationServices() throws Exception {
 
         mockMvc.perform(
-                get(commonModuleEndpointPaths.getBasePath() + "/certification-services"))
+                        get(commonModuleEndpointPaths.getBasePath() + "/certification-services"))
                 .andExpect(status().isOk())
                 .andExpect(jsonPath("$").isArray())
                 .andExpect(jsonPath("$[0].id", equalTo(100)))
@@ -113,7 +90,7 @@
         Integer id = objectMapper.readValue(newApprovedCa, ApprovedCertificationServiceDto.class).getId();
 
         mockMvc.perform(
-                get(commonModuleEndpointPaths.getBasePath() + "/certification-services/{id}", id))
+                        get(commonModuleEndpointPaths.getBasePath() + "/certification-services/{id}", id))
                 .andExpect(status().isOk())
                 .andExpect(jsonPath("name", equalTo("*.google.com")))
                 .andExpect(jsonPath("tls_auth", equalTo(false)))
@@ -123,49 +100,6 @@
     }
 
     @Test
-<<<<<<< HEAD
-    void addCertificationService() {
-        TestUtils.addApiKeyAuthorizationHeader(restTemplate);
-        var entity = prepareAddCertificationServiceRequest();
-
-        ResponseEntity<ApprovedCertificationServiceDto> response = restTemplate.postForEntity(
-                "/api/v1/certification-services",
-                entity,
-                ApprovedCertificationServiceDto.class);
-
-        assertNotNull(response);
-        assertEquals(CREATED, response.getStatusCode());
-        assertEquals("*.google.com", response.getBody().getName());
-        assertNotNull(response.getBody().getNotBefore());
-        assertNotNull(response.getBody().getNotAfter());
-    }
-
-    @Test
-    void addCertificationServiceOcspResponder() {
-        TestUtils.addApiKeyAuthorizationHeader(restTemplate);
-        var entity = prepareAddCertificationServiceOcspResponderRequest();
-
-        ResponseEntity<OcspResponderDto> response = restTemplate.postForEntity(
-                "/api/v1/certification-services/100/ocsp-responders",
-                entity,
-                OcspResponderDto.class);
-
-        assertThat(response.getStatusCode()).isEqualTo(CREATED);
-        assertThat(response.getBody().getId()).isNotNull();
-        assertThat(response.getBody().getUrl()).isEqualTo("http://localhost:1234");
-        assertThat(response.getBody().getCreatedAt()).isBefore(OffsetDateTime.now());
-        assertThat(response.getBody().getUpdatedAt()).isBefore(OffsetDateTime.now());
-    }
-
-    private HttpEntity<MultiValueMap> prepareAddCertificationServiceRequest() {
-        MultiValueMap<String, Object> request = new LinkedMultiValueMap<>();
-        request.add("certificate", generateMockCertFile());
-        request.add("tls_auth", Boolean.FALSE);
-        request.add("certificate_profile_info", CERT_PROFILE_INFO_PROVIDER);
-        HttpHeaders headers = new HttpHeaders();
-        headers.setContentType(MediaType.MULTIPART_FORM_DATA);
-        return new HttpEntity<>(request, headers);
-=======
     @WithMockUser(authorities = {"ADD_APPROVED_CA", "EDIT_APPROVED_CA"})
     void editCertificationServiceSettings() throws Exception {
         String newApprovedCa = callAddCertificationService().andReturn().getResponse().getContentAsString();
@@ -183,27 +117,31 @@
                 .andExpect(jsonPath("certificate_profile_info", equalTo(FIVRK_CERT_PROFILE_INFO_PROVIDER)));
     }
 
+    @Test
+    @WithMockUser(authorities = "ADD_APPROVED_CA")
+    void addCertificationServiceOcspResponder() throws Exception {
+        var result = mockMvc.perform(
+                        multipart(commonModuleEndpointPaths.getBasePath() + "/certification-services/100/ocsp-responders")
+                                .part(new MockPart("url", "http://localhost:1234".getBytes()))
+                                .part(new MockPart("certificate", "ocsp.crt", TestCertUtil.getOcspSigner().certChain[0].getEncoded())))
+                .andExpect(status().isCreated())
+                .andReturn();
+        OcspResponderDto created = objectMapper.readValue(result.getResponse().getContentAsString(), OcspResponderDto.class);
+        assertThat(created.getId()).isNotNull();
+        assertThat(created.getUrl()).isEqualTo("http://localhost:1234");
+        assertThat(created.getCreatedAt()).isBefore(OffsetDateTime.now());
+        assertThat(created.getUpdatedAt()).isBefore(OffsetDateTime.now());
+    }
+
     private ResultActions callAddCertificationService() throws Exception {
         return mockMvc.perform(
                         multipart(commonModuleEndpointPaths.getBasePath() + "/certification-services")
                                 .part(new MockPart("certificate_profile_info", BASIC_CERT_PROFILE_INFO_PROVIDER.getBytes()))
                                 .part(new MockPart("tls_auth", FALSE.getBytes()))
                                 .part(new MockPart("certificate", "*.google.com", generateMockCertFile())))
-                .andExpect(status().isOk())
+                .andExpect(status().isCreated())
                 .andExpect(jsonPath("name").value("*.google.com"));
->>>>>>> 011e407f
     }
-
-    private HttpEntity<MultiValueMap> prepareAddCertificationServiceOcspResponderRequest() {
-        MultiValueMap<String, Object> request = new LinkedMultiValueMap<>();
-        request.add("certificate", generateMockCertFile());
-        request.add("url", "http://localhost:1234");
-        HttpHeaders headers = new HttpHeaders();
-        headers.setContentType(MediaType.MULTIPART_FORM_DATA);
-        return new HttpEntity<>(request, headers);
-    }
-
-
 
     @SneakyThrows
     private byte[] generateMockCertFile() {
