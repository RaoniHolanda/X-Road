--- conflicted
+++ resolved
@@ -81,15 +81,13 @@
     SIGNER_PROXY_ERROR("Signer proxy exception"),
     TOKEN_INCORRECT_PIN_FORMAT("Incorrect PIN format"),
     TOKEN_ACTION_NOT_POSSIBLE("Token action not possible"),
-<<<<<<< HEAD
     TOKEN_FULL("2 keys already exist on this token"),
     KEY_GENERATION_FAILED("Singing key generation failed"),
-    KEY_DELETE_FAILED("Singing key delete failed");
-=======
+    KEY_DELETE_FAILED("Singing key delete failed"),
     SIGNING_KEY_NOT_FOUND("Signing key not found"),
     ERROR_DELETING_SIGNING_KEY("Error deleting signing key"),
     ACTIVE_SIGNING_KEY_CANNOT_BE_DELETED("Active configuration signing key cannot be deleted");
->>>>>>> beebc98a
+
 
     @Getter
     final String description;
