/**
 * The MIT License
 * <p>
 * Copyright (c) 2019- Nordic Institute for Interoperability Solutions (NIIS)
 * Copyright (c) 2018 Estonian Information System Authority (RIA),
 * Nordic Institute for Interoperability Solutions (NIIS), Population Register Centre (VRK)
 * Copyright (c) 2015-2017 Estonian Information System Authority (RIA), Population Register Centre (VRK)
 * <p>
 * Permission is hereby granted, free of charge, to any person obtaining a copy
 * of this software and associated documentation files (the "Software"), to deal
 * in the Software without restriction, including without limitation the rights
 * to use, copy, modify, merge, publish, distribute, sublicense, and/or sell
 * copies of the Software, and to permit persons to whom the Software is
 * furnished to do so, subject to the following conditions:
 * <p>
 * The above copyright notice and this permission notice shall be included in
 * all copies or substantial portions of the Software.
 * <p>
 * THE SOFTWARE IS PROVIDED "AS IS", WITHOUT WARRANTY OF ANY KIND, EXPRESS OR
 * IMPLIED, INCLUDING BUT NOT LIMITED TO THE WARRANTIES OF MERCHANTABILITY,
 * FITNESS FOR A PARTICULAR PURPOSE AND NONINFRINGEMENT. IN NO EVENT SHALL THE
 * AUTHORS OR COPYRIGHT HOLDERS BE LIABLE FOR ANY CLAIM, DAMAGES OR OTHER
 * LIABILITY, WHETHER IN AN ACTION OF CONTRACT, TORT OR OTHERWISE, ARISING FROM,
 * OUT OF OR IN CONNECTION WITH THE SOFTWARE OR THE USE OR OTHER DEALINGS IN
 * THE SOFTWARE.
 */
package org.niis.xroad.centralserver.restapi.openapi;

import ee.ria.xroad.common.TestCertUtil;
import ee.ria.xroad.common.identifier.SecurityServerId;

import org.junit.jupiter.api.BeforeEach;
import org.junit.jupiter.api.Test;
import org.niis.xroad.centralserver.openapi.model.AuthenticationCertificateRegistrationRequestDto;
import org.niis.xroad.centralserver.openapi.model.ClientIdDto;
import org.niis.xroad.centralserver.openapi.model.ClientRegistrationRequestDto;
import org.niis.xroad.centralserver.openapi.model.ManagementRequestDto;
import org.niis.xroad.centralserver.openapi.model.ManagementRequestOriginDto;
import org.niis.xroad.centralserver.openapi.model.ManagementRequestStatusDto;
import org.niis.xroad.centralserver.openapi.model.ManagementRequestTypeDto;
import org.niis.xroad.centralserver.openapi.model.SecurityServerIdDto;
import org.niis.xroad.centralserver.openapi.model.XRoadIdDto;
import org.niis.xroad.centralserver.restapi.dto.converter.model.SecurityServerIdDtoConverter;
import org.niis.xroad.centralserver.restapi.entity.MemberClass;
import org.niis.xroad.centralserver.restapi.entity.MemberId;
import org.niis.xroad.centralserver.restapi.entity.SecurityServer;
import org.niis.xroad.centralserver.restapi.entity.XRoadMember;
import org.niis.xroad.centralserver.restapi.repository.IdentifierRepository;
import org.niis.xroad.centralserver.restapi.repository.MemberClassRepository;
import org.niis.xroad.centralserver.restapi.repository.SecurityServerRepository;
import org.niis.xroad.centralserver.restapi.repository.XRoadMemberRepository;
import org.niis.xroad.centralserver.restapi.service.managementrequest.ManagementRequestService;
import org.niis.xroad.restapi.converter.SecurityServerIdConverter;
import org.springframework.beans.factory.annotation.Autowired;
<<<<<<< HEAD
import org.springframework.http.ResponseEntity;
=======
import org.springframework.boot.test.mock.mockito.SpyBean;
>>>>>>> 3664b7a8
import org.springframework.security.test.context.support.WithMockUser;

import static org.hamcrest.Matchers.equalTo;
import static org.hamcrest.Matchers.hasSize;
import static org.junit.jupiter.api.Assertions.assertEquals;
import static org.junit.jupiter.api.Assertions.assertTrue;
import static org.mockito.ArgumentMatchers.any;
import static org.mockito.Mockito.never;
import static org.mockito.Mockito.verify;
import static org.springframework.test.web.servlet.request.MockMvcRequestBuilders.get;
import static org.springframework.test.web.servlet.result.MockMvcResultMatchers.jsonPath;
import static org.springframework.test.web.servlet.result.MockMvcResultMatchers.status;

class ManagementRequestsApiControllerTest extends AbstractApiControllerTest {
    private static final String VIEW_MANAGEMENT_REQUESTS = "VIEW_MANAGEMENT_REQUESTS";
    private static final String AUTHORITY_WRONG = "AUTHORITY_WRONG";

    @SpyBean
    private ManagementRequestService managementRequestService;

    @Autowired
    private ManagementRequestsApiController controller;

    @Autowired
    private XRoadMemberRepository members;

    @Autowired
    private SecurityServerRepository servers;

    @Autowired
    private IdentifierRepository<MemberId> memberIds;

    @Autowired
    private MemberClassRepository memberClasses;

    @Autowired
    private SecurityServerIdConverter securityServerIdConverter;

    @Autowired
    private SecurityServerIdDtoConverter securityServerIdDtoConverter;

    @BeforeEach
    private void setup() {
        MemberClass memberClass = memberClasses.save(new MemberClass("CLASS", "CLASS"));
        MemberId memberId = memberIds.save(MemberId.create("TEST", "CLASS", "MEMBER"));
        XRoadMember member = members.save(new XRoadMember("MEMBER_NAME", memberId, memberClass));

        SecurityServer server = new SecurityServer(member, "TESTSERVER");
        server.setAddress("server.example.org");
        servers.save(server);
    }

    @Test
    @WithMockUser(authorities = {
            "VIEW_MANAGEMENT_REQUESTS",
            "VIEW_MANAGEMENT_REQUEST_DETAILS",
            "ADD_AUTH_CERT_REGISTRATION_REQUEST",
            "REVOKE_AUTH_CERT_REGISTRATION_REQUEST"})
    void testAddRequest() throws Exception {
        SecurityServerIdDto sid = new SecurityServerIdDto();
        sid.setType(XRoadIdDto.TypeEnum.SERVER);
        sid.setInstanceId("TEST");
        sid.setMemberClass("CLASS");
        sid.setMemberCode("MEMBER");
        sid.setServerCode("SERVERCODE");

        AuthenticationCertificateRegistrationRequestDto req = new AuthenticationCertificateRegistrationRequestDto();
        //redundant, but openapi-generator generates a property for the type
        req.setType(ManagementRequestTypeDto.AUTH_CERT_REGISTRATION_REQUEST);
        org.niis.xroad.centralserver.restapi.entity.SecurityServerId id = securityServerIdDtoConverter.convert(sid);
        req.setSecurityServerId(securityServerIdConverter.convertId(id));

        req.setAuthenticationCertificate(TestCertUtil.generateAuthCert());
        req.setOrigin(ManagementRequestOriginDto.CENTER);

        ResponseEntity<ManagementRequestDto> r1 = controller.addManagementRequest(req);
        assertTrue(r1.getStatusCode().is2xxSuccessful());
        assertEquals(ManagementRequestStatusDto.WAITING, r1.getBody().getStatus());


        var r2 = controller.getManagementRequest(r1.getBody().getId());
        assertEquals(r2.getBody().getSecurityServerId(), r1.getBody().getSecurityServerId());

        controller.revokeManagementRequest(r1.getBody().getId());
        ResponseEntity<ManagementRequestDto> r3 = controller.getManagementRequest(r2.getBody().getId());
        assertEquals(ManagementRequestStatusDto.REVOKED, r3.getBody().getStatus());
    }

    @Test
    @WithMockUser(authorities = {
            "VIEW_MANAGEMENT_REQUESTS",
            "VIEW_MANAGEMENT_REQUEST_DETAILS",
            "ADD_CLIENT_REGISTRATION_REQUEST",
            "REVOKE_CLIENT_REGISTRATION_REQUEST"})
    void testAddClientRegRequest() throws Exception {
        var sid = SecurityServerId.Conf.create("TEST",
                "CLASS", "MEMBER", "TESTSERVER");

        ClientIdDto cid = new ClientIdDto();
        cid.setType(XRoadIdDto.TypeEnum.SUBSYSTEM);
        cid.setInstanceId("TEST");
        cid.setMemberClass("CLASS");
        cid.setMemberCode("MEMBER");
        cid.setSubsystemCode("SUB");

        ClientRegistrationRequestDto req = new ClientRegistrationRequestDto();
        //redundant, but openapi-generator generates a property for the type
        req.setType(ManagementRequestTypeDto.CLIENT_REGISTRATION_REQUEST);
        req.setSecurityServerId(securityServerIdConverter.convertId(sid));
        req.setClientId(cid);
        req.setOrigin(ManagementRequestOriginDto.CENTER);

        ResponseEntity<ManagementRequestDto> r1 = controller.addManagementRequest(req);
        assertTrue(r1.getStatusCode().is2xxSuccessful());
        assertEquals(ManagementRequestStatusDto.WAITING, r1.getBody().getStatus());

        controller.revokeManagementRequest(r1.getBody().getId());

        var r3 = controller.getManagementRequest(r1.getBody().getId());
        assertEquals(ManagementRequestStatusDto.REVOKED, r3.getBody().getStatus());
    }

    @Test
    @WithMockUser(authorities = VIEW_MANAGEMENT_REQUESTS)
    void listHappyPath() throws Exception {
       mockMvc.perform(
                        get(commonModuleEndpointPaths.getBasePath() + "/management-requests"))
                .andExpect(status().isOk())
                .andExpect(jsonPath("$.items").isArray())
                .andExpect(jsonPath("$.items", hasSize(2)))
                .andExpect(jsonPath("$.items[1].id", equalTo(2001)))
                .andExpect(jsonPath("$.items[1].type", equalTo("AUTH_CERT_REGISTRATION_REQUEST")))
                .andExpect(jsonPath("$.items[1].origin", equalTo("CENTER")))
                .andExpect(jsonPath("$.items[1].security_server_owner", equalTo("ADMORG")))
                .andExpect(jsonPath("$.items[1].security_server_id", equalTo("TEST:ORG:111:ADMINSS")))
                .andExpect(jsonPath("$.items[1].status", equalTo("APPROVED")))
                .andExpect(jsonPath("$.items[1].created_at", equalTo("2021-03-10T08:24:59.984921Z")));

        verify(managementRequestService).findRequests(any(), any());
    }

    @Test
    @WithMockUser(authorities = AUTHORITY_WRONG)
    void listThrowsAccessDeniedException() throws Exception {
        mockMvc.perform(
                        get(commonModuleEndpointPaths.getBasePath() + "/management-requests"))
                .andExpect(status().isForbidden());

        verify(managementRequestService, never()).findRequests(any(), any());
    }
}<|MERGE_RESOLUTION|>--- conflicted
+++ resolved
@@ -52,11 +52,8 @@
 import org.niis.xroad.centralserver.restapi.service.managementrequest.ManagementRequestService;
 import org.niis.xroad.restapi.converter.SecurityServerIdConverter;
 import org.springframework.beans.factory.annotation.Autowired;
-<<<<<<< HEAD
+import org.springframework.boot.test.mock.mockito.SpyBean;
 import org.springframework.http.ResponseEntity;
-=======
-import org.springframework.boot.test.mock.mockito.SpyBean;
->>>>>>> 3664b7a8
 import org.springframework.security.test.context.support.WithMockUser;
 
 import static org.hamcrest.Matchers.equalTo;
@@ -182,7 +179,7 @@
     @Test
     @WithMockUser(authorities = VIEW_MANAGEMENT_REQUESTS)
     void listHappyPath() throws Exception {
-       mockMvc.perform(
+        mockMvc.perform(
                         get(commonModuleEndpointPaths.getBasePath() + "/management-requests"))
                 .andExpect(status().isOk())
                 .andExpect(jsonPath("$.items").isArray())
