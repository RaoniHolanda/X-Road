--- conflicted
+++ resolved
@@ -418,7 +418,6 @@
         }
     }
 
-
     @Nested
     public class GetClient implements WithInOrder {
         @Mock
@@ -475,6 +474,29 @@
     }
 
     @Nested
+    public class DeleteClient implements WithInOrder {
+        @Mock
+        private XRoadMember xRoadMember;
+
+        private final ClientId clientId = ClientId.Conf.create("INSTANCE", "CLASS", "CODE");
+        private final String encodedClientId = "INSTANCE:CLASS:CODE";
+        private final String notExistingEncodedClientId = "INSTANCE:MEMBER:NON-EXISTENT";
+
+        @Test
+        @DisplayName("Should delete client with given id")
+        void shouldReturnClient() {
+            var result = clientsApiController.deleteClient(encodedClientId);
+
+            assertEquals(HttpStatus.OK, result.getStatusCode());
+            inOrder(auditData, clientService).verify(inOrder -> {
+                inOrder.verify(auditData).put(RestApiAuditProperty.MEMBER_CLASS, clientId.getMemberClass());
+                inOrder.verify(auditData).put(RestApiAuditProperty.MEMBER_CODE, clientId.getMemberCode());
+                inOrder.verify(clientService).delete(clientId);
+            });
+        }
+    }
+
+    @Nested
     public class UpdateMemberName implements WithInOrder {
         @Mock
         private XRoadMember xRoadMember;
@@ -485,7 +507,6 @@
         private final String encodedClientId = "TEST:CLASS:CODE";
         private final String notExistingEncodedClientId = "TEST:MEMBER:DOES-NOT-EXIST";
         private final String newName = "NEW NAME";
-
 
         @Test
         @DisplayName("Should return client with updated name")
@@ -510,34 +531,9 @@
             Executable testable = () ->
                     clientsApiController.updateMemberName(notExistingEncodedClientId, new MemberNameDto().memberName("new name"));
 
-<<<<<<< HEAD
-    }
-
-    @Nested
-    public class DeleteClient implements WithInOrder {
-        @Mock
-        private XRoadMember xRoadMember;
-
-        private final ClientId clientId = ClientId.Conf.create("INSTANCE", "CLASS", "CODE");
-        private final String encodedClientId = "INSTANCE:CLASS:CODE";
-        private final String notExistingEncodedClientId = "INSTANCE:MEMBER:NON-EXISTENT";
-
-        @Test
-        @DisplayName("Should return client with given id")
-        void shouldReturnClient() {
-            var result = clientsApiController.deleteClient(encodedClientId);
-
-            assertEquals(HttpStatus.OK, result.getStatusCode());
-            inOrder(auditData, clientService).verify(inOrder -> {
-                inOrder.verify(auditData).put(RestApiAuditProperty.MEMBER_CLASS, clientId.getMemberClass());
-                inOrder.verify(auditData).put(RestApiAuditProperty.MEMBER_CODE, clientId.getMemberCode());
-                inOrder.verify(clientService).delete(clientId);
-            });
-=======
             assertThrows(
                     NotFoundException.class,
                     testable);
->>>>>>> 14d8e276
         }
 
         @ParameterizedTest
