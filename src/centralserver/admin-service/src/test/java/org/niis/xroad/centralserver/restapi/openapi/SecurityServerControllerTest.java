--- conflicted
+++ resolved
@@ -64,11 +64,7 @@
         assertNotNull(response);
         assertEquals(HttpStatus.OK.value(), response.getStatusCodeValue());
         assertNotNull(response.getBody());
-<<<<<<< HEAD
-        List<SecurityServerDto> securityServerList = response.getBody().getClients();
-=======
-        List<SecurityServer> securityServerList = response.getBody().getItems();
->>>>>>> 76bf03c7
+        List<SecurityServerDto> securityServerList = response.getBody().getItems();
         assertTrue(
                 "In descending sort for server code, the first item have be lexicographically"
                         + " prior server code compared to the second",
@@ -89,11 +85,7 @@
         assertNotNull(response2);
         assertEquals(HttpStatus.OK.value(), response2.getStatusCodeValue());
         assertNotNull(response2.getBody());
-<<<<<<< HEAD
-        List<SecurityServerDto> securityServerList2 = response2.getBody().getClients();
-=======
-        List<SecurityServer> securityServerList2 = response2.getBody().getItems();
->>>>>>> 76bf03c7
+        List<SecurityServerDto> securityServerList2 = response2.getBody().getItems();
         assertTrue(
                 "In descending sort for owner code, the first item have be lexicographically"
                         + " prior owner code compared to the last",
@@ -115,11 +107,7 @@
         assertNotNull(response2);
         assertEquals(HttpStatus.OK.value(), response2.getStatusCodeValue());
         assertNotNull(response2.getBody());
-<<<<<<< HEAD
-        List<SecurityServerDto> securityServerList2 = response2.getBody().getClients();
-=======
-        List<SecurityServer> securityServerList2 = response2.getBody().getItems();
->>>>>>> 76bf03c7
+        List<SecurityServerDto> securityServerList2 = response2.getBody().getItems();
         assertTrue(
                 "In descending sort for owner name, the first item have be lexicographically"
                         + " after owner name compared to the last",
@@ -139,11 +127,7 @@
         assertNotNull(response2);
         assertEquals(HttpStatus.OK.value(), response2.getStatusCodeValue());
         assertNotNull(response2.getBody());
-<<<<<<< HEAD
-        List<SecurityServerDto> securityServerList2 = response2.getBody().getClients();
-=======
-        List<SecurityServer> securityServerList2 = response2.getBody().getItems();
->>>>>>> 76bf03c7
+        List<SecurityServerDto> securityServerList2 = response2.getBody().getItems();
         assertTrue(
                 "In descending sort for owner class, the first item have be lexicographically"
                         + " after owner class compared to the last",
