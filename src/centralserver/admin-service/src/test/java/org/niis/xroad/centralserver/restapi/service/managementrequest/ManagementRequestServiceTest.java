/**
 * The MIT License
 * <p>
 * Copyright (c) 2019- Nordic Institute for Interoperability Solutions (NIIS)
 * Copyright (c) 2018 Estonian Information System Authority (RIA),
 * Nordic Institute for Interoperability Solutions (NIIS), Population Register Centre (VRK)
 * Copyright (c) 2015-2017 Estonian Information System Authority (RIA), Population Register Centre (VRK)
 * <p>
 * Permission is hereby granted, free of charge, to any person obtaining a copy
 * of this software and associated documentation files (the "Software"), to deal
 * in the Software without restriction, including without limitation the rights
 * to use, copy, modify, merge, publish, distribute, sublicense, and/or sell
 * copies of the Software, and to permit persons to whom the Software is
 * furnished to do so, subject to the following conditions:
 * <p>
 * The above copyright notice and this permission notice shall be included in
 * all copies or substantial portions of the Software.
 * <p>
 * THE SOFTWARE IS PROVIDED "AS IS", WITHOUT WARRANTY OF ANY KIND, EXPRESS OR
 * IMPLIED, INCLUDING BUT NOT LIMITED TO THE WARRANTIES OF MERCHANTABILITY,
 * FITNESS FOR A PARTICULAR PURPOSE AND NONINFRINGEMENT. IN NO EVENT SHALL THE
 * AUTHORS OR COPYRIGHT HOLDERS BE LIABLE FOR ANY CLAIM, DAMAGES OR OTHER
 * LIABILITY, WHETHER IN AN ACTION OF CONTRACT, TORT OR OTHERWISE, ARISING FROM,
 * OUT OF OR IN CONNECTION WITH THE SOFTWARE OR THE USE OR OTHER DEALINGS IN
 * THE SOFTWARE.
 */
package org.niis.xroad.centralserver.restapi.service.managementrequest;

import ee.ria.xroad.common.TestCertUtil;

import org.junit.jupiter.api.BeforeEach;
import org.junit.jupiter.api.Test;
import org.junit.jupiter.api.function.Executable;
import org.niis.xroad.centralserver.restapi.domain.ManagementRequestStatus;
import org.niis.xroad.centralserver.restapi.domain.ManagementRequestType;
import org.niis.xroad.centralserver.restapi.domain.Origin;
import org.niis.xroad.centralserver.restapi.entity.AuthenticationCertificateRegistrationRequest;
import org.niis.xroad.centralserver.restapi.entity.ClientRegistrationRequest;
import org.niis.xroad.centralserver.restapi.entity.MemberClass;
import org.niis.xroad.centralserver.restapi.entity.MemberId;
import org.niis.xroad.centralserver.restapi.entity.Request;
import org.niis.xroad.centralserver.restapi.entity.SecurityServerId;
import org.niis.xroad.centralserver.restapi.entity.SubsystemId;
import org.niis.xroad.centralserver.restapi.entity.XRoadMember;
import org.niis.xroad.centralserver.restapi.repository.IdentifierRepository;
import org.niis.xroad.centralserver.restapi.repository.ManagementRequestViewRepository;
import org.niis.xroad.centralserver.restapi.repository.MemberClassRepository;
import org.niis.xroad.centralserver.restapi.repository.XRoadMemberRepository;
import org.niis.xroad.centralserver.restapi.service.exception.DataIntegrityException;
import org.springframework.beans.factory.annotation.Autowired;
import org.springframework.boot.test.context.SpringBootTest;
import org.springframework.data.domain.Page;
import org.springframework.data.domain.PageRequest;
import org.springframework.data.domain.Sort;

import javax.transaction.Transactional;

<<<<<<< HEAD
import java.security.cert.X509Certificate;
=======
import java.security.cert.CertificateEncodingException;
import java.util.List;
>>>>>>> 76bf03c7

import static org.junit.jupiter.api.Assertions.assertEquals;
import static org.junit.jupiter.api.Assertions.assertThrows;

@SpringBootTest(webEnvironment = SpringBootTest.WebEnvironment.NONE)
@Transactional
public class ManagementRequestServiceTest {

    private final X509Certificate certificate = TestCertUtil.getProducer().certChain[0];
    private final SecurityServerId securityServerId = SecurityServerId.create("TEST", "CLASS", "MEMBER", "SERVER");
    private final SubsystemId subsystemId = SubsystemId.create("TEST", "CLASS", "MEMBER", "SUB");

    @Autowired
    private ManagementRequestService service;

    @Autowired
    private XRoadMemberRepository members;

    @Autowired
    private IdentifierRepository<MemberId> identifiers;

    @Autowired
    private MemberClassRepository memberClasses;

    @BeforeEach
    public void setup() {
        MemberClass memberClass = memberClasses.save(new MemberClass("CLASS", "CLASS"));
        MemberId memberId = MemberId.create("TEST", "CLASS", "MEMBER");
        memberId = identifiers.findOrCreate(memberId);
        XRoadMember member = new XRoadMember("MEMBER_NAME", memberId, memberClass);
        members.save(member);
    }

    @Test
    public void testAddRequest() {
        addServer(securityServerId);

<<<<<<< HEAD
        PageRequest page = PageRequest.of(0, 10, Sort.by("origin", "securityServerId"));
        Page<Request> pagedResponse = service.findRequests(
                Origin.SECURITY_SERVER,
                ManagementRequestType.AUTH_CERT_REGISTRATION_REQUEST,
                ManagementRequestStatus.APPROVED,
                securityServerId,
=======
        var page = PageRequest.of(0, 10, Sort.by("origin", "securityServerIdentifierId"));
        var pagedResponse = service.findRequests(
                ManagementRequestViewRepository.Criteria.builder()
                        .origin(Origin.SECURITY_SERVER)
                        .types(List.of(ManagementRequestType.AUTH_CERT_REGISTRATION_REQUEST))
                        .status(ManagementRequestStatus.WAITING)
                        .build(),
>>>>>>> 76bf03c7
                page);
        assertEquals(1, pagedResponse.getTotalElements());
    }

    @Test
    public void testAddRequestAutoApprove() {
        //"pre-approve" request
        service.add(new AuthenticationCertificateRegistrationRequest(Origin.CENTER, securityServerId).self(self -> {
            self.setAuthCert(certificate.getEncoded());
            self.setAddress("server.example.org");
        }));
        AuthenticationCertificateRegistrationRequest request =
                new AuthenticationCertificateRegistrationRequest(Origin.SECURITY_SERVER, securityServerId).self(self -> {
                    self.setAuthCert(certificate.getEncoded());
                    self.setAddress("server.example.org");
                });

        AuthenticationCertificateRegistrationRequest response = service.add(request);

        assertEquals(ManagementRequestStatus.APPROVED, response.getProcessingStatus());
    }

    @Test
    public void testAddClientRegRequest() {
        addServer(securityServerId);
        //"Pre-approve"
        service.add(new ClientRegistrationRequest(
                Origin.CENTER,
                securityServerId,
                subsystemId));
        ClientRegistrationRequest request = new ClientRegistrationRequest(
                Origin.SECURITY_SERVER,
                securityServerId,
                subsystemId);

        ClientRegistrationRequest response = service.add(request);

        assertEquals(ManagementRequestStatus.APPROVED, response.getProcessingStatus());
    }

    @Test
    public void testAddClientRegRequestShouldFailIfServerDoesNotExist() {
        ClientRegistrationRequest request = new ClientRegistrationRequest(
                Origin.CENTER,
                securityServerId,
                subsystemId);

        Executable testable = () -> service.add(request);

        assertThrows(DataIntegrityException.class, testable);
    }

    @Test
    public void testShouldFailIfSameOrigin() {
        service.add(new AuthenticationCertificateRegistrationRequest(Origin.SECURITY_SERVER, securityServerId).self(self -> {
            self.setAuthCert(certificate.getEncoded());
            self.setAddress("server.example.org");
        }));
        AuthenticationCertificateRegistrationRequest sameOriginRequest =
                new AuthenticationCertificateRegistrationRequest(Origin.SECURITY_SERVER, securityServerId).self(self -> {
                    self.setAuthCert(certificate.getEncoded());
                    self.setAddress("server.example.org");
                });

        Executable testable = () -> service.add(sameOriginRequest);

        assertThrows(DataIntegrityException.class, testable);
    }

    @Test
    @SuppressWarnings("checkstyle:hiddenField")
    public void testShouldFailIfConflictingRequests() {
        SecurityServerId securityServerId = SecurityServerId.create("TEST", "CLASS", "MEMBER1", "CODE");
        SecurityServerId conflictingSecurityServerId = SecurityServerId.create("TEST", "CLASS", "MEMBER2", "CODE");
        service.add(new AuthenticationCertificateRegistrationRequest(Origin.SECURITY_SERVER, securityServerId).self(self -> {
            self.setAuthCert(certificate.getEncoded());
            self.setAddress("server.example.org");
        }));
        AuthenticationCertificateRegistrationRequest conflictingRequest =
                new AuthenticationCertificateRegistrationRequest(Origin.CENTER, conflictingSecurityServerId).self(self -> {
                    self.setAuthCert(certificate.getEncoded());
                    self.setAddress("server.example.org");
                });

        Executable testable = () -> service.add(conflictingRequest);

        assertThrows(DataIntegrityException.class, testable);
    }

    private void addServer(SecurityServerId serverId) {
        AuthenticationCertificateRegistrationRequest response =
                service.add(new AuthenticationCertificateRegistrationRequest(Origin.SECURITY_SERVER, serverId).self(self -> {
                    self.setAuthCert(certificate.getEncoded());
                    self.setAddress("server.example.org");
                }));

        AuthenticationCertificateRegistrationRequest approved = service.approve(response.getId());

        assertEquals(ManagementRequestStatus.APPROVED, approved.getProcessingStatus());
    }
}<|MERGE_RESOLUTION|>--- conflicted
+++ resolved
@@ -38,7 +38,6 @@
 import org.niis.xroad.centralserver.restapi.entity.ClientRegistrationRequest;
 import org.niis.xroad.centralserver.restapi.entity.MemberClass;
 import org.niis.xroad.centralserver.restapi.entity.MemberId;
-import org.niis.xroad.centralserver.restapi.entity.Request;
 import org.niis.xroad.centralserver.restapi.entity.SecurityServerId;
 import org.niis.xroad.centralserver.restapi.entity.SubsystemId;
 import org.niis.xroad.centralserver.restapi.entity.XRoadMember;
@@ -49,18 +48,13 @@
 import org.niis.xroad.centralserver.restapi.service.exception.DataIntegrityException;
 import org.springframework.beans.factory.annotation.Autowired;
 import org.springframework.boot.test.context.SpringBootTest;
-import org.springframework.data.domain.Page;
 import org.springframework.data.domain.PageRequest;
 import org.springframework.data.domain.Sort;
 
 import javax.transaction.Transactional;
 
-<<<<<<< HEAD
 import java.security.cert.X509Certificate;
-=======
-import java.security.cert.CertificateEncodingException;
 import java.util.List;
->>>>>>> 76bf03c7
 
 import static org.junit.jupiter.api.Assertions.assertEquals;
 import static org.junit.jupiter.api.Assertions.assertThrows;
@@ -98,14 +92,7 @@
     public void testAddRequest() {
         addServer(securityServerId);
 
-<<<<<<< HEAD
-        PageRequest page = PageRequest.of(0, 10, Sort.by("origin", "securityServerId"));
-        Page<Request> pagedResponse = service.findRequests(
-                Origin.SECURITY_SERVER,
-                ManagementRequestType.AUTH_CERT_REGISTRATION_REQUEST,
-                ManagementRequestStatus.APPROVED,
-                securityServerId,
-=======
+
         var page = PageRequest.of(0, 10, Sort.by("origin", "securityServerIdentifierId"));
         var pagedResponse = service.findRequests(
                 ManagementRequestViewRepository.Criteria.builder()
@@ -113,7 +100,6 @@
                         .types(List.of(ManagementRequestType.AUTH_CERT_REGISTRATION_REQUEST))
                         .status(ManagementRequestStatus.WAITING)
                         .build(),
->>>>>>> 76bf03c7
                 page);
         assertEquals(1, pagedResponse.getTotalElements());
     }
