--- conflicted
+++ resolved
@@ -53,11 +53,7 @@
         }
 
         return requests.findById((Integer) id)
-<<<<<<< HEAD
-                .map(Request::getType)
-=======
                 .map(Request::getManagementRequestType)
->>>>>>> 76bf03c7
                 .orElseThrow(() -> new NotFoundException(ErrorMessage.MANAGEMENT_REQUEST_NOT_FOUND));
     }
 }