--- conflicted
+++ resolved
@@ -26,12 +26,12 @@
 package org.niis.xroad.centralserver.restapi.converter;
 
 import lombok.RequiredArgsConstructor;
-<<<<<<< HEAD
 import lombok.extern.slf4j.Slf4j;
 import org.niis.xroad.centralserver.openapi.model.ClientDto;
 import org.niis.xroad.centralserver.openapi.model.PagedClientsDto;
 import org.niis.xroad.centralserver.openapi.model.PagingMetadataDto;
 import org.niis.xroad.centralserver.openapi.model.PagingSortingParametersDto;
+import org.niis.xroad.centralserver.restapi.dto.converter.db.ClientDtoConverter;
 import org.springframework.data.domain.Page;
 import org.springframework.stereotype.Service;
 
@@ -39,40 +39,16 @@
 @Service
 @RequiredArgsConstructor
 public class PagedClientsConverter {
-
     private final PagingMetadataConverter pagingMetadataConverter;
+    private final ClientDtoConverter clientConverter;
 
     public PagedClientsDto convert(Page<ClientDto> page,
                                    PagingSortingParametersDto pagingSorting) {
         PagingMetadataDto meta = pagingMetadataConverter.convert(page, pagingSorting);
         PagedClientsDto result = new PagedClientsDto();
         result.setClients(page.getContent());
-=======
-import org.niis.xroad.centralserver.openapi.model.Client;
-import org.niis.xroad.centralserver.openapi.model.PagedClients;
-import org.niis.xroad.centralserver.openapi.model.PagingMetadata;
-import org.niis.xroad.centralserver.openapi.model.PagingSortingParameters;
-import org.niis.xroad.centralserver.restapi.dto.FlattenedSecurityServerClientDto;
-import org.springframework.data.domain.Page;
-import org.springframework.stereotype.Component;
-
-import java.util.List;
-import java.util.stream.Collectors;
-
-@Component
-@RequiredArgsConstructor
-public class PagedClientsConverter {
-    private final PagingMetadataConverter pagingMetadataConverter;
-    private final ClientConverter clientConverter;
-
-    public PagedClients convert(Page<FlattenedSecurityServerClientDto> page,
-                                PagingSortingParameters pagingSorting) {
-        PagingMetadata meta = pagingMetadataConverter.convert(page, pagingSorting);
-        List<Client> clients = page.get().map(clientConverter::convert).collect(Collectors.toList());
-        PagedClients result = new PagedClients();
-        result.setClients(clients);
->>>>>>> 76bf03c7
         result.setPagingMetadata(meta);
         return result;
     }
+
 }