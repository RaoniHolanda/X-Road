/**
 * The MIT License
 * <p>
 * Copyright (c) 2019- Nordic Institute for Interoperability Solutions (NIIS)
 * Copyright (c) 2018 Estonian Information System Authority (RIA),
 * Nordic Institute for Interoperability Solutions (NIIS), Population Register Centre (VRK)
 * Copyright (c) 2015-2017 Estonian Information System Authority (RIA), Population Register Centre (VRK)
 * <p>
 * Permission is hereby granted, free of charge, to any person obtaining a copy
 * of this software and associated documentation files (the "Software"), to deal
 * in the Software without restriction, including without limitation the rights
 * to use, copy, modify, merge, publish, distribute, sublicense, and/or sell
 * copies of the Software, and to permit persons to whom the Software is
 * furnished to do so, subject to the following conditions:
 * <p>
 * The above copyright notice and this permission notice shall be included in
 * all copies or substantial portions of the Software.
 * <p>
 * THE SOFTWARE IS PROVIDED "AS IS", WITHOUT WARRANTY OF ANY KIND, EXPRESS OR
 * IMPLIED, INCLUDING BUT NOT LIMITED TO THE WARRANTIES OF MERCHANTABILITY,
 * FITNESS FOR A PARTICULAR PURPOSE AND NONINFRINGEMENT. IN NO EVENT SHALL THE
 * AUTHORS OR COPYRIGHT HOLDERS BE LIABLE FOR ANY CLAIM, DAMAGES OR OTHER
 * LIABILITY, WHETHER IN AN ACTION OF CONTRACT, TORT OR OTHERWISE, ARISING FROM,
 * OUT OF OR IN CONNECTION WITH THE SOFTWARE OR THE USE OR OTHER DEALINGS IN
 * THE SOFTWARE.
 */
package org.niis.xroad.centralserver.restapi.repository;

import ee.ria.xroad.common.identifier.ClientId;
import ee.ria.xroad.common.identifier.SecurityServerId;
import ee.ria.xroad.common.identifier.XRoadObjectType;

import org.niis.xroad.centralserver.restapi.entity.SecurityServer;
<<<<<<< HEAD
import org.niis.xroad.centralserver.restapi.entity.SecurityServer_;
import org.niis.xroad.centralserver.restapi.entity.XRoadMember;
import org.niis.xroad.centralserver.restapi.entity.XRoadMember_;
import org.springframework.data.jpa.domain.Specification;
import org.springframework.data.jpa.repository.JpaSpecificationExecutor;
import org.springframework.data.repository.PagingAndSortingRepository;
=======
import org.niis.xroad.centralserver.restapi.entity.SecurityServerClient_;
import org.niis.xroad.centralserver.restapi.entity.SecurityServer_;
import org.niis.xroad.centralserver.restapi.entity.ServerClient_;
import org.niis.xroad.centralserver.restapi.entity.XRoadMember;
import org.springframework.data.jpa.domain.Specification;
import org.springframework.data.jpa.repository.JpaRepository;
import org.springframework.data.jpa.repository.JpaSpecificationExecutor;
>>>>>>> 63e0863e
import org.springframework.stereotype.Repository;

import javax.persistence.criteria.CriteriaBuilder;
import javax.persistence.criteria.Predicate;
import javax.persistence.criteria.Root;

import java.util.Locale;
import java.util.Optional;

@Repository
public interface SecurityServerRepository extends
<<<<<<< HEAD
        PagingAndSortingRepository<SecurityServer, Integer>,
        JpaSpecificationExecutor<SecurityServer> {

    Optional<SecurityServer> findByOwnerAndServerCode(XRoadMember owner, String serverCode);

    static Specification<SecurityServer> multifieldSearch(String q) {
        if (q == null || q.isEmpty()) {
            return null;
        }
        return (root, query, builder) -> multifieldSearchPredicate(root, builder, q);
    }

    private static Predicate multifieldSearchPredicate(Root<SecurityServer> root, CriteriaBuilder builder, String q) {
        final var owner = root.join(SecurityServer_.owner);
        final var identifier = owner.join(XRoadMember_.identifier);
        final var pattern = builder.literal(
                "%" + q.toLowerCase(Locale.ROOT)
                        .replace("\\", "\\\\")
                        .replace("%", "\\%")
                        .replace("_", "\\_") + "%");

        return builder.or(
                builder.like(builder.lower(root.get(SecurityServer_.serverCode)), pattern, '\\'),
                builder.like(builder.lower(owner.get(XRoadMember_.name)), pattern, '\\'),
                builder.like(builder.lower(identifier.get("memberClass")), pattern, '\\'),
                builder.like(builder.lower(identifier.get("memberCode")), pattern, '\\')
        );
    }

=======
        JpaRepository<SecurityServer, Integer>, JpaSpecificationExecutor<SecurityServer> {
    Optional<SecurityServer> findByOwnerAndServerCode(XRoadMember owner, String serverCode);

    default Optional<SecurityServer> findBy(SecurityServerId serverId, ClientId clientId) {
        return findOne(serverIdSpec(serverId).and(clientIdSpec(clientId)));
    }

    static Specification<SecurityServer> clientIdSpec(ClientId clientId) {

        return (root, query, builder) -> {
            var cid = root
                    .join(SecurityServer_.serverClients)
                    .join(ServerClient_.securityServerClient)
                    .join(SecurityServerClient_.identifier);

            var pred = builder.and(
                    builder.equal(cid.get("type"), clientId.getObjectType()),
                    builder.equal(cid.get("xRoadInstance"), clientId.getXRoadInstance()),
                    builder.equal(cid.get("memberClass"), clientId.getMemberClass()),
                    builder.equal(cid.get("memberCode"), clientId.getMemberCode()));

            if (clientId.getSubsystemCode() != null) {
                pred = builder.and(pred, builder.equal(cid.get("subsystemCode"), clientId.getSubsystemCode()));
            }

            return pred;
        };
    }

    static Specification<SecurityServer> serverIdSpec(SecurityServerId serverId) {

        return (root, query, builder) -> {
            var pred = builder.and(builder.equal(root.get(SecurityServer_.serverCode), serverId.getServerCode()));

            var oid = root.join(SecurityServer_.owner).join(SecurityServerClient_.identifier);

            pred = builder.and(pred, builder.equal(oid.get("type"), XRoadObjectType.MEMBER),
                    builder.equal(oid.get("xRoadInstance"), serverId.getXRoadInstance()),
                    builder.equal(oid.get("memberClass"), serverId.getMemberClass()),
                    builder.equal(oid.get("memberCode"), serverId.getMemberCode()));
            return pred;
        };
    }
>>>>>>> 63e0863e
}<|MERGE_RESOLUTION|>--- conflicted
+++ resolved
@@ -31,22 +31,14 @@
 import ee.ria.xroad.common.identifier.XRoadObjectType;
 
 import org.niis.xroad.centralserver.restapi.entity.SecurityServer;
-<<<<<<< HEAD
-import org.niis.xroad.centralserver.restapi.entity.SecurityServer_;
-import org.niis.xroad.centralserver.restapi.entity.XRoadMember;
-import org.niis.xroad.centralserver.restapi.entity.XRoadMember_;
-import org.springframework.data.jpa.domain.Specification;
-import org.springframework.data.jpa.repository.JpaSpecificationExecutor;
-import org.springframework.data.repository.PagingAndSortingRepository;
-=======
 import org.niis.xroad.centralserver.restapi.entity.SecurityServerClient_;
 import org.niis.xroad.centralserver.restapi.entity.SecurityServer_;
 import org.niis.xroad.centralserver.restapi.entity.ServerClient_;
 import org.niis.xroad.centralserver.restapi.entity.XRoadMember;
+import org.niis.xroad.centralserver.restapi.entity.XRoadMember_;
 import org.springframework.data.jpa.domain.Specification;
 import org.springframework.data.jpa.repository.JpaRepository;
 import org.springframework.data.jpa.repository.JpaSpecificationExecutor;
->>>>>>> 63e0863e
 import org.springframework.stereotype.Repository;
 
 import javax.persistence.criteria.CriteriaBuilder;
@@ -58,38 +50,12 @@
 
 @Repository
 public interface SecurityServerRepository extends
-<<<<<<< HEAD
-        PagingAndSortingRepository<SecurityServer, Integer>,
-        JpaSpecificationExecutor<SecurityServer> {
+        JpaRepository<SecurityServer, Integer>, JpaSpecificationExecutor<SecurityServer> {
 
-    Optional<SecurityServer> findByOwnerAndServerCode(XRoadMember owner, String serverCode);
+    String MEMBER_CLASS = "memberClass";
+    String MEMBER_CODE = "memberCode";
+    String X_ROAD_INSTANCE = "xRoadInstance";
 
-    static Specification<SecurityServer> multifieldSearch(String q) {
-        if (q == null || q.isEmpty()) {
-            return null;
-        }
-        return (root, query, builder) -> multifieldSearchPredicate(root, builder, q);
-    }
-
-    private static Predicate multifieldSearchPredicate(Root<SecurityServer> root, CriteriaBuilder builder, String q) {
-        final var owner = root.join(SecurityServer_.owner);
-        final var identifier = owner.join(XRoadMember_.identifier);
-        final var pattern = builder.literal(
-                "%" + q.toLowerCase(Locale.ROOT)
-                        .replace("\\", "\\\\")
-                        .replace("%", "\\%")
-                        .replace("_", "\\_") + "%");
-
-        return builder.or(
-                builder.like(builder.lower(root.get(SecurityServer_.serverCode)), pattern, '\\'),
-                builder.like(builder.lower(owner.get(XRoadMember_.name)), pattern, '\\'),
-                builder.like(builder.lower(identifier.get("memberClass")), pattern, '\\'),
-                builder.like(builder.lower(identifier.get("memberCode")), pattern, '\\')
-        );
-    }
-
-=======
-        JpaRepository<SecurityServer, Integer>, JpaSpecificationExecutor<SecurityServer> {
     Optional<SecurityServer> findByOwnerAndServerCode(XRoadMember owner, String serverCode);
 
     default Optional<SecurityServer> findBy(SecurityServerId serverId, ClientId clientId) {
@@ -106,9 +72,9 @@
 
             var pred = builder.and(
                     builder.equal(cid.get("type"), clientId.getObjectType()),
-                    builder.equal(cid.get("xRoadInstance"), clientId.getXRoadInstance()),
-                    builder.equal(cid.get("memberClass"), clientId.getMemberClass()),
-                    builder.equal(cid.get("memberCode"), clientId.getMemberCode()));
+                    builder.equal(cid.get(X_ROAD_INSTANCE), clientId.getXRoadInstance()),
+                    builder.equal(cid.get(MEMBER_CLASS), clientId.getMemberClass()),
+                    builder.equal(cid.get(MEMBER_CODE), clientId.getMemberCode()));
 
             if (clientId.getSubsystemCode() != null) {
                 pred = builder.and(pred, builder.equal(cid.get("subsystemCode"), clientId.getSubsystemCode()));
@@ -126,11 +92,35 @@
             var oid = root.join(SecurityServer_.owner).join(SecurityServerClient_.identifier);
 
             pred = builder.and(pred, builder.equal(oid.get("type"), XRoadObjectType.MEMBER),
-                    builder.equal(oid.get("xRoadInstance"), serverId.getXRoadInstance()),
-                    builder.equal(oid.get("memberClass"), serverId.getMemberClass()),
-                    builder.equal(oid.get("memberCode"), serverId.getMemberCode()));
+                    builder.equal(oid.get(X_ROAD_INSTANCE), serverId.getXRoadInstance()),
+                    builder.equal(oid.get(MEMBER_CLASS), serverId.getMemberClass()),
+                    builder.equal(oid.get(MEMBER_CODE), serverId.getMemberCode()));
             return pred;
         };
     }
->>>>>>> 63e0863e
+
+    static Specification<SecurityServer> multifieldSearch(String q) {
+        if (q == null || q.isEmpty()) {
+            return null;
+        }
+        return (root, query, builder) -> multifieldSearchPredicate(root, builder, q);
+    }
+
+    private static Predicate multifieldSearchPredicate(Root<SecurityServer> root, CriteriaBuilder builder, String q) {
+        final var owner = root.join(SecurityServer_.owner);
+        final var identifier = owner.join(SecurityServerClient_.identifier);
+        final var pattern = builder.literal(
+                "%" + q.toLowerCase(Locale.ROOT)
+                        .replace("\\", "\\\\")
+                        .replace("%", "\\%")
+                        .replace("_", "\\_") + "%");
+
+        return builder.or(
+                builder.like(builder.lower(root.get(SecurityServer_.serverCode)), pattern, '\\'),
+                builder.like(builder.lower(owner.get(XRoadMember_.name)), pattern, '\\'),
+                builder.like(builder.lower(identifier.get(MEMBER_CLASS)), pattern, '\\'),
+                builder.like(builder.lower(identifier.get(MEMBER_CODE)), pattern, '\\')
+        );
+    }
+
 }