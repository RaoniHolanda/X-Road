/**
 * The MIT License
 * <p>
 * Copyright (c) 2019- Nordic Institute for Interoperability Solutions (NIIS)
 * Copyright (c) 2018 Estonian Information System Authority (RIA),
 * Nordic Institute for Interoperability Solutions (NIIS), Population Register Centre (VRK)
 * Copyright (c) 2015-2017 Estonian Information System Authority (RIA), Population Register Centre (VRK)
 * <p>
 * Permission is hereby granted, free of charge, to any person obtaining a copy
 * of this software and associated documentation files (the "Software"), to deal
 * in the Software without restriction, including without limitation the rights
 * to use, copy, modify, merge, publish, distribute, sublicense, and/or sell
 * copies of the Software, and to permit persons to whom the Software is
 * furnished to do so, subject to the following conditions:
 * <p>
 * The above copyright notice and this permission notice shall be included in
 * all copies or substantial portions of the Software.
 * <p>
 * THE SOFTWARE IS PROVIDED "AS IS", WITHOUT WARRANTY OF ANY KIND, EXPRESS OR
 * IMPLIED, INCLUDING BUT NOT LIMITED TO THE WARRANTIES OF MERCHANTABILITY,
 * FITNESS FOR A PARTICULAR PURPOSE AND NONINFRINGEMENT. IN NO EVENT SHALL THE
 * AUTHORS OR COPYRIGHT HOLDERS BE LIABLE FOR ANY CLAIM, DAMAGES OR OTHER
 * LIABILITY, WHETHER IN AN ACTION OF CONTRACT, TORT OR OTHERWISE, ARISING FROM,
 * OUT OF OR IN CONNECTION WITH THE SOFTWARE OR THE USE OR OTHER DEALINGS IN
 * THE SOFTWARE.
 */
package org.niis.xroad.centralserver.restapi.openapi;

import lombok.RequiredArgsConstructor;
import lombok.extern.slf4j.Slf4j;
import org.apache.commons.lang3.NotImplementedException;
import org.niis.xroad.centralserver.openapi.SecurityServersApi;
import org.niis.xroad.centralserver.openapi.model.CertificateDetailsDto;
import org.niis.xroad.centralserver.openapi.model.PagedSecurityServersDto;
import org.niis.xroad.centralserver.openapi.model.PagingSortingParametersDto;
import org.niis.xroad.centralserver.openapi.model.SecurityServerAddressDto;
import org.niis.xroad.centralserver.openapi.model.SecurityServerDto;
import org.niis.xroad.centralserver.restapi.converter.PageRequestConverter;
import org.niis.xroad.centralserver.restapi.converter.SecurityServerConverter;
import org.niis.xroad.centralserver.restapi.converter.SecurityServerSortParameterConverter;
import org.niis.xroad.centralserver.restapi.dto.converter.db.SecurityServerDtoConverter;
import org.niis.xroad.centralserver.restapi.service.SecurityServerService;
import org.niis.xroad.restapi.config.audit.AuditEventMethod;
import org.niis.xroad.restapi.config.audit.RestApiAuditEvent;
import org.niis.xroad.restapi.openapi.ControllerUtil;
<<<<<<< HEAD
import org.springframework.data.domain.Page;
=======
>>>>>>> 76bf03c7
import org.springframework.data.domain.PageRequest;
import org.springframework.http.ResponseEntity;
import org.springframework.security.access.prepost.PreAuthorize;
import org.springframework.validation.annotation.Validated;
import org.springframework.web.bind.annotation.RequestMapping;
import org.springframework.web.bind.annotation.RestController;

<<<<<<< HEAD
import javax.transaction.Transactional;

import java.util.Set;

@Slf4j
=======
import java.util.Set;

import static java.util.Map.entry;

>>>>>>> 76bf03c7
@RestController
@RequestMapping(ControllerUtil.API_V1_PREFIX)
@PreAuthorize("denyAll")
@RequiredArgsConstructor
public class SecurityServersApiController implements SecurityServersApi {

<<<<<<< HEAD
    private final SecurityServerConverter serverConverter;
    private final SecurityServerDtoConverter securityServerDtoConverter;
    private final SecurityServerService securityServerService;
    private PageRequestConverter pageRequestConverter = new PageRequestConverter();
=======
    private final AuditDataHelper auditData;
    private final SecurityServerService securityServerService;

    SecurityServerConverter serverConverter = new SecurityServerConverter();
    private final PageRequestConverter pageRequestConverter;

    private final PageRequestConverter.MappableSortParameterConverter findSortParameterConverter =
            new PageRequestConverter.MappableSortParameterConverter(
                    entry("owner_name", "owner.name"),
                    entry("xroad_id.member_class", "owner.memberClass.code"),
                    entry("xroad_id.member_code", "owner.memberCode"),
                    entry("xroad_id.server_code", "serverCode")
            );
>>>>>>> 76bf03c7

    @Override
    @PreAuthorize("hasAuthority('DELETE_SECURITY_SERVER')")
    @AuditEventMethod(event = RestApiAuditEvent.DELETE_SECURITY_SERVER)
    public ResponseEntity<Void> deleteSecurityServer(String id) {
        throw new NotImplementedException("deleteSecurityServer not implemented yet");
    }

    @Override
    public ResponseEntity<Void> deleteSecurityServerAuthCert(String id, String hash) {
        throw new NotImplementedException("deleteSecurityServerAuthCert not implemented yet");
    }

    @Override
    @Validated
    @PreAuthorize("hasAuthority('VIEW_SECURITY_SERVERS')")
<<<<<<< HEAD
    @Transactional
    public ResponseEntity<PagedSecurityServersDto> findSecurityServers(String query,
                                                                       PagingSortingParametersDto pagingSorting) {
        PageRequest pageRequest = pageRequestConverter.convert(
                pagingSorting, new SecurityServerSortParameterConverter());
=======
    public ResponseEntity<PagedSecurityServers> findSecurityServers(String q, PagingSortingParameters pagingSorting) {

        PageRequest pageRequest = pageRequestConverter.convert(pagingSorting, findSortParameterConverter);
>>>>>>> 76bf03c7

        Page<SecurityServerDto> servers = securityServerService.findSecurityServers(query, pageRequest)
                .map(securityServerDtoConverter::toDto);

        return ResponseEntity.ok(serverConverter.convert(servers));
    }

<<<<<<< HEAD
=======

>>>>>>> 76bf03c7
    @Override
    public ResponseEntity<SecurityServerDto> getSecurityServer(String id) {
        return null;
    }

    @Override
    public ResponseEntity<CertificateDetailsDto> getSecurityServerAuthCert(String id, String hash) {
        throw new NotImplementedException("getSecurityServerAuthCert not implemented yet");
    }

    @Override
    public ResponseEntity<Set<CertificateDetailsDto>> getSecurityServerAuthCerts(String id) {
        throw new NotImplementedException("getSecurityServerAuthCerts not implemented yet");
    }

    @Override
    @PreAuthorize("hasAuthority('EDIT_SECURITY_SERVER_ADDRESS')")
    @AuditEventMethod(event = RestApiAuditEvent.UPDATE_SECURITY_SERVER_ADDRESS)
<<<<<<< HEAD
    public ResponseEntity<SecurityServerDto> updateSecurityServerAddress(
            String id,
            SecurityServerAddressDto securityServerAddress) {
=======
    public ResponseEntity<SecurityServer> updateSecurityServerAddress(String id,
                                                                      SecurityServerAddress securityServerAddress) {
>>>>>>> 76bf03c7
        throw new NotImplementedException("updateSecurityServerAddress not implemented yet");
    }
}<|MERGE_RESOLUTION|>--- conflicted
+++ resolved
@@ -27,7 +27,6 @@
 package org.niis.xroad.centralserver.restapi.openapi;
 
 import lombok.RequiredArgsConstructor;
-import lombok.extern.slf4j.Slf4j;
 import org.apache.commons.lang3.NotImplementedException;
 import org.niis.xroad.centralserver.openapi.SecurityServersApi;
 import org.niis.xroad.centralserver.openapi.model.CertificateDetailsDto;
@@ -37,16 +36,13 @@
 import org.niis.xroad.centralserver.openapi.model.SecurityServerDto;
 import org.niis.xroad.centralserver.restapi.converter.PageRequestConverter;
 import org.niis.xroad.centralserver.restapi.converter.SecurityServerConverter;
-import org.niis.xroad.centralserver.restapi.converter.SecurityServerSortParameterConverter;
 import org.niis.xroad.centralserver.restapi.dto.converter.db.SecurityServerDtoConverter;
 import org.niis.xroad.centralserver.restapi.service.SecurityServerService;
+import org.niis.xroad.restapi.config.audit.AuditDataHelper;
 import org.niis.xroad.restapi.config.audit.AuditEventMethod;
 import org.niis.xroad.restapi.config.audit.RestApiAuditEvent;
 import org.niis.xroad.restapi.openapi.ControllerUtil;
-<<<<<<< HEAD
 import org.springframework.data.domain.Page;
-=======
->>>>>>> 76bf03c7
 import org.springframework.data.domain.PageRequest;
 import org.springframework.http.ResponseEntity;
 import org.springframework.security.access.prepost.PreAuthorize;
@@ -54,35 +50,24 @@
 import org.springframework.web.bind.annotation.RequestMapping;
 import org.springframework.web.bind.annotation.RestController;
 
-<<<<<<< HEAD
 import javax.transaction.Transactional;
 
 import java.util.Set;
 
-@Slf4j
-=======
-import java.util.Set;
-
 import static java.util.Map.entry;
 
->>>>>>> 76bf03c7
 @RestController
 @RequestMapping(ControllerUtil.API_V1_PREFIX)
 @PreAuthorize("denyAll")
 @RequiredArgsConstructor
 public class SecurityServersApiController implements SecurityServersApi {
 
-<<<<<<< HEAD
     private final SecurityServerConverter serverConverter;
     private final SecurityServerDtoConverter securityServerDtoConverter;
+    private final PageRequestConverter pageRequestConverter;
+
     private final SecurityServerService securityServerService;
-    private PageRequestConverter pageRequestConverter = new PageRequestConverter();
-=======
     private final AuditDataHelper auditData;
-    private final SecurityServerService securityServerService;
-
-    SecurityServerConverter serverConverter = new SecurityServerConverter();
-    private final PageRequestConverter pageRequestConverter;
 
     private final PageRequestConverter.MappableSortParameterConverter findSortParameterConverter =
             new PageRequestConverter.MappableSortParameterConverter(
@@ -91,7 +76,6 @@
                     entry("xroad_id.member_code", "owner.memberCode"),
                     entry("xroad_id.server_code", "serverCode")
             );
->>>>>>> 76bf03c7
 
     @Override
     @PreAuthorize("hasAuthority('DELETE_SECURITY_SERVER')")
@@ -108,17 +92,12 @@
     @Override
     @Validated
     @PreAuthorize("hasAuthority('VIEW_SECURITY_SERVERS')")
-<<<<<<< HEAD
     @Transactional
     public ResponseEntity<PagedSecurityServersDto> findSecurityServers(String query,
                                                                        PagingSortingParametersDto pagingSorting) {
         PageRequest pageRequest = pageRequestConverter.convert(
-                pagingSorting, new SecurityServerSortParameterConverter());
-=======
-    public ResponseEntity<PagedSecurityServers> findSecurityServers(String q, PagingSortingParameters pagingSorting) {
+                pagingSorting, findSortParameterConverter);
 
-        PageRequest pageRequest = pageRequestConverter.convert(pagingSorting, findSortParameterConverter);
->>>>>>> 76bf03c7
 
         Page<SecurityServerDto> servers = securityServerService.findSecurityServers(query, pageRequest)
                 .map(securityServerDtoConverter::toDto);
@@ -126,10 +105,6 @@
         return ResponseEntity.ok(serverConverter.convert(servers));
     }
 
-<<<<<<< HEAD
-=======
-
->>>>>>> 76bf03c7
     @Override
     public ResponseEntity<SecurityServerDto> getSecurityServer(String id) {
         return null;
@@ -148,14 +123,9 @@
     @Override
     @PreAuthorize("hasAuthority('EDIT_SECURITY_SERVER_ADDRESS')")
     @AuditEventMethod(event = RestApiAuditEvent.UPDATE_SECURITY_SERVER_ADDRESS)
-<<<<<<< HEAD
     public ResponseEntity<SecurityServerDto> updateSecurityServerAddress(
             String id,
             SecurityServerAddressDto securityServerAddress) {
-=======
-    public ResponseEntity<SecurityServer> updateSecurityServerAddress(String id,
-                                                                      SecurityServerAddress securityServerAddress) {
->>>>>>> 76bf03c7
         throw new NotImplementedException("updateSecurityServerAddress not implemented yet");
     }
 }