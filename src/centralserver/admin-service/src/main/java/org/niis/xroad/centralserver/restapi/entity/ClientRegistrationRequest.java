--- conflicted
+++ resolved
@@ -58,15 +58,6 @@
         //JPA
     }
 
-<<<<<<< HEAD
-=======
-    @Override
-    @Transient
-    public ManagementRequestType getManagementRequestType() {
-        return ManagementRequestType.CLIENT_REGISTRATION_REQUEST;
-    }
-
->>>>>>> 76bf03c7
     public ClientRegistrationRequest(Origin origin, SecurityServerId serverId, ClientId clientId) {
         super(origin, serverId, new ClientRegistrationRequestProcessing());
         this.clientId = ClientId.ensure(clientId);
@@ -79,7 +70,7 @@
 
     @Override
     @Transient
-    public ManagementRequestType getType() {
+    public ManagementRequestType getManagementRequestType() {
         return ManagementRequestType.CLIENT_REGISTRATION_REQUEST;
     }
 
