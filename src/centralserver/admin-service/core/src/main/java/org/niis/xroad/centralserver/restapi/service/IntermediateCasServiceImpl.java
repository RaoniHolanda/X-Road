/*
 * The MIT License
 *
 * Copyright (c) 2019- Nordic Institute for Interoperability Solutions (NIIS)
 * Copyright (c) 2018 Estonian Information System Authority (RIA),
 * Nordic Institute for Interoperability Solutions (NIIS), Population Register Centre (VRK)
 * Copyright (c) 2015-2017 Estonian Information System Authority (RIA), Population Register Centre (VRK)
 * <p>
 * Permission is hereby granted, free of charge, to any person obtaining a copy
 * of this software and associated documentation files (the "Software"), to deal
 * in the Software without restriction, including without limitation the rights
 * to use, copy, modify, merge, publish, distribute, sublicense, and/or sell
 * copies of the Software, and to permit persons to whom the Software is
 * furnished to do so, subject to the following conditions:
 * <p>
 * The above copyright notice and this permission notice shall be included in
 * all copies or substantial portions of the Software.
 * <p>
 * THE SOFTWARE IS PROVIDED "AS IS", WITHOUT WARRANTY OF ANY KIND, EXPRESS OR
 * IMPLIED, INCLUDING BUT NOT LIMITED TO THE WARRANTIES OF MERCHANTABILITY,
 * FITNESS FOR A PARTICULAR PURPOSE AND NONINFRINGEMENT. IN NO EVENT SHALL THE
 * AUTHORS OR COPYRIGHT HOLDERS BE LIABLE FOR ANY CLAIM, DAMAGES OR OTHER
 * LIABILITY, WHETHER IN AN ACTION OF CONTRACT, TORT OR OTHERWISE, ARISING FROM,
 * OUT OF OR IN CONNECTION WITH THE SOFTWARE OR THE USE OR OTHER DEALINGS IN
 * THE SOFTWARE.
 */

package org.niis.xroad.centralserver.restapi.service;

import lombok.RequiredArgsConstructor;
import org.niis.xroad.centralserver.restapi.dto.converter.CaInfoConverter;
import org.niis.xroad.centralserver.restapi.dto.converter.OcspResponderConverter;
import org.niis.xroad.centralserver.restapi.service.exception.NotFoundException;
import org.niis.xroad.cs.admin.api.dto.CertificateAuthority;
import org.niis.xroad.cs.admin.api.dto.OcspResponder;
import org.niis.xroad.cs.admin.api.dto.OcspResponderRequest;
import org.niis.xroad.cs.admin.api.service.IntermediateCasService;
import org.niis.xroad.cs.admin.core.entity.CaInfoEntity;
import org.niis.xroad.cs.admin.core.entity.OcspInfoEntity;
import org.niis.xroad.cs.admin.core.repository.CaInfoRepository;
<<<<<<< HEAD
import org.niis.xroad.cs.admin.core.repository.OcspInfoRepository;
=======
>>>>>>> 4d4f9f98
import org.niis.xroad.restapi.config.audit.AuditDataHelper;
import org.springframework.stereotype.Service;

import javax.transaction.Transactional;

import static ee.ria.xroad.common.util.CryptoUtils.DEFAULT_CERT_HASH_ALGORITHM_ID;
import static ee.ria.xroad.common.util.CryptoUtils.calculateCertHexHashDelimited;
import static org.niis.xroad.centralserver.restapi.service.exception.ErrorMessage.INTERMEDIATE_CA_NOT_FOUND;
import static org.niis.xroad.restapi.config.audit.RestApiAuditProperty.INTERMEDIATE_CA_ID;
<<<<<<< HEAD
import static org.niis.xroad.restapi.config.audit.RestApiAuditProperty.OCSP_CERT_HASH;
import static org.niis.xroad.restapi.config.audit.RestApiAuditProperty.OCSP_CERT_HASH_ALGORITHM;
import static org.niis.xroad.restapi.config.audit.RestApiAuditProperty.OCSP_ID;
import static org.niis.xroad.restapi.config.audit.RestApiAuditProperty.OCSP_URL;
=======
>>>>>>> 4d4f9f98

@Service
@Transactional
@RequiredArgsConstructor
public class IntermediateCasServiceImpl implements IntermediateCasService {

    private final CaInfoRepository caInfoJpaRepository;
<<<<<<< HEAD
    private final OcspInfoRepository ocspInfoRepository;

=======
    private final AuditDataHelper auditData;
>>>>>>> 4d4f9f98
    private final CaInfoConverter caInfoConverter;
    private final OcspResponderConverter ocspResponderConverter;

    private final AuditDataHelper auditDataHelper;

    @Override
    public CertificateAuthority get(Integer id) {
        return caInfoConverter.toCertificateAuthority(getIntermediateCa(id));
    }

    private CaInfoEntity getIntermediateCa(Integer id) {
        return caInfoJpaRepository.findById(id)
                .filter(this::isIntermediateCa)
                .orElseThrow(() -> new NotFoundException(INTERMEDIATE_CA_NOT_FOUND));
    }

    @Override
<<<<<<< HEAD
    public OcspResponder addOcspResponder(Integer intermediateCaId, OcspResponderRequest ocspResponderRequest) {
        final CaInfoEntity intermediateCa = getIntermediateCa(intermediateCaId);
        final OcspInfoEntity ocspInfoEntity = new OcspInfoEntity(intermediateCa, ocspResponderRequest.getUrl(),
                ocspResponderRequest.getCertificate());

        intermediateCa.addOcspInfos(ocspInfoEntity);

        final OcspInfoEntity savedOcspInfo = ocspInfoRepository.save(ocspInfoEntity);

        auditDataHelper.put(INTERMEDIATE_CA_ID, intermediateCaId);
        auditDataHelper.put(OCSP_ID, savedOcspInfo.getId());
        auditDataHelper.put(OCSP_URL, savedOcspInfo.getUrl());
        auditDataHelper.put(OCSP_CERT_HASH, calculateCertHexHashDelimited(savedOcspInfo.getCert()));
        auditDataHelper.put(OCSP_CERT_HASH_ALGORITHM, DEFAULT_CERT_HASH_ALGORITHM_ID);

        return ocspResponderConverter.toModel(savedOcspInfo);
=======
    public void delete(Integer id) {
        CaInfoEntity intermediateCa = caInfoJpaRepository.findById(id)
                .filter(this::isIntermediateCa)
                .orElseThrow(() -> new NotFoundException(INTERMEDIATE_CA_NOT_FOUND));
        caInfoJpaRepository.delete(intermediateCa);
        auditData.put(INTERMEDIATE_CA_ID, intermediateCa.getId());
>>>>>>> 4d4f9f98
    }

    private boolean isIntermediateCa(CaInfoEntity caInfo) {
        return caInfo.getApprovedCa() != null;
    }

}<|MERGE_RESOLUTION|>--- conflicted
+++ resolved
@@ -38,10 +38,7 @@
 import org.niis.xroad.cs.admin.core.entity.CaInfoEntity;
 import org.niis.xroad.cs.admin.core.entity.OcspInfoEntity;
 import org.niis.xroad.cs.admin.core.repository.CaInfoRepository;
-<<<<<<< HEAD
 import org.niis.xroad.cs.admin.core.repository.OcspInfoRepository;
-=======
->>>>>>> 4d4f9f98
 import org.niis.xroad.restapi.config.audit.AuditDataHelper;
 import org.springframework.stereotype.Service;
 
@@ -51,13 +48,10 @@
 import static ee.ria.xroad.common.util.CryptoUtils.calculateCertHexHashDelimited;
 import static org.niis.xroad.centralserver.restapi.service.exception.ErrorMessage.INTERMEDIATE_CA_NOT_FOUND;
 import static org.niis.xroad.restapi.config.audit.RestApiAuditProperty.INTERMEDIATE_CA_ID;
-<<<<<<< HEAD
 import static org.niis.xroad.restapi.config.audit.RestApiAuditProperty.OCSP_CERT_HASH;
 import static org.niis.xroad.restapi.config.audit.RestApiAuditProperty.OCSP_CERT_HASH_ALGORITHM;
 import static org.niis.xroad.restapi.config.audit.RestApiAuditProperty.OCSP_ID;
 import static org.niis.xroad.restapi.config.audit.RestApiAuditProperty.OCSP_URL;
-=======
->>>>>>> 4d4f9f98
 
 @Service
 @Transactional
@@ -65,12 +59,8 @@
 public class IntermediateCasServiceImpl implements IntermediateCasService {
 
     private final CaInfoRepository caInfoJpaRepository;
-<<<<<<< HEAD
     private final OcspInfoRepository ocspInfoRepository;
 
-=======
-    private final AuditDataHelper auditData;
->>>>>>> 4d4f9f98
     private final CaInfoConverter caInfoConverter;
     private final OcspResponderConverter ocspResponderConverter;
 
@@ -88,7 +78,13 @@
     }
 
     @Override
-<<<<<<< HEAD
+    public void delete(Integer id) {
+        CaInfoEntity intermediateCa = getIntermediateCa(id);
+        caInfoJpaRepository.delete(intermediateCa);
+        auditDataHelper.put(INTERMEDIATE_CA_ID, intermediateCa.getId());
+    }
+
+    @Override
     public OcspResponder addOcspResponder(Integer intermediateCaId, OcspResponderRequest ocspResponderRequest) {
         final CaInfoEntity intermediateCa = getIntermediateCa(intermediateCaId);
         final OcspInfoEntity ocspInfoEntity = new OcspInfoEntity(intermediateCa, ocspResponderRequest.getUrl(),
@@ -105,14 +101,6 @@
         auditDataHelper.put(OCSP_CERT_HASH_ALGORITHM, DEFAULT_CERT_HASH_ALGORITHM_ID);
 
         return ocspResponderConverter.toModel(savedOcspInfo);
-=======
-    public void delete(Integer id) {
-        CaInfoEntity intermediateCa = caInfoJpaRepository.findById(id)
-                .filter(this::isIntermediateCa)
-                .orElseThrow(() -> new NotFoundException(INTERMEDIATE_CA_NOT_FOUND));
-        caInfoJpaRepository.delete(intermediateCa);
-        auditData.put(INTERMEDIATE_CA_ID, intermediateCa.getId());
->>>>>>> 4d4f9f98
     }
 
     private boolean isIntermediateCa(CaInfoEntity caInfo) {
