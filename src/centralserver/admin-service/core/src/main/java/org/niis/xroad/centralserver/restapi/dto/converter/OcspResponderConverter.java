--- conflicted
+++ resolved
@@ -44,13 +44,9 @@
     public OcspInfoEntity toEntity(OcspResponder ocspResponder) {
         ApprovedCaEntity ca = approvedCaRepository.findById(ocspResponder.getCaId())
                 .orElseThrow(() -> new NotFoundException(ErrorMessage.CERTIFICATION_SERVICE_NOT_FOUND));
-<<<<<<< HEAD
-        return new OcspInfoEntity(ca.getCaInfo(), ocspResponder.getUrl(), ocspResponder.getCertificate());
-=======
-        var ocspInfo = new OcspInfo(ca.getCaInfo(), ocspResponder.getUrl(), ocspResponder.getCertificate());
+        var ocspInfo = new OcspInfoEntity(ca.getCaInfo(), ocspResponder.getUrl(), ocspResponder.getCertificate());
         ocspInfo.getCaInfo().addOcspInfos(ocspInfo);
         return ocspInfo;
->>>>>>> 2ba63cbd
     }
 
     public OcspResponder toModel(OcspInfoEntity ocspInfo) {
