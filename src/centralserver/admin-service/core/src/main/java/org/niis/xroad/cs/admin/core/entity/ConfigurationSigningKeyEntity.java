--- conflicted
+++ resolved
@@ -84,18 +84,11 @@
     @Setter
     private String tokenIdentifier;
 
-<<<<<<< HEAD
-    protected ConfigurationSigningKeyEntity() {
-        //JPA
-    }
-
     public ConfigurationSigningKeyEntity(String keyIdentifier, byte[] cert, Instant keyGeneratedAt, String tokenIdentifier) {
         this.keyIdentifier = keyIdentifier;
         this.cert = cert;
         this.keyGeneratedAt = keyGeneratedAt;
         this.tokenIdentifier = tokenIdentifier;
     }
-=======
->>>>>>> beebc98a
 }
 
