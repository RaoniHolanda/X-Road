/*
 * The MIT License
 *
 * Copyright (c) 2019- Nordic Institute for Interoperability Solutions (NIIS)
 * Copyright (c) 2018 Estonian Information System Authority (RIA),
 * Nordic Institute for Interoperability Solutions (NIIS), Population Register Centre (VRK)
 * Copyright (c) 2015-2017 Estonian Information System Authority (RIA), Population Register Centre (VRK)
 * <p>
 * Permission is hereby granted, free of charge, to any person obtaining a copy
 * of this software and associated documentation files (the "Software"), to deal
 * in the Software without restriction, including without limitation the rights
 * to use, copy, modify, merge, publish, distribute, sublicense, and/or sell
 * copies of the Software, and to permit persons to whom the Software is
 * furnished to do so, subject to the following conditions:
 * <p>
 * The above copyright notice and this permission notice shall be included in
 * all copies or substantial portions of the Software.
 * <p>
 * THE SOFTWARE IS PROVIDED "AS IS", WITHOUT WARRANTY OF ANY KIND, EXPRESS OR
 * IMPLIED, INCLUDING BUT NOT LIMITED TO THE WARRANTIES OF MERCHANTABILITY,
 * FITNESS FOR A PARTICULAR PURPOSE AND NONINFRINGEMENT. IN NO EVENT SHALL THE
 * AUTHORS OR COPYRIGHT HOLDERS BE LIABLE FOR ANY CLAIM, DAMAGES OR OTHER
 * LIABILITY, WHETHER IN AN ACTION OF CONTRACT, TORT OR OTHERWISE, ARISING FROM,
 * OUT OF OR IN CONNECTION WITH THE SOFTWARE OR THE USE OR OTHER DEALINGS IN
 * THE SOFTWARE.
 */

package org.niis.xroad.centralserver.restapi.service;

import org.junit.jupiter.api.Test;
import org.junit.jupiter.api.extension.ExtendWith;
import org.mockito.ArgumentCaptor;
import org.mockito.InjectMocks;
import org.mockito.Mock;
import org.mockito.junit.jupiter.MockitoExtension;
import org.niis.xroad.centralserver.restapi.dto.converter.CaInfoConverter;
import org.niis.xroad.centralserver.restapi.dto.converter.OcspResponderConverter;
import org.niis.xroad.centralserver.restapi.service.exception.NotFoundException;
import org.niis.xroad.cs.admin.api.dto.CertificateAuthority;
import org.niis.xroad.cs.admin.api.dto.OcspResponder;
import org.niis.xroad.cs.admin.api.dto.OcspResponderAddRequest;
import org.niis.xroad.cs.admin.api.dto.OcspResponderRequest;
import org.niis.xroad.cs.admin.core.entity.ApprovedCaEntity;
import org.niis.xroad.cs.admin.core.entity.CaInfoEntity;
import org.niis.xroad.cs.admin.core.entity.OcspInfoEntity;
import org.niis.xroad.cs.admin.core.repository.CaInfoRepository;
import org.niis.xroad.cs.admin.core.repository.OcspInfoRepository;
import org.niis.xroad.restapi.config.audit.AuditDataHelper;
import org.springframework.test.util.ReflectionTestUtils;

import java.security.cert.CertificateEncodingException;
import java.util.Optional;
import java.util.Set;

import static ee.ria.xroad.common.TestCertUtil.getOcspSigner;
import static ee.ria.xroad.common.util.CryptoUtils.DEFAULT_CERT_HASH_ALGORITHM_ID;
import static org.assertj.core.api.Assertions.assertThat;
import static org.junit.jupiter.api.Assertions.assertEquals;
import static org.junit.jupiter.api.Assertions.assertThrows;
import static org.mockito.ArgumentMatchers.isA;
import static org.mockito.Mockito.mock;
import static org.mockito.Mockito.times;
import static org.mockito.Mockito.verify;
import static org.mockito.Mockito.verifyNoInteractions;
import static org.mockito.Mockito.when;
import static org.niis.xroad.restapi.config.audit.RestApiAuditProperty.INTERMEDIATE_CA_ID;
import static org.niis.xroad.restapi.config.audit.RestApiAuditProperty.OCSP_CERT_HASH;
import static org.niis.xroad.restapi.config.audit.RestApiAuditProperty.OCSP_CERT_HASH_ALGORITHM;
import static org.niis.xroad.restapi.config.audit.RestApiAuditProperty.OCSP_ID;
import static org.niis.xroad.restapi.config.audit.RestApiAuditProperty.OCSP_URL;

@ExtendWith(MockitoExtension.class)
class IntermediateCasServiceImplTest {

    private static final Integer ID = 123;
    private static final Integer NEW_ID = 1369;
    private static final Integer OCSP_INFO_ID = 1234;
    private static final String URL = "http://test-url";
    private static final byte[] TEST_CERT;

    static {
        try {
            TEST_CERT = getOcspSigner().certChain[0].getEncoded();
        } catch (CertificateEncodingException e) {
            throw new RuntimeException(e);
        }
    }

    @Mock
    private CaInfoRepository caInfoRepository;
    @Mock
    private OcspInfoRepository ocspInfoRepository;
    @Mock
    private CaInfoConverter caInfoConverter;
    @Mock
    private OcspResponderConverter ocspResponderConverter;
    @Mock
    private CaInfoEntity caInfo;
    @Mock
    private OcspResponder ocspResponder;
    @Mock
    private CertificateAuthority certificateAuthority;
    @Mock
    private AuditDataHelper auditDataHelper;
    @InjectMocks
    private IntermediateCasServiceImpl intermediateCasService;

    @Test
    void get() {
        when(caInfoRepository.findById(ID)).thenReturn(Optional.of(caInfo));
        when(caInfo.getApprovedCa()).thenReturn(new ApprovedCaEntity());
        when(caInfoConverter.toCertificateAuthority(caInfo)).thenReturn(certificateAuthority);

        final CertificateAuthority ca = intermediateCasService.get(ID);

        assertEquals(certificateAuthority, ca);
    }

    @Test
    void delete() {
        when(caInfoRepository.findById(ID)).thenReturn(Optional.of(caInfo));
        when(caInfo.getApprovedCa()).thenReturn(new ApprovedCaEntity());

        intermediateCasService.delete(ID);

        verify(caInfoRepository, times(1)).delete(caInfo);
        verify(auditDataHelper).put(INTERMEDIATE_CA_ID, caInfo.getId());
    }

    @Test
    void getShouldThrowNotFoundException() {
        when(caInfoRepository.findById(ID)).thenReturn(Optional.empty());

        assertThrows(NotFoundException.class, () -> intermediateCasService.get(ID));
        assertThrows(NotFoundException.class, () -> intermediateCasService.delete(ID));

        verifyNoInteractions(caInfoConverter);
    }

    @Test
    void getShouldThrowNotFoundExceptionWhenNotIntermediate() {
        when(caInfoRepository.findById(ID)).thenReturn(Optional.of(caInfo));
        when(caInfo.getApprovedCa()).thenReturn(null);

        assertThrows(NotFoundException.class, () -> intermediateCasService.get(ID));
        verifyNoInteractions(caInfoConverter);
    }

    @Test
    void addOcspResponder() {
        final OcspResponderRequest ocspResponderRequest = new OcspResponderAddRequest()
                .setUrl(URL)
                .setCertificate(TEST_CERT);

        final OcspInfoEntity ocspInfoEntity = ocspInfoEntity(NEW_ID);

        when(caInfoRepository.findById(ID)).thenReturn(Optional.of(caInfo));
        when(caInfo.getApprovedCa()).thenReturn(new ApprovedCaEntity());
        when(ocspInfoRepository.save(isA(OcspInfoEntity.class))).thenReturn(ocspInfoEntity);
        when(ocspResponderConverter.toModel(isA(OcspInfoEntity.class))).thenReturn(ocspResponder);

        final OcspResponder ocspResponderSaved = intermediateCasService.addOcspResponder(ID, ocspResponderRequest);

        assertEquals(ocspResponder, ocspResponderSaved);

        ArgumentCaptor<OcspInfoEntity> captor = ArgumentCaptor.forClass(OcspInfoEntity.class);
        verify(caInfo).addOcspInfos(captor.capture());
        verifyEntity(captor.getValue());

        verify(ocspInfoRepository).save(captor.capture());
        verifyEntity(captor.getValue());

        verify(auditDataHelper).put(INTERMEDIATE_CA_ID, ID);
        verify(auditDataHelper).put(OCSP_ID, NEW_ID);
        verify(auditDataHelper).put(OCSP_URL, URL);
        verify(auditDataHelper).put(OCSP_CERT_HASH, "F5:1B:1F:9C:07:23:4C:DA:E6:4C:99:CB:FC:D8:EE:0E:C5:5F:A4:AF");
        verify(auditDataHelper).put(OCSP_CERT_HASH_ALGORITHM, DEFAULT_CERT_HASH_ALGORITHM_ID);
    }

    @Test
<<<<<<< HEAD
    void deleteOcspResponder() {
        when(caInfoRepository.findById(ID)).thenReturn(Optional.of(caInfo));
        when(caInfo.getApprovedCa()).thenReturn(new ApprovedCaEntity());
        final OcspInfoEntity ocspResponderToDelete = ocspInfoEntity(OCSP_INFO_ID);
        when(caInfo.getOcspInfos()).thenReturn(Set.of(ocspResponderToDelete));

        intermediateCasService.deleteOcspResponder(ID, OCSP_INFO_ID);

        verify(ocspInfoRepository).delete(ocspResponderToDelete);

        verify(auditDataHelper).put(OCSP_ID, OCSP_INFO_ID);
    }

    private OcspInfoEntity ocspInfoEntity(Integer ocspId) {
=======
    void getOcspResponders() {
        final OcspInfoEntity ocspInfo = ocspInfoEntity();
        when(caInfoRepository.findById(ID)).thenReturn(Optional.of(caInfo));
        when(caInfo.getApprovedCa()).thenReturn(new ApprovedCaEntity());
        when(caInfo.getOcspInfos()).thenReturn(Set.of(ocspInfo));
        when(ocspResponderConverter.toModel(ocspInfo)).thenReturn(ocspResponder);

        final Set<OcspResponder> ocspResponders = intermediateCasService.getOcspResponders(ID);

        assertThat(ocspResponders).containsExactly(ocspResponder);
    }

    private OcspInfoEntity ocspInfoEntity() {
>>>>>>> ad73ff2c
        final OcspInfoEntity entity = new OcspInfoEntity(mock(CaInfoEntity.class), URL, TEST_CERT);
        ReflectionTestUtils.setField(entity, "id", ocspId);
        return entity;
    }

    private void verifyEntity(OcspInfoEntity value) {
        assertEquals(URL, value.getUrl());
        assertEquals(TEST_CERT, value.getCert());

    }

}<|MERGE_RESOLUTION|>--- conflicted
+++ resolved
@@ -178,7 +178,6 @@
     }
 
     @Test
-<<<<<<< HEAD
     void deleteOcspResponder() {
         when(caInfoRepository.findById(ID)).thenReturn(Optional.of(caInfo));
         when(caInfo.getApprovedCa()).thenReturn(new ApprovedCaEntity());
@@ -192,10 +191,9 @@
         verify(auditDataHelper).put(OCSP_ID, OCSP_INFO_ID);
     }
 
-    private OcspInfoEntity ocspInfoEntity(Integer ocspId) {
-=======
+    @Test
     void getOcspResponders() {
-        final OcspInfoEntity ocspInfo = ocspInfoEntity();
+        final OcspInfoEntity ocspInfo = ocspInfoEntity(NEW_ID);
         when(caInfoRepository.findById(ID)).thenReturn(Optional.of(caInfo));
         when(caInfo.getApprovedCa()).thenReturn(new ApprovedCaEntity());
         when(caInfo.getOcspInfos()).thenReturn(Set.of(ocspInfo));
@@ -206,8 +204,7 @@
         assertThat(ocspResponders).containsExactly(ocspResponder);
     }
 
-    private OcspInfoEntity ocspInfoEntity() {
->>>>>>> ad73ff2c
+    private OcspInfoEntity ocspInfoEntity(Integer ocspId) {
         final OcspInfoEntity entity = new OcspInfoEntity(mock(CaInfoEntity.class), URL, TEST_CERT);
         ReflectionTestUtils.setField(entity, "id", ocspId);
         return entity;
