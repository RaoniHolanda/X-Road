/**
 * The MIT License
 * Copyright (c) 2019- Nordic Institute for Interoperability Solutions (NIIS)
 * Copyright (c) 2018 Estonian Information System Authority (RIA),
 * Nordic Institute for Interoperability Solutions (NIIS), Population Register Centre (VRK)
 * Copyright (c) 2015-2017 Estonian Information System Authority (RIA), Population Register Centre (VRK)
 * <p>
 * Permission is hereby granted, free of charge, to any person obtaining a copy
 * of this software and associated documentation files (the "Software"), to deal
 * in the Software without restriction, including without limitation the rights
 * to use, copy, modify, merge, publish, distribute, sublicense, and/or sell
 * copies of the Software, and to permit persons to whom the Software is
 * furnished to do so, subject to the following conditions:
 * <p>
 * The above copyright notice and this permission notice shall be included in
 * all copies or substantial portions of the Software.
 * <p>
 * THE SOFTWARE IS PROVIDED "AS IS", WITHOUT WARRANTY OF ANY KIND, EXPRESS OR
 * IMPLIED, INCLUDING BUT NOT LIMITED TO THE WARRANTIES OF MERCHANTABILITY,
 * FITNESS FOR A PARTICULAR PURPOSE AND NONINFRINGEMENT. IN NO EVENT SHALL THE
 * AUTHORS OR COPYRIGHT HOLDERS BE LIABLE FOR ANY CLAIM, DAMAGES OR OTHER
 * LIABILITY, WHETHER IN AN ACTION OF CONTRACT, TORT OR OTHERWISE, ARISING FROM,
 * OUT OF OR IN CONNECTION WITH THE SOFTWARE OR THE USE OR OTHER DEALINGS IN
 * THE SOFTWARE.
 */
package ee.ria.xroad.common.conf.globalconfextension;

import ee.ria.xroad.common.conf.globalconf.GlobalConf;

import lombok.extern.slf4j.Slf4j;

import java.nio.file.Files;
import java.nio.file.Path;

/**
 * Provides access to global configuration extensions
 */
@Slf4j
public final class GlobalConfExtensions {

<<<<<<< HEAD
=======
    // Instance per thread, same way as in GlobalGonf/GlobalConfImpl.
    // This way thread safety handling is same as in GlobalConf.
    private static final ThreadLocal<GlobalConfExtensions> INSTANCE = new ThreadLocal<GlobalConfExtensions>() {
        @Override
        protected GlobalConfExtensions initialValue() {
            return new GlobalConfExtensions();
        }
    };

>>>>>>> aa8a47b0
    private OcspNextUpdate ocspNextUpdate;
    private OcspFetchInterval ocspFetchInterval;
    private static volatile GlobalConfExtensions instance = null;

    /**
     * @return instance
     */
    public static GlobalConfExtensions getInstance() {
<<<<<<< HEAD
        if (instance == null) {
            synchronized (GlobalConfExtensions.class) {
                if (instance == null) {
                    instance = new GlobalConfExtensions();
                }
            }
        }
        return instance;
=======
        GlobalConfExtensions configuration = INSTANCE.get();
        return configuration;
>>>>>>> aa8a47b0
    }

    /**
     * Use getInstance
     */
    private GlobalConfExtensions() throws RuntimeException {
    }

    /**
     * @return true if ocsp nextUpdate should be verified
     */
    public boolean shouldVerifyOcspNextUpdate() {
        OcspNextUpdate update = getOcspNextUpdate();
        if (update != null) {
            log.trace("shouldVerifyOcspNextUpdate: {}", update.shouldVerifyOcspNextUpdate());
            return update.shouldVerifyOcspNextUpdate();
        } else {
            log.trace("update is null returning default value {}", OcspNextUpdate.OCSP_NEXT_UPDATE_DEFAULT);
            return OcspNextUpdate.OCSP_NEXT_UPDATE_DEFAULT;
        }
    }

    /**
<<<<<<< HEAD
    * @return OCSP fetch interval in seconds
    */
=======
     * @return OCSP fetch interval in seconds
     */
>>>>>>> aa8a47b0
    public int getOcspFetchInterval() {
        OcspFetchInterval update = getFetchInterval();
        if (update != null) {
            log.trace("getOcspFetchInterval: {}", update.getOcspFetchInterval());
            return update.getOcspFetchInterval();
        } else {
            log.trace("update is null, returning default value {}", OcspFetchInterval.OCSP_FETCH_INTERVAL_DEFAULT);
            return OcspFetchInterval.OCSP_FETCH_INTERVAL_DEFAULT;
        }
    }

    private OcspNextUpdate getOcspNextUpdate() {
        try {
            if (ocspNextUpdate != null && ocspNextUpdate.hasChanged()) {
                log.trace("reload");
                ocspNextUpdate.reload();
            } else if (ocspNextUpdate == null) {
                Path ocspNextUpdatePath = getOcspNextUpdateConfigurationPath();

                if (Files.exists(ocspNextUpdatePath)) {
                    log.trace("Loading private parameters from {}",
                            ocspNextUpdatePath);
                    ocspNextUpdate = new OcspNextUpdate();
                    ocspNextUpdate.load(getOcspNextUpdateConfigurationPath().toString());
                    log.trace("Parameters were loaded, value: {}", ocspNextUpdate.shouldVerifyOcspNextUpdate());
                } else {
                    log.trace("Not loading ocsp next update from {}, "
                            + "file does not exist", ocspNextUpdatePath);
                }
            }
        } catch (Exception e) {
            log.error("Exception while fetching ocsp nextUpdate configuration", e);
        }
        return ocspNextUpdate;
    }

    private Path getOcspNextUpdateConfigurationPath() {
        return GlobalConf.getInstanceFile(OcspNextUpdate.FILE_NAME_OCSP_NEXT_UPDATE_PARAMETERS);
    }

    private OcspFetchInterval getFetchInterval() {
        try {
            if (ocspFetchInterval != null && ocspFetchInterval.hasChanged()) {
                log.trace("reload");
                ocspFetchInterval.reload();
            } else if (ocspFetchInterval == null) {
                Path ocspFetchIntervalPath = getOcspFetchIntervalConfigurationPath();

                if (Files.exists(ocspFetchIntervalPath)) {
                    log.trace("Loading private parameters from {}",
<<<<<<< HEAD
                            ocspFetchIntervalPath);
=======
                                ocspFetchIntervalPath);
>>>>>>> aa8a47b0
                    ocspFetchInterval = new OcspFetchInterval();
                    ocspFetchInterval.load(getOcspFetchIntervalConfigurationPath().toString());
                    log.trace("Parameters were loaded, value: {}", ocspFetchInterval.getOcspFetchInterval());
                } else {
                    log.trace("Not loading ocsp fetch interval from {}, "
<<<<<<< HEAD
                            + "file does not exist", ocspFetchIntervalPath);
=======
                                + "file does not exist", ocspFetchIntervalPath);
>>>>>>> aa8a47b0
                }
            }
        } catch (Exception e) {
            log.error("Exception while fetching ocsp fetch interval configuration", e);
        }
        return ocspFetchInterval;
    }

    private Path getOcspFetchIntervalConfigurationPath() {
        return GlobalConf.getInstanceFile(OcspFetchInterval.FILE_NAME_OCSP_FETCH_INTERVAL_PARAMETERS);
    }
}<|MERGE_RESOLUTION|>--- conflicted
+++ resolved
@@ -37,19 +37,6 @@
  */
 @Slf4j
 public final class GlobalConfExtensions {
-
-<<<<<<< HEAD
-=======
-    // Instance per thread, same way as in GlobalGonf/GlobalConfImpl.
-    // This way thread safety handling is same as in GlobalConf.
-    private static final ThreadLocal<GlobalConfExtensions> INSTANCE = new ThreadLocal<GlobalConfExtensions>() {
-        @Override
-        protected GlobalConfExtensions initialValue() {
-            return new GlobalConfExtensions();
-        }
-    };
-
->>>>>>> aa8a47b0
     private OcspNextUpdate ocspNextUpdate;
     private OcspFetchInterval ocspFetchInterval;
     private static volatile GlobalConfExtensions instance = null;
@@ -58,7 +45,6 @@
      * @return instance
      */
     public static GlobalConfExtensions getInstance() {
-<<<<<<< HEAD
         if (instance == null) {
             synchronized (GlobalConfExtensions.class) {
                 if (instance == null) {
@@ -67,10 +53,6 @@
             }
         }
         return instance;
-=======
-        GlobalConfExtensions configuration = INSTANCE.get();
-        return configuration;
->>>>>>> aa8a47b0
     }
 
     /**
@@ -94,13 +76,8 @@
     }
 
     /**
-<<<<<<< HEAD
-    * @return OCSP fetch interval in seconds
-    */
-=======
      * @return OCSP fetch interval in seconds
      */
->>>>>>> aa8a47b0
     public int getOcspFetchInterval() {
         OcspFetchInterval update = getFetchInterval();
         if (update != null) {
@@ -151,21 +128,13 @@
 
                 if (Files.exists(ocspFetchIntervalPath)) {
                     log.trace("Loading private parameters from {}",
-<<<<<<< HEAD
-                            ocspFetchIntervalPath);
-=======
                                 ocspFetchIntervalPath);
->>>>>>> aa8a47b0
                     ocspFetchInterval = new OcspFetchInterval();
                     ocspFetchInterval.load(getOcspFetchIntervalConfigurationPath().toString());
                     log.trace("Parameters were loaded, value: {}", ocspFetchInterval.getOcspFetchInterval());
                 } else {
                     log.trace("Not loading ocsp fetch interval from {}, "
-<<<<<<< HEAD
-                            + "file does not exist", ocspFetchIntervalPath);
-=======
                                 + "file does not exist", ocspFetchIntervalPath);
->>>>>>> aa8a47b0
                 }
             }
         } catch (Exception e) {
