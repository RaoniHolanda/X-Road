--- conflicted
+++ resolved
@@ -272,15 +272,11 @@
     }
     classDirectories.setFrom files(javaProjects.sourceSets.main.java.classesDirectory)
     sourceDirectories.setFrom files(javaProjects.sourceSets.main.java.srcDirs)
-<<<<<<< HEAD
     executionData.setFrom fileTree(dir: '.', include: "**/build/jacoco/*.exec")
 }
 
 tasks.withType(Jar).configureEach {
     enabled = false
-}
-=======
-    executionData.setFrom fileTree(dir: '.', include: '**/build/jacoco/*.exec')
 }
 
 //Register git-hooks
@@ -289,5 +285,4 @@
     into file("$rootDir/../.git/hooks")
     fileMode 0775
 }
-assemble.dependsOn installGitHooks
->>>>>>> 3d09df33
+assemble.dependsOn installGitHooks