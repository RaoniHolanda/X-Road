buildscript {
    repositories {
        mavenCentral()
    }
    dependencies {
        classpath('gradle.plugin.com.hierynomus.gradle.plugins:license-gradle-plugin:0.15.0') {
            exclude group: 'org.springframework', module: 'spring-core'
        }
    }
}

plugins {
    id 'org.sonarqube' version '3.3'
    id 'org.owasp.dependencycheck' version '6.2.2'
    id 'jacoco'
    id 'idea'
    id "io.spring.dependency-management" version "1.0.11.RELEASE" apply false
<<<<<<< HEAD
    id 'org.springframework.boot' version "${springBootVersion}" apply false
=======
    id 'org.springframework.boot' version '2.3.12.RELEASE' apply false
>>>>>>> 0edc4983
}

repositories {
    mavenCentral()
}

sonarqube {
    properties {
        property "sonar.host.url", "https://sonarqube.niis.org"
        property "sonar.projectKey", "xroad"
        property "sonar.projectName", "X-Road"
        property "sonar.projectDescription", "Data Exchange Layer"
        property "sonar.projectVersion", xroadVersion
        property "sonar.dependencyCheck.reportPath", "build/reports/owasp-dependency-check/dependency-check-report.xml"
        property "sonar.dependencyCheck.htmlReportPath", "build/reports/owasp-dependency-check/dependency-check-report.html"
        property "sonar.exclusions", "**/build/generated-sources/**"
    }
}

dependencyCheck {
    outputDirectory = "${project.buildDir}/reports/owasp-dependency-check"
    suppressionFile = "${project.rootDir}/dependencycheck-suppressions.xml"
    format = "ALL"
    analyzers {
        experimentalEnabled = false
        archiveEnabled = false
        jarEnabled = true
        centralEnabled = false
        bundleAuditEnabled = false
        nexusEnabled = false
        nuspecEnabled = false
        opensslEnabled = false
        msbuildEnabled = false
        assemblyEnabled = false
        pyDistributionEnabled = false
        pyPackageEnabled = false
        rubygemsEnabled = false
        cmakeEnabled = false
        autoconfEnabled = false
        composerEnabled = false
        nodeEnabled = false
        nodeAudit {
            enabled = false
        }
        ossIndex {
            enabled = false
        }
    }
}


allprojects {
    group = 'org.niis.xroad'
    version = '1.0'

    jacoco {
        toolVersion = "0.8.7"
    }

    task allDependencies(type: DependencyReportTask) {}

    task printDeps {
        doLast {
            if (configurations.hasProperty("runtime")) {
                configurations.runtime.resolvedConfiguration.firstLevelModuleDependencies.each { dep ->
                    println "${project.name}:${dep.module.id.group}:${dep.module.id.name}:${dep.module.id.version}"
                }
            }
        }
    }
}

configure(subprojects.findAll { !["frontend","shared-ui","admin-ui"].contains(it.name) }) {

    apply plugin: 'eclipse'
    apply plugin: 'java'
    apply plugin: 'idea'
    apply plugin: 'checkstyle'
    apply plugin: 'jacoco'

    sourceCompatibility = 1.8

    tasks.withType(JavaCompile) {
      options.encoding = 'UTF-8'
    }

    repositories {
        mavenCentral()
        mavenLocal()
        // XXX In case mavenCentral is unreachable, use this mirror instead
        // maven {
        //     url "http://mirrors.ibiblio.org/pub/mirrors/maven2"
        // }

        // iaikPkcs11Wrapper is located there
        //maven {
        //    url "http://ground.zero.ee/maven2"
        //}
    }

    configurations {
        testArtifacts.extendsFrom testRuntime
    }

    dependencies {
        testImplementation 'org.hamcrest:hamcrest:2.2'
        testImplementation 'org.hamcrest:hamcrest-library:2.2'
        testImplementation "junit:junit:$junitVersion"

        compileOnly 'org.projectlombok:lombok:1.18.18'
        annotationProcessor 'org.projectlombok:lombok:1.18.18'

        testCompileOnly 'org.projectlombok:lombok:1.18.18'
        testAnnotationProcessor 'org.projectlombok:lombok:1.18.18'
    }

    task testJar(type: Jar) {
        classifier 'test'
        from sourceSets.test.output
    }

    tasks.withType(JavaExec) {
        if (project.hasProperty("args")) {
            args = project.getProperty("args").tokenize()
        }
    }

    task buildall(dependsOn: [build]) {
        description = "Builds all that can be built (even the slow tasks)"
    }

    testJar.enabled = false

    artifacts {
        testArtifacts testJar
    }

    checkstyle {
<<<<<<< HEAD
        toolVersion = "8.40"
=======
        toolVersion = "8.44"
>>>>>>> 0edc4983
        configDirectory = file("${project.rootDir}/config/checkstyle")
        configFile = file("${project.rootDir}/config/checkstyle/checkstyle.xml")
        ignoreFailures = false
        showViolations = false
    }

    checkstyleMain {
        source = fileTree('src/main/java')
    }

    jacocoTestReport {
        reports {
            xml.enabled true
        }
    }

    apply plugin: 'com.github.hierynomus.license'

    license {
        header rootProject.file('LICENSE.txt')
        include '**/*.java'
        skipExistingHeaders = true
    }

    jar {
        from rootProject.file('LICENSE.txt')
    }

}

task clean(type: Delete) {
    delete "${rootDir}/packages/build"
}<|MERGE_RESOLUTION|>--- conflicted
+++ resolved
@@ -15,11 +15,7 @@
     id 'jacoco'
     id 'idea'
     id "io.spring.dependency-management" version "1.0.11.RELEASE" apply false
-<<<<<<< HEAD
     id 'org.springframework.boot' version "${springBootVersion}" apply false
-=======
-    id 'org.springframework.boot' version '2.3.12.RELEASE' apply false
->>>>>>> 0edc4983
 }
 
 repositories {
@@ -158,11 +154,7 @@
     }
 
     checkstyle {
-<<<<<<< HEAD
-        toolVersion = "8.40"
-=======
         toolVersion = "8.44"
->>>>>>> 0edc4983
         configDirectory = file("${project.rootDir}/config/checkstyle")
         configFile = file("${project.rootDir}/config/checkstyle/checkstyle.xml")
         ignoreFailures = false
