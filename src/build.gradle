--- conflicted
+++ resolved
@@ -16,11 +16,7 @@
     id 'java'
     id 'idea'
     id "io.spring.dependency-management" version "1.0.11.RELEASE" apply false
-<<<<<<< HEAD
-    id 'org.springframework.boot' version '2.6.2' apply false
-=======
     id 'org.springframework.boot' version "${springBootVersion}" apply false
->>>>>>> 15616fc5
 }
 
 repositories {
@@ -112,6 +108,8 @@
     apply plugin: 'idea'
     apply plugin: 'checkstyle'
     apply plugin: 'jacoco'
+    group = 'ee.ria.xroad'
+    version = '1.0'
 
     configurations {
         testArtifacts.extendsFrom testRuntime
