--- conflicted
+++ resolved
@@ -11,11 +11,7 @@
 
 plugins {
     id 'org.sonarqube' version '2.7.1'
-<<<<<<< HEAD
-    id 'org.owasp.dependencycheck' version '6.1.1'
-=======
     id 'org.owasp.dependencycheck' version '6.1.6'
->>>>>>> db352138
     id 'jacoco'
     id 'idea'
     id "io.spring.dependency-management" version "1.0.11.RELEASE" apply false
