buildscript {
    repositories {
        mavenCentral()
    }
    dependencies {
        classpath('gradle.plugin.com.hierynomus.gradle.plugins:license-gradle-plugin:0.16.1') {
            exclude group: 'org.springframework', module: 'spring-core'
        }
    }
}

plugins {
    id 'org.sonarqube' version '3.3'
    id 'org.owasp.dependencycheck' version '6.2.2'
    id 'jacoco'
    id 'java'
    id 'idea'
    id "io.spring.dependency-management" version "1.0.11.RELEASE" apply false
<<<<<<< HEAD
    id 'org.springframework.boot' version "${springBootVersion}" apply false
=======
    id 'org.springframework.boot' version '2.5.4' apply false
>>>>>>> 98cbebae
}

repositories {
    mavenCentral()
}

sonarqube {
    properties {
        property "sonar.host.url", "https://sonarqube.niis.org"
        property "sonar.projectKey", "xroad"
        property "sonar.projectName", "X-Road"
        property "sonar.projectDescription", "Data Exchange Layer"
        property "sonar.projectVersion", xroadVersion
        property "sonar.dependencyCheck.reportPath", "build/reports/owasp-dependency-check/dependency-check-report.xml"
        property "sonar.dependencyCheck.htmlReportPath", "build/reports/owasp-dependency-check/dependency-check-report.html"
        property "sonar.exclusions", "**/build/generated-sources/**"
        property "sonar.coverage.jacoco.xmlReportPaths", "${rootProject.buildDir}/reports/jacoco/test/jacocoTestReport.xml"
    }
}

dependencyCheck {
    outputDirectory = "${project.buildDir}/reports/owasp-dependency-check"
    suppressionFile = "${project.rootDir}/dependencycheck-suppressions.xml"
    format = "ALL"
    analyzers {
        experimentalEnabled = false
        archiveEnabled = false
        jarEnabled = true
        centralEnabled = false
        bundleAuditEnabled = false
        nexusEnabled = false
        nuspecEnabled = false
        opensslEnabled = false
        msbuildEnabled = false
        assemblyEnabled = false
        pyDistributionEnabled = false
        pyPackageEnabled = false
        rubygemsEnabled = false
        cmakeEnabled = false
        autoconfEnabled = false
        composerEnabled = false
        nodeEnabled = false
        nodeAudit {
            enabled = false
        }
        ossIndex {
            enabled = false
        }
    }
}


allprojects {
    group = 'org.niis.xroad'
    version = '1.0'
    
    buildscript {
      repositories {
        mavenCentral()
      }
    }

    repositories {
      mavenCentral()
      mavenLocal()
    }

    jacoco {
        toolVersion = "0.8.7"
    }

    task allDependencies(type: DependencyReportTask) {}

    task printDeps {
        doLast {
            if (configurations.hasProperty("runtime")) {
                configurations.runtime.resolvedConfiguration.firstLevelModuleDependencies.each { dep ->
                    println "${project.name}:${dep.module.id.group}:${dep.module.id.name}:${dep.module.id.version}"
                }
            }
        }
    }
}

configure(subprojects.findAll { !["frontend","shared-ui","admin-ui"].contains(it.name) }) {

    apply plugin: 'eclipse'
    apply plugin: 'java'
    apply plugin: 'idea'
    apply plugin: 'checkstyle'
    apply plugin: 'jacoco'

    java {
        toolchain {
            languageVersion = JavaLanguageVersion.of(11)
        }
    }

    tasks.withType(JavaCompile) {
      options.encoding = 'UTF-8'
    }

    configurations {
        testArtifacts.extendsFrom testRuntime
    }

    dependencies {
        testImplementation 'org.hamcrest:hamcrest:2.2'
        testImplementation 'org.hamcrest:hamcrest-library:2.2'
        testImplementation "junit:junit:$junitVersion"

        compileOnly 'org.projectlombok:lombok:1.18.20'
        annotationProcessor 'org.projectlombok:lombok:1.18.20'

        testCompileOnly 'org.projectlombok:lombok:1.18.20'
        testAnnotationProcessor 'org.projectlombok:lombok:1.18.20'
    }

    task testJar(type: Jar) {
        classifier 'test'
        from sourceSets.test.output
    }

    tasks.withType(JavaExec) {
        if (project.hasProperty("args")) {
            args = project.getProperty("args").tokenize()
        }
    }

    task buildall(dependsOn: [build]) {
        description = "Builds all that can be built (even the slow tasks)"
    }

    testJar.enabled = false

    artifacts {
        testArtifacts testJar
    }

    checkstyle {
        toolVersion = "8.44"
        configDirectory = file("${project.rootDir}/config/checkstyle")
        configFile = file("${project.rootDir}/config/checkstyle/checkstyle.xml")
        ignoreFailures = false
        showViolations = false
    }

    checkstyleMain {
        source = fileTree('src/main/java')
    }

    checkstyleTest {
        source = fileTree('src/test/java')
    }

    jacocoTestReport {
        enabled = false
    }

    apply plugin: 'com.github.hierynomus.license'

    license {
        header rootProject.file('LICENSE.txt')
        include '**/*.java'
        skipExistingHeaders = true
    }

    jar {
        from rootProject.file('LICENSE.txt')
    }

}

clean.delete << "${rootDir}/packages/build"

jacocoTestReport {
    def javaProjects = subprojects.findAll{it.plugins.hasPlugin(JavaPlugin)}
    dependsOn javaProjects.check
    reports {
        xml.required = true
    }
    classDirectories.setFrom files(javaProjects.sourceSets.main.java.outputDir)
    sourceDirectories.setFrom files(javaProjects.sourceSets.main.java.srcDirs)
    executionData.setFrom fileTree(dir: '.', include: '**/build/jacoco/*.exec')
}<|MERGE_RESOLUTION|>--- conflicted
+++ resolved
@@ -16,11 +16,7 @@
     id 'java'
     id 'idea'
     id "io.spring.dependency-management" version "1.0.11.RELEASE" apply false
-<<<<<<< HEAD
     id 'org.springframework.boot' version "${springBootVersion}" apply false
-=======
-    id 'org.springframework.boot' version '2.5.4' apply false
->>>>>>> 98cbebae
 }
 
 repositories {
